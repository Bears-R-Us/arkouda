--- conflicted
+++ resolved
@@ -13,12 +13,9 @@
     benchmark_v2/coargsort_benchmark.py
     benchmark_v2/flatten_benchmark.py
     benchmark_v2/encoding_benchmark.py
-<<<<<<< HEAD
     benchmark_v2/reduce_benchmark.py
-=======
     benchmark_v2/gather_benchmark.py
     benchmark_v2/scatter_benchmark.py
->>>>>>> 0f954247
 python_functions = bench_*
 env =
     D:ARKOUDA_SERVER_HOST=localhost
