--- conflicted
+++ resolved
@@ -6,11 +6,8 @@
     benchmark_v2/aggregate_benchmark.py
     benchmark_v2/array_transfer_benchmark.py
     benchmark_v2/bigint_conversion_benchmark.py
-<<<<<<< HEAD
     benchmark_v2/array_create_benchmark.py
-=======
     benchmark_v2/groupby_benchmark.py
->>>>>>> f4f13bd8
 python_functions = bench_*
 env =
     D:ARKOUDA_SERVER_HOST=localhost
