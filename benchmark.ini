--- conflicted
+++ resolved
@@ -23,11 +23,8 @@
     benchmark_v2/scan_benchmark.py
     benchmark_v2/substring_search_benchmark.py
     benchmark_v2/no_op_benchmark.py
-<<<<<<< HEAD
     benchmark_v2/io_benchmark.py
-=======
     benchmark_v2/sort_cases_benchmark.py
->>>>>>> be54ed81
 python_functions = bench_*
 env =
     D:ARKOUDA_SERVER_HOST=localhost
