--- conflicted
+++ resolved
@@ -19,11 +19,8 @@
     benchmark_v2/setops_benchmark.py
     benchmark_v2/in1d_benchmark.py
     benchmark_v2/dataframe_indexing_benchmark.py
-<<<<<<< HEAD
     benchmark_v2/scan_benchmark.py
-=======
     benchmark_v2/substring_search_benchmark.py
->>>>>>> 0e9a9660
     benchmark_v2/no_op_benchmark.py
 python_functions = bench_*
 env =
