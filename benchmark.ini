--- conflicted
+++ resolved
@@ -7,11 +7,8 @@
     benchmark_v2/array_transfer_benchmark.py
     benchmark_v2/bigint_bitwise_binops_benchmark.py
     benchmark_v2/bigint_conversion_benchmark.py
-<<<<<<< HEAD
     benchmark_v2/stream_benchmark.py
-=======
     benchmark_v2/array_create_benchmark.py
->>>>>>> a2334dab
     benchmark_v2/groupby_benchmark.py
     benchmark_v2/coargsort_benchmark.py
 python_functions = bench_*
