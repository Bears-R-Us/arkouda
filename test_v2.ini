--- conflicted
+++ resolved
@@ -1,19 +1,16 @@
-[pytest]
-filterwarnings =
-    ignore:Version mismatch between client .*
-testpaths =
-    pytest/alignment_test.py
-<<<<<<< HEAD
-    pytest/bigint_agg_test.py
-=======
-    pytest/array_view_test.py
->>>>>>> 07db529b
-python_functions = test_*
-env =
-    D:ARKOUDA_SERVER_HOST=localhost
-    D:ARKOUDA_SERVER_PORT=5555
-    D:ARKOUDA_RUNNING_MODE=CLASS_SERVER
-    D:ARKOUDA_NUMLOCALES=2
-    D:ARKOUDA_VERBOSE=True
-    D:ARKOUDA_CLIENT_TIMEOUT=0
+[pytest]
+filterwarnings =
+    ignore:Version mismatch between client .*
+testpaths =
+    pytest/alignment_test.py
+    pytest/array_view_test.py
+    pytest/bigint_agg_test.py
+python_functions = test_*
+env =
+    D:ARKOUDA_SERVER_HOST=localhost
+    D:ARKOUDA_SERVER_PORT=5555
+    D:ARKOUDA_RUNNING_MODE=CLASS_SERVER
+    D:ARKOUDA_NUMLOCALES=2
+    D:ARKOUDA_VERBOSE=True
+    D:ARKOUDA_CLIENT_TIMEOUT=0
     D:ARKOUDA_LOG_LEVEL=DEBUG