--- conflicted
+++ resolved
@@ -178,11 +178,7 @@
                 }
             } catch {
                 throw new ErrorWithContext(
-<<<<<<< HEAD
                     "Json Argument '%s' cannot be cast as a scalar %s".format(this.val, t:string),
-=======
-                    "Parameter cannot be cast as %s. Attempting to cast %s as type %s failed".format(t:string, this.val, t:string),
->>>>>>> e7a863e7
                     getLineNumber(),
                     getRoutineName(),
                     getModuleName(),
@@ -213,8 +209,6 @@
                 );
             }
 
-            writeln("parsing tuple of size: ", size, " with type: ", t:string, " from: ", this.val);
-
             if size == 1 {
                 // special case to support parsing a scalar as a 1-tuple
                 try {
@@ -284,20 +278,11 @@
                     "TypeError"
                 );
             }
-<<<<<<< HEAD
 
             try {
                 return jsonToArray(this.val, t, size);
             } catch {
                 throw err();
-=======
-            catch {
-                throw new owned ErrorWithContext("Parameter cannot be cast as int. Attempting to cast %s as type int failed".format(this.val),
-                                    getLineNumber(),
-                                    getRoutineName(),
-                                    getModuleName(),
-                                    "TypeError");
->>>>>>> e7a863e7
             }
         }
 
@@ -343,38 +328,12 @@
         */
         // deprecated
         proc getUIntValue(): uint throws {
-<<<<<<< HEAD
             return this.toScalar(uint);
-=======
-            try {
-                return this.val:uint;
-            }
-            catch {
-                throw new owned ErrorWithContext("Parameter cannot be cast as uint. Attempting to cast %s as type uint failed".format(this.val),
-                                    getLineNumber(),
-                                    getRoutineName(),
-                                    getModuleName(),
-                                    "TypeError");
-            }
->>>>>>> e7a863e7
         }
 
         // deprecated
         proc getUInt8Value(): uint(8) throws {
-<<<<<<< HEAD
             return this.toScalar(uint(8));
-=======
-            try {
-                return this.val:uint(8);
-            }
-            catch {
-                throw new owned ErrorWithContext("Parameter cannot be cast as uint(8). Attempting to cast %s as type uint(8) failed".format(this.val),
-                                    getLineNumber(),
-                                    getRoutineName(),
-                                    getModuleName(),
-                                    "TypeError");
-            }
->>>>>>> e7a863e7
         }
 
         /*
@@ -383,20 +342,7 @@
         */
         // deprecated
         proc getRealValue(): real throws {
-<<<<<<< HEAD
             return this.toScalar(real);
-=======
-            try {
-                return this.val:real;
-            }
-            catch {
-                throw new owned ErrorWithContext("Parameter cannot be cast as real. Attempting to cast %s as type real failed".format(this.val),
-                                    getLineNumber(),
-                                    getRoutineName(),
-                                    getModuleName(),
-                                    "TypeError");
-            }
->>>>>>> e7a863e7
         }
 
         /*
@@ -405,63 +351,12 @@
         */
         // deprecated
         proc getBoolValue(): bool throws {
-<<<<<<< HEAD
             return this.toScalar(bool);
-=======
-            try {
-                return this.val.toLower():bool;
-            }
-            catch {
-                throw new owned ErrorWithContext("Parameter cannot be cast as bool. Attempting to cast %s as type bool failed".format(this.val),
-                                    getLineNumber(),
-                                    getRoutineName(),
-                                    getModuleName(),
-                                    "TypeError");
-            }
->>>>>>> e7a863e7
         }
 
         // deprecated
         proc getBigIntValue(): bigint throws {
-<<<<<<< HEAD
             return this.toScalar(bigint);
-=======
-            try {
-                return this.val:bigint;
-            }
-            catch {
-                throw new owned ErrorWithContext("Parameter cannot be cast as bigint. Attempting to cast %s as type bigint failed".format(this.val),
-                                    getLineNumber(),
-                                    getRoutineName(),
-                                    getModuleName(),
-                                    "TypeError");
-            }
-        }
-
-        /*
-        * Return the value as the provided type
-        */
-        proc getValueAsType(type t = string): t throws {
-            if objType != ObjectType.VALUE {
-                throw new owned ErrorWithContext("The value provided is not a castable type, please use ParameterObj.getSymEntry for this object.",
-                                    getLineNumber(),
-                                    getRoutineName(),
-                                    getModuleName(),
-                                    "TypeError");
-            }
-
-            try {
-                if t == bool then return this.val.toLower():bool;
-                             else return this.val:t;
-            }
-            catch {
-                throw new owned ErrorWithContext("Parameter cannot be cast as %?. Attempting to cast %s as type %? failed".format(t:string, this.val, t:string),
-                                    getLineNumber(),
-                                    getRoutineName(),
-                                    getModuleName(),
-                                    "TypeError");
-            }
->>>>>>> e7a863e7
         }
 
         /*
@@ -471,40 +366,7 @@
         */
         // deprecated
         proc getList(size: int) throws {
-<<<<<<< HEAD
             return this.toScalarArray(string, size);
-=======
-            if this.objType != ObjectType.LIST {
-                throw new owned ErrorWithContext("Parameter with key, %s, is not a list.".format(this.key),
-                                    getLineNumber(),
-                                    getRoutineName(),
-                                    getModuleName(),
-                                    "TypeError");
-            }
-            return jsonToPdArray(this.val, size);
-        }
-
-        proc getListAs(type t, size: int) throws {
-            if this.objType != ObjectType.LIST {
-                throw new owned ErrorWithContext("Parameter with key, %s, is not a list.".format(this.key),
-                                    getLineNumber(),
-                                    getRoutineName(),
-                                    getModuleName(),
-                                    "TypeError");
-            }
-            try {
-                const vals = jsonToPdArray(this.val, size);
-                var ret: [0..<size] t;
-                forall (idx, v) in zip(0..<size, vals) do ret[idx] = v:t;
-                return ret;
-            } catch {
-                throw new owned ErrorWithContext("Parameter cannot be cast as an array of %?. Attempting to cast %s as ([0..<%?] %?) failed".format(t:string, this.val, size, t:string),
-                                    getLineNumber(),
-                                    getRoutineName(),
-                                    getModuleName(),
-                                    "TypeError");
-            }
->>>>>>> e7a863e7
         }
 
         /*
@@ -512,33 +374,7 @@
         */
         // deprecated
         proc getTuple(param size: int): size*int throws {
-<<<<<<< HEAD
             return this.toScalarTuple(int, size);
-=======
-            if size == 1 {
-                try {
-                    // try to parse 'x' (fast path)
-                    return (this.getIntValue(),);
-                } catch {
-                    // try to parse '(x,)'
-                    return parseJsonTuple(this.val, 1);
-                }
-            } else {
-                // try to parse '(x,y,...)'
-                return parseJsonTuple(this.val, size);
-            }
-        }
-
-        proc getJSON(size: int) throws {
-            if this.objType != ObjectType.DICT {
-                throw new owned ErrorWithContext("Parameter with key, %s, is not a JSON obj.".format(this.key),
-                                    getLineNumber(),
-                                    getRoutineName(),
-                                    getModuleName(),
-                                    "TypeError");
-            }
-            return parseMessageArgs(this.val, size);
->>>>>>> e7a863e7
         }
     }
 
@@ -548,10 +384,7 @@
     :size: int - number of parameters contained in list
     */
     class MessageArgs: writeSerializable {
-<<<<<<< HEAD
         // TODO: reimplement argument representation using a JSON class hierarchy (store the head of the JSON tree here)
-=======
->>>>>>> e7a863e7
         var param_list: list(ParameterObj);
         var size: int;
         var payload: bytes;
@@ -578,20 +411,36 @@
 
             this.param_list = param_list;
             this.payload = b"";
-<<<<<<< HEAD
-=======
-        }
-
+        }
+
+        /*
+            Attach a binary payload to the message arguments
+        */
         proc addPayload(in p: bytes) {
             this.payload = p;
->>>>>>> e7a863e7
-        }
-
-        /*
-            Attach a binary payload to the message arguments
-        */
-        proc addPayload(in p: bytes) {
-            this.payload = p;
+        }
+
+        /*
+            Get the value of the argument with the given key
+        */
+        proc this(key: string): ParameterObj throws {
+            for p in this.param_list {
+                if p.key == key {
+                    return p;
+                }
+            }
+
+            throw new owned ErrorWithContext("JSON argument key Not Found; %s".format(key),
+                                             getLineNumber(),
+                                             getRoutineName(),
+                                             getModuleName(),
+                                             "KeyNotFound");
+        }
+
+        iter these(): ParameterObj {
+            for p in this.param_list {
+                yield p;
+            }
         }
 
         override proc serialize(writer: fileWriter(?), ref serializer: ?st) throws {
@@ -600,45 +449,6 @@
             ser.writeField("size", this.size);
             ser.writeField("payload", if this.payload.size > 0 then "<binary_payload>" else "");
             ser.endClass();
-        }
-
-        /*
-            Get the value of the argument with the given key
-        */
-        proc this(key: string): ParameterObj throws {
-            for p in this.param_list {
-                if p.key == key {
-                    return p;
-                }
-            }
-<<<<<<< HEAD
-
-            throw new owned ErrorWithContext("JSON argument key Not Found; %s".format(key),
-                                             getLineNumber(),
-                                             getRoutineName(),
-                                             getModuleName(),
-                                             "KeyNotFound");
-=======
-            throw new owned ErrorWithContext("Key Not Found; %s".format(key),
-                                    getLineNumber(),
-                                    getRoutineName(),
-                                    getModuleName(),
-                                    "KeyNotFound");
->>>>>>> e7a863e7
-        }
-
-        iter these(): ParameterObj {
-            for p in this.param_list {
-                yield p;
-            }
-<<<<<<< HEAD
-=======
-            throw new owned ErrorWithContext("Key Not Found; %s".format(key),
-                                    getLineNumber(),
-                                    getRoutineName(),
-                                    getModuleName(),
-                                    "KeyNotFound");
->>>>>>> e7a863e7
         }
 
         override proc serialize(writer: fileWriter(?), ref serializer: ?st) throws {
