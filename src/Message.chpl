module Message {
    use IO;
    use JSON;
    use IOUtils;
    use FileIO;
    use Reflection;
    use ServerErrors;
    use NumPyDType;
    use List;
    use BigInteger;
    use MultiTypeSymEntry;

    use Map;
    use ArkoudaIOCompat;

    enum MsgType {NORMAL,WARNING,ERROR}
    enum MsgFormat {STRING,BINARY}

    /*
     * Encapsulates the message string and message type.
     */
    record MsgTuple {
        var msg: string;
        var msgType: MsgType;
        var msgFormat: MsgFormat;
        var user: string;
        var payload: bytes;
    }

    /*
     * Encapsulates state corresponding to a client request sent to the Arkouda server.
     */
    record RequestMsg {
        var user: string;
        var token: string;
        var cmd: string;
        var format: string;
        var args: string;
        var size: int; // currently unused, but wired for once all functionality moved to json
    }

    proc MsgTuple.init() {
        this.msg = "";
        this.msgType = MsgType.NORMAL;
        this.msgFormat = MsgFormat.STRING;
        this.user = "";
        this.payload = b"";
    }

<<<<<<< HEAD
    // deprecated in favor of type-method factories below
=======
>>>>>>> b8c3e9ae
    proc MsgTuple.init(msg: string, msgType: MsgType) {
        this.msg = msg;
        this.msgType = msgType;
        this.msgFormat = MsgFormat.STRING;
        this.user = "";
        this.payload = b"";
    }

    proc MsgTuple.init(msg: string, msgType: MsgType, msgFormat: MsgFormat, user = "", payload = b"") {
        this.msg = msg;
        this.msgType = msgType;
        this.msgFormat = msgFormat;
        this.user = "";
        this.payload = payload;
    }

    proc type MsgTuple.success(msg: string): MsgTuple {
        return new MsgTuple(
            msg = msg,
            msgType = MsgType.NORMAL,
            msgFormat = MsgFormat.STRING,
            payload = b""
        );
    }

<<<<<<< HEAD
    /*
        Create a MsgTuple indicating to the client that a new symbol was created
    */
    proc type MsgTuple.newSymbol(name: string, sym: borrowed AbstractSymEntry): MsgTuple throws {
        var msg = "created " + name + " ";

        if sym.isAssignableTo(SymbolEntryType.TypedArraySymEntry) {
            msg += (sym: borrowed GenSymEntry).attrib();
        } else if sym.isAssignableTo(SymbolEntryType.CompositeSymEntry) {
            msg += (sym: borrowed CompositeSymEntry).attrib();
        }

        return new MsgTuple(
            msg = msg,
            msgType = MsgType.NORMAL,
            msgFormat = MsgFormat.STRING,
            payload = b""
        );
    }

    /*
        Create a MsgTuple from a group of responses (useful for returning multiple
        symbols from one command, see: 'unstack' in 'ManipulationMsg')

        If any of the responses are errors, return the first error message.
        Otherwise, return a success message, where each of the 'msg' fields
        are composed into a JSON list.
    */
    proc type MsgTuple.fromResponses(responses: [] MsgTuple): MsgTuple throws {
        for res in responses {
            if res.msgType == MsgType.ERROR {
                return res;
            }
        }

        var msgs = new list([res in responses] res.msg);

        return new MsgTuple(
            msg = formatJson(msgs),
            msgType = MsgType.NORMAL,
            msgFormat = MsgFormat.STRING,
            payload = b""
        );
    }

=======
>>>>>>> b8c3e9ae
    proc type MsgTuple.error(msg: string): MsgTuple {
        return new MsgTuple(
            msg = msg,
            msgType = MsgType.ERROR,
            msgFormat = MsgFormat.STRING,
            payload = b""
        );
    }

    proc type MsgTuple.payload(data: bytes): MsgTuple {
        return new MsgTuple(
            msg = "",
            msgType = MsgType.NORMAL,
            msgFormat = MsgFormat.BINARY,
            payload = data
        );
    }

    proc ref MsgTuple.serialize(user: string) throws {
        this.user = user;
        return formatJson(this);
    }

    /*
    * Encapsulate parameter for a request sent to the Arkouda server
    * Note - Only used when args is in JSON format. 
    * Note - during the transition from space delimited string to JSON formated string, this object is not part of RequestMsg,
    *   but will be once all messages are transitioned to JSON arguments.
    */
    record ParameterObj {
        var key: string; // json key value 
        var val: string; // json value
        var dtype: string; // type of elements contained in the object

        proc init() {}

        proc init(key: string, val: string, dtype: string) {
            this.key = key;
            this.val = val;
            this.dtype = dtype;
        }

        proc ref setKey(value: string) {
            this.key = value;
        }

        proc ref setVal(value: string) {
            this.val = value;
        }

        /*
        * Return the Dtype value as NumpyDtype
        * Returns Dtype
        */
        proc getDType() {
            return str2dtype(this.dtype);
        }

        /*
        * Return the raw string value
        * Returns string
        */
        proc getValue() {
            return this.val;
        }

        // temporary implementation until more robust JSON parsing is implemented
        proc tryGetScalar(type t): (t, bool) {
            if t == string {
                // is this a number? if so, assume it isn't a string
                try {
                    const x = this.val: real;
                    return ("", false);
                } catch {
                    return (this.val, true);
                }
            } else {
                try {
                    return (this.val: t, true);
                } catch {
                    return (t.init, false);
                }
            }
        }

        /*
            Get a value of the given type from a JSON scalar

            :arg t: type: the scalar type to parse

            Throws an ErrorWithContext if the value cannot be parsed as the given
                type
        */
        proc toScalar(type t): t throws {
            try {
                if t == string {
                    return this.val;
                } else {
                    // temporary special case (until frontend is modified to provide lowercase 'true'/'false' values)
                    if t == bool {
                        return this.val.toLower():bool;
                    }
<<<<<<< HEAD

=======
>>>>>>> b8c3e9ae
                    return this.val: t;
                }
            } catch {
                throw new ErrorWithContext(
                    "Json Argument '%s' cannot be cast as a scalar %s".format(this.val, t:string),
                    getLineNumber(),
                    getRoutineName(),
                    getModuleName(),
                    "TypeError"
                );
            }
        }

        /*
            Get a tuple of the given type from a JSON array of scalar values

            :arg size: int: the number of elements in the tuple (must match
                the number of elements in the JSON array)
            :arg t: type: the scalar type to parse

            Throws an ErrorWithContext if the value is not a JSON array, the
                tuple is the wrong size, or if the elements of the array cannot
                be parsed as the given type
        */
        proc toScalarTuple(type t, param size: int): size*t throws {
            proc err() throws {
                return new ErrorWithContext(
                    "Json Argument '%s' cannot be cast as a %i-tuple of %s".format(this.val, size, t:string),
                    getLineNumber(),
                    getRoutineName(),
                    getModuleName(),
                    "TypeError"
                );
            }

<<<<<<< HEAD
            writeln("parsing tuple of size: ", size, " with type: ", t:string, " from: ", this.val);

=======
>>>>>>> b8c3e9ae
            if size == 1 {
                // special case to support parsing a scalar as a 1-tuple
                try {
                    return (this.toScalar(t),);
                } catch {
<<<<<<< HEAD

                    try {
                        return parseJson(this.val, 1*t);
=======
                    try {
                        return parseJson(this.val, 1, t);
>>>>>>> b8c3e9ae
                    } catch {
                        throw err();
                    }
                }
            } else {
<<<<<<< HEAD

                try {
                    return parseJson(this.val, size*t);
=======
                try {
                    return parseJson(this.val, size, t);
>>>>>>> b8c3e9ae
                } catch {
                    throw err();
                }
            }
        }

        /*
            Get a list of the given type from a JSON array of scalar values

            :arg t: type: the scalar type to parse

            Throws an ErrorWithContext if the value is not a JSON array or if the
                elements of the array cannot be parsed as the given type
        */
        proc toScalarList(type t): list(t) throws {
            proc err() throws {
                return new ErrorWithContext(
                    "Json Argument '%s' cannot be cast as a list of %s".format(this.val, t:string),
                    getLineNumber(),
                    getRoutineName(),
                    getModuleName(),
                    "TypeError"
                );
            }

            try {
                return parseJson(this.val, list(t));
            } catch {
                throw err();
<<<<<<< HEAD
            }
        }

        /*
            Get an array of the given type from a JSON array of scalar values

            :arg t: type: the scalar type to parse
            :arg size: int: the number of elements in the array (must match the
                number of elements in the JSON array)

            Throws an ErrorWithContext if the value is not a JSON array, the
                array is the wrong size, or if the elements of the array cannot
                be parsed as the given type
        */
        proc toScalarArray(type t, size: int): [] t throws {
            proc err() throws {
                return new ErrorWithContext(
                    "Json Argument '%s' cannot be cast as an array of %s".format(this.val, t:string),
                    getLineNumber(),
                    getRoutineName(),
                    getModuleName(),
                    "TypeError"
                );
            }

            try {
                return jsonToArray(this.val, t, size);
            } catch {
                throw err();
=======
            }
        }

        /*
            Get an array of the given type from a JSON array of scalar values

            :arg t: type: the scalar type to parse
            :arg size: int: the number of elements in the array (must match the
                number of elements in the JSON array)

            Throws an ErrorWithContext if the value is not a JSON array, the
                array is the wrong size, or if the elements of the array cannot
                be parsed as the given type
        */
        proc toScalarArray(type t, size: int): [] t throws {
            proc err() throws {
                return new ErrorWithContext(
                    "Json Argument '%s' cannot be cast as an array of %s".format(this.val, t:string),
                    getLineNumber(),
                    getRoutineName(),
                    getModuleName(),
                    "TypeError"
                );
>>>>>>> b8c3e9ae
            }

            try {
                return jsonToArray(this.val, t, size);
            } catch {
                throw err();
            }
        }

        /*
         * Attempt to cast the value to the provided type
         * Throw and error if the cast isn't possible
        */
        // deprecated
        proc getScalarValue(type t): t throws {
            return this.toScalar(t);
        }

        /*
<<<<<<< HEAD
         * Attempt to cast the value to the provided type
         * Throw and error if the cast isn't possible
        */
        // deprecated
        proc getScalarValue(type t): t throws {
            return this.toScalar(t);
        }

        /*
=======
>>>>>>> b8c3e9ae
        * Return the value as int64
        * Returns int
        */
        // deprecated
        proc getIntValue(): int throws {
            return this.toScalar(int);
        }

        /*
            Return the value as a positive int
            If the value is negative, return 'value + max + 1', otherwise return the value
            This is useful for implementing Python's negative indexing rules
        */
        proc getPositiveIntValue(max: int): int throws {
            var x = this.toScalar(int);
            if x >= 0 && x < max then return x;
            if x < 0 && x >= -max then return x + max;
            else throw new ErrorWithContext(
                "Parameter cannot be cast as a positive int in the range: [%?, %?)".format(-max, max),
                getLineNumber(),
                getRoutineName(),
                getModuleName(),
                "ValueError"
            );
        }

        /*
        * Return the value as uint64
        * Returns uint
        */
        // deprecated
        proc getUIntValue(): uint throws {
            return this.toScalar(uint);
        }

        // deprecated
        proc getUInt8Value(): uint(8) throws {
            return this.toScalar(uint(8));
        }

        /*
        * Return the value as float64
        * Returns real
        */
        // deprecated
        proc getRealValue(): real throws {
            return this.toScalar(real);
        }

        /*
        * Return the value as bool
        * Returns bool
        */
        // deprecated
        proc getBoolValue(): bool throws {
            return this.toScalar(bool);
        }

        // deprecated
        proc getBigIntValue(): bigint throws {
            return this.toScalar(bigint);
        }

        /*
        Parse value as a list of strings.
        :size: int: number of values in the list
        Note - not yet able to handle list of pdarray or SegString names
        */
        // deprecated
        proc getList(size: int) throws {
            return this.toScalarArray(string, size);
        }

        /*
            Parse value as a tuple of integers with the given size
        */
        // deprecated
        proc getTuple(param size: int): size*int throws {
            return this.toScalarTuple(int, size);
        }
    }

    /*
    Container class for the message arguments formatted as json
    :param_list:  array of ParameterObj
    :size: int - number of parameters contained in list
    */
    class MessageArgs: writeSerializable {
        // TODO: reimplement argument representation using a JSON class hierarchy (store the head of the JSON tree here)
        var param_list: list(ParameterObj);
        var size: int;
        var payload: bytes;

        proc init() {
            this.param_list = new list(ParameterObj);
            this.size = 0;
            this.payload = b"";
        }

        proc init(param_list: list(ParameterObj)) {
            this.param_list = param_list;
            this.size = param_list.size;
            this.payload = b"";
        }

        proc init(param_list: list(ParameterObj, parSafe=true)) {
            // Intentionally initializes the param_list with `parSafe=false`.
            // It would be initialized that way anyways due to the field
            // declaration relying on the default value, this just makes it
            // explicit (and avoids a warning as a result).
            this.param_list = new list(ParameterObj);
            this.size = param_list.size;

            this.param_list = param_list;
            this.payload = b"";
        }

        /*
            Attach a binary payload to the message arguments
        */
        proc addPayload(in p: bytes) {
            this.payload = p;
        }

        /*
            Get the value of the argument with the given key
        */
        proc this(key: string): ParameterObj throws {
            for p in this.param_list {
                if p.key == key {
                    return p;
                }
            }

            throw new owned ErrorWithContext("JSON argument key Not Found; %s".format(key),
                                             getLineNumber(),
                                             getRoutineName(),
                                             getModuleName(),
                                             "KeyNotFound");
        }

        iter these(): ParameterObj {
            for p in this.param_list {
                yield p;
            }
        }

        override proc serialize(writer: fileWriter(?), ref serializer: ?st) throws {
            var ser = serializer.startClass(writer, "MessageArgs", 3);
            ser.writeField("param_list", this.param_list);
            ser.writeField("size", this.size);
            ser.writeField("payload", if this.payload.size > 0 then "<binary_payload>" else "");
            ser.endClass();
        }

        /*
        * Identify the parameter with the provided key and return it
        * Returns ParameterObj with the provided key
        * Throws KeyNotFound error if the provide key does not exist.
        */
        proc get(key: string): ParameterObj throws {
            return this[key];
        }

        proc getValueOf(key: string): string throws {
            return this[key].val;
        }

        /*
          Return true if there is an argument with the given name, false otherwise
        */
        proc contains(key: string): bool {
            for p in this.param_list {
                if p.key == key {
                    return true;
                }
            }
            return false;
        }
    }

    /*
    Parse and individual parameter components into a ParameterObj
    */
    proc parseParameter(payload:string) throws {
        var p: ParameterObj;
        var newmem = openMemFile();
        newmem.writer(locking=false).write(payload);
        try {
            var nreader = newmem.reader(deserializer=new jsonDeserializer(), locking=false);
            nreader.readf("%?", p);
        } catch bfe : BadFormatError {
            throw new owned ErrorWithContext("Incorrect JSON format %s".format(payload),
                                       getLineNumber(),
                                       getRoutineName(),
                                       getModuleName(),
                                       "ValueError");
        }
        return p;
    }

    /*
    Parse arguments formatted as json string into objects
    */
    proc parseMessageArgs(json_str: string, size: int) throws {
        var pArr = jsonToArray(json_str, string, size);
        var param_list = new list(ParameterObj, parSafe=true);
        forall j_str in pArr with (ref param_list) {
            param_list.pushBack(parseParameter(j_str));
        }
        return new owned MessageArgs(param_list);
    }

    /*
     * Deserializes a JSON-formatted string to a RequestMsg object, where the
     * JSON format is as follows (size is only set for json args. Otherwise, -1):
     *
     * {"user": "user", "token": "token", "cmd": "cmd", "format": "STRING", "args": "arg1 arg2", "size": "-1"}
     *
     */
    proc deserialize(ref msg: RequestMsg, request: string) throws {
        var newmem = openMemFile();
        newmem.writer(locking=false).write(request);
        try {
            var nreader = newmem.reader(deserializer=new jsonDeserializer(), locking=false);
            nreader.readf("%?", msg);
        } catch bfe : BadFormatError {
            throw new owned ErrorWithContext("Incorrect JSON format %s".format(request),
                                       getLineNumber(),
                                       getRoutineName(),
                                       getModuleName(),
                                       "ValueError");
        }
    }

   /*
    * Generates a ReplyMsg object and serializes it into a JSON-formatted reply message
    */
   proc serialize(msg: string, msgType: MsgType, msgFormat: MsgFormat, 
                                                                 user: string) : string throws {
       return formatJson(new MsgTuple(msg=msg,msgType=msgType,
                                      msgFormat=msgFormat, user=user));
   }
}<|MERGE_RESOLUTION|>--- conflicted
+++ resolved
@@ -47,10 +47,7 @@
         this.payload = b"";
     }
 
-<<<<<<< HEAD
     // deprecated in favor of type-method factories below
-=======
->>>>>>> b8c3e9ae
     proc MsgTuple.init(msg: string, msgType: MsgType) {
         this.msg = msg;
         this.msgType = msgType;
@@ -76,7 +73,6 @@
         );
     }
 
-<<<<<<< HEAD
     /*
         Create a MsgTuple indicating to the client that a new symbol was created
     */
@@ -122,8 +118,6 @@
         );
     }
 
-=======
->>>>>>> b8c3e9ae
     proc type MsgTuple.error(msg: string): MsgTuple {
         return new MsgTuple(
             msg = msg,
@@ -226,10 +220,6 @@
                     if t == bool {
                         return this.val.toLower():bool;
                     }
-<<<<<<< HEAD
-
-=======
->>>>>>> b8c3e9ae
                     return this.val: t;
                 }
             } catch {
@@ -265,37 +255,20 @@
                 );
             }
 
-<<<<<<< HEAD
-            writeln("parsing tuple of size: ", size, " with type: ", t:string, " from: ", this.val);
-
-=======
->>>>>>> b8c3e9ae
             if size == 1 {
                 // special case to support parsing a scalar as a 1-tuple
                 try {
                     return (this.toScalar(t),);
                 } catch {
-<<<<<<< HEAD
-
-                    try {
-                        return parseJson(this.val, 1*t);
-=======
                     try {
                         return parseJson(this.val, 1, t);
->>>>>>> b8c3e9ae
                     } catch {
                         throw err();
                     }
                 }
             } else {
-<<<<<<< HEAD
-
-                try {
-                    return parseJson(this.val, size*t);
-=======
                 try {
                     return parseJson(this.val, size, t);
->>>>>>> b8c3e9ae
                 } catch {
                     throw err();
                 }
@@ -325,7 +298,6 @@
                 return parseJson(this.val, list(t));
             } catch {
                 throw err();
-<<<<<<< HEAD
             }
         }
 
@@ -355,37 +327,6 @@
                 return jsonToArray(this.val, t, size);
             } catch {
                 throw err();
-=======
-            }
-        }
-
-        /*
-            Get an array of the given type from a JSON array of scalar values
-
-            :arg t: type: the scalar type to parse
-            :arg size: int: the number of elements in the array (must match the
-                number of elements in the JSON array)
-
-            Throws an ErrorWithContext if the value is not a JSON array, the
-                array is the wrong size, or if the elements of the array cannot
-                be parsed as the given type
-        */
-        proc toScalarArray(type t, size: int): [] t throws {
-            proc err() throws {
-                return new ErrorWithContext(
-                    "Json Argument '%s' cannot be cast as an array of %s".format(this.val, t:string),
-                    getLineNumber(),
-                    getRoutineName(),
-                    getModuleName(),
-                    "TypeError"
-                );
->>>>>>> b8c3e9ae
-            }
-
-            try {
-                return jsonToArray(this.val, t, size);
-            } catch {
-                throw err();
             }
         }
 
@@ -399,18 +340,6 @@
         }
 
         /*
-<<<<<<< HEAD
-         * Attempt to cast the value to the provided type
-         * Throw and error if the cast isn't possible
-        */
-        // deprecated
-        proc getScalarValue(type t): t throws {
-            return this.toScalar(t);
-        }
-
-        /*
-=======
->>>>>>> b8c3e9ae
         * Return the value as int64
         * Returns int
         */
