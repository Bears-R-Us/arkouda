module HDF5Msg {
    use CTypes;
    use FileSystem;
    use HDF5;
    use IO;
    use List;
    use PrivateDist;
    use Reflection;
    use Set;
    use ArkoudaTimeCompat as Time;
    use AryUtil;
    use ArkoudaRegexCompat;

    use CommAggregation;
    use FileIO;
    use FileSystem;
    use GenSymIO;
    use Logging;
    use Message;
    use MultiTypeSymbolTable;
    use MultiTypeSymEntry;
    use NumPyDType;
    use ServerConfig;
    use ServerErrors;
    use ServerErrorStrings;
    use SegmentedString;
    use SegmentedArray;
    use Sort;

    use ArkoudaMapCompat;
<<<<<<< HEAD
    use ArkoudaListCompat;
=======
    use ArkoudaStringBytesCompat;
>>>>>>> e8b5f869

    private config const logLevel = ServerConfig.logLevel;
    private config const logChannel = ServerConfig.logChannel;
    const h5Logger = new Logger(logLevel, logChannel);

    const ARKOUDA_HDF5_FILE_METADATA_GROUP = "/_arkouda_metadata";
    const ARKOUDA_HDF5_ARKOUDA_VERSION_KEY = "arkouda_version"; // see ServerConfig.arkoudaVersion
    type ARKOUDA_HDF5_ARKOUDA_VERSION_TYPE = c_string;
    const ARKOUDA_HDF5_FILE_VERSION_KEY = "file_version";
    const ARKOUDA_HDF5_FILE_VERSION_VAL = 2.0:real(32);
    type ARKOUDA_HDF5_FILE_VERSION_TYPE = real(32);
    config const NA_VALUE_KEY = "NA_Value";
    config const SEGMENTED_OFFSET_NAME = "segments";
    config const SEGMENTED_VALUE_NAME = "values";
    config const CATEGORIES_NAME = "categories";
    config const CODES_NAME = "codes";
    config const NACODES_NAME = "NA_Codes";
    config const PERMUTATION_NAME = "permutation";
    config const SEGMENTS_NAME = "segments";
    config const UKI_NAME = "unique_key_idx";

    config const TRUNCATE: int = 0;
    config const APPEND: int = 1;

    config const SINGLE_FILE: int = 0;
    config const MULTI_FILE: int = 1;

    require "c_helpers/help_h5ls.h", "c_helpers/help_h5ls.c";
    private extern proc c_get_HDF5_obj_type(loc_id:C_HDF5.hid_t, name:c_string, obj_type:c_ptr(C_HDF5.H5O_type_t)):C_HDF5.herr_t;
    private extern proc c_strlen(s:c_ptr(c_char)):c_size_t;
    private extern proc c_incrementCounter(data:c_void_ptr);
    private extern proc c_append_HDF5_fieldname(data:c_void_ptr, name:c_string);

    /*
     * Returns the HDF5 data type corresponding to the dataset, which delegates
     * to getHDF5Type for all datatypes supported by Chapel. For datatypes that
     * are not supported by Chapel, getDataType encapsulates logic to retrieve
     * the HDF5 data type.
     */
    proc getDataType(A) : C_HDF5.hid_t {
        var dType : C_HDF5.hid_t;
            
        if A.eltType == bool {
            return C_HDF5.H5T_NATIVE_HBOOL;
        } else {
            return getHDF5Type(A.eltType);
        }
    }

    /*
        Returns the C_HDF5.hid_t corresponding to the provided Chapel type
    */
    proc getDataType(type t) : C_HDF5.hid_t {
        if t == bool {
            return C_HDF5.H5T_NATIVE_HBOOL;
        }
        else {
            return getHDF5Type(t);
        }
    }

    /*
        Validates that the provided write mode is APPEND or TRUNCATE
        mode: int

        If mode is not 1 (Append) or 0 (Truncate) error
    */
    proc validateWriteMode(mode: int) throws {
        if (mode != APPEND && mode != TRUNCATE) {
            throw getErrorWithContext(
                           msg="Unknown write mode %i found.".format(mode),
                           lineNumber=getLineNumber(),
                           routineName=getRoutineName(), 
                           moduleName=getModuleName(),
                           errorClass="IllegalArgumentError");
        }
    }

    /*
        Prepare the file for writing data to single file
    */
    proc prepFiles(filename: string, mode: int): string throws {
        // validate the write mode
        validateWriteMode(mode);

        var prefix: string;
        var extension: string;
        (prefix,extension) = getFileMetadata(filename);

        const f = "%s%s".format(prefix, extension);
        var matchingFilenames = glob("%s*%s".format(prefix, extension));
        
        var fileExists: bool = matchingFilenames.size > 0;
        if (mode == TRUNCATE || (mode == APPEND && !fileExists)) {
            if (mode == TRUNCATE && fileExists){
                remove(f);
            }

            h5Logger.debug(getModuleName(),getRoutineName(),getLineNumber(),
                                                             "Creating or truncating file");

            // create the file
            var file_id: C_HDF5.hid_t = C_HDF5.H5Fcreate(f.c_str(), C_HDF5.H5F_ACC_TRUNC, C_HDF5.H5P_DEFAULT, C_HDF5.H5P_DEFAULT);
            defer { // Close file upon exiting scope
                C_HDF5.H5Fclose(file_id);
            }

            if file_id < 0 { // Negative file_id means error
                throw getErrorWithContext(msg="The file %s cannot be created".format(f),
                                            lineNumber=getLineNumber(), 
                                            routineName=getRoutineName(), 
                                            moduleName=getModuleName(), 
                                            errorClass='FileNotFoundError');
            }
            
            // Create the attribute space
            var attrSpaceId: C_HDF5.hid_t = C_HDF5.H5Screate(C_HDF5.H5S_SCALAR);
            var attr_id: C_HDF5.hid_t;
            // Create the File_Type. This will be important when merging with other read/write functionality.
            attr_id = C_HDF5.H5Acreate2(file_id, "File_Format".c_str(), getHDF5Type(int), attrSpaceId, C_HDF5.H5P_DEFAULT, C_HDF5.H5P_DEFAULT);
            var ft: int = SINGLE_FILE;
            C_HDF5.H5Awrite(attr_id, getHDF5Type(int), c_ptrTo(ft));
            C_HDF5.H5Aclose(attr_id);

        }
        return f;
    }

    /*
        Prepare the files required to write files distributed across locales
        A is the entry to be written.
    */
    proc prepFiles(filename: string, mode: int, A): [] string throws {
        // validate the write mode
        validateWriteMode(mode);

        var prefix: string;
        var extension: string;
        (prefix,extension) = getFileMetadata(filename);

        var targetSize = A.targetLocales().size;
        var filenames: [0..#targetSize] string;
        forall i in 0..#targetSize {
            filenames[i] = generateFilename(prefix, extension, i);
        }
        fioLogger.debug(getModuleName(),getRoutineName(),getLineNumber(),
                "generateFilenames targetLocales.size %i, filenames.size %i".format(targetSize, filenames.size));

        var matchingFilenames = glob("%s_LOCALE*%s".format(prefix, extension));
        var filesExist: bool = matchingFilenames.size > 0;

        if (mode == TRUNCATE || (mode == APPEND && !filesExist)) {
            coforall loc in A.targetLocales() do on loc {
                var file_id: C_HDF5.hid_t;
                var fn = filenames[loc.id].localize();
                var existList = glob(fn);
                if mode == TRUNCATE && existList.size == 1 {
                    remove(fn);
                }
                h5Logger.debug(getModuleName(),getRoutineName(),getLineNumber(),
                                                             "Creating or truncating file");

                file_id = C_HDF5.H5Fcreate(fn.c_str(), C_HDF5.H5F_ACC_TRUNC,
                                                            C_HDF5.H5P_DEFAULT, C_HDF5.H5P_DEFAULT);
                defer { // Close file upon exiting scope
                    C_HDF5.H5Fclose(file_id);
                }

                if file_id < 0 { // Negative file_id means error
                  throw getErrorWithContext(
                                    msg="The file %s cannot be created".format(fn),
                                    lineNumber=getLineNumber(), 
                                    routineName=getRoutineName(), 
                                    moduleName=getModuleName(), 
                                    errorClass='FileNotFoundError');
              }
              // Create the attribute space
                var attrSpaceId: C_HDF5.hid_t = C_HDF5.H5Screate(C_HDF5.H5S_SCALAR);
                var attr_id: C_HDF5.hid_t;
                // Create the File_Type. This will be important when merging with other read/write functionality.
                attr_id = C_HDF5.H5Acreate2(file_id, "File_Format".c_str(), getHDF5Type(int), attrSpaceId, C_HDF5.H5P_DEFAULT, C_HDF5.H5P_DEFAULT);
                var ft: int = MULTI_FILE;
                C_HDF5.H5Awrite(attr_id, getHDF5Type(int), c_ptrTo(ft));
                C_HDF5.H5Aclose(attr_id);
            }
        }
        else if mode == APPEND {
            if filenames.size != matchingFilenames.size {
                throw getErrorWithContext(
                           msg="Cannot append when the number of existing filenames does not match the expected.",
                           lineNumber=getLineNumber(),
                           routineName=getRoutineName(), 
                           moduleName=getModuleName(),
                           errorClass="IllegalArgumentError");
            }
        }
        return filenames;
    }

    /*
        Validate that the dataset name provided does not already exist
    */
    proc validateDataset(file_id: C_HDF5.hid_t, filename: string, dset_name: string, overwrite: bool) throws {
        // validate that the dataset does not already exist
        var dset_exists: int = C_HDF5.H5Lexists(file_id, dset_name.localize().c_str(), C_HDF5.H5P_DEFAULT);
        if (dset_exists > 0 && overwrite) {
            var del_status: int = C_HDF5.H5Ldelete(file_id, dset_name.localize().c_str(), C_HDF5.H5P_DEFAULT);
            if del_status < 0 {
                throw getErrorWithContext(
                           msg="Unable to overwrite dataset named %s in %s.".format(dset_name, filename),
                           lineNumber=getLineNumber(),
                           routineName=getRoutineName(), 
                           moduleName=getModuleName(),
                           errorClass="RuntimeError");
            }
        }
        else if dset_exists > 0 {
            throw getErrorWithContext(
                           msg=" Dataset named %s already exists in %s. If you would like to overwrite the group please use update_hdf.".format(dset_name, filename),
                           lineNumber=getLineNumber(),
                           routineName=getRoutineName(), 
                           moduleName=getModuleName(),
                           errorClass="IllegalArgumentError");
        }
        else if dset_exists < 0 {
            throw getErrorWithContext(
                           msg="Failure validating the status of dataset named %s.".format(dset_name),
                           lineNumber=getLineNumber(),
                           routineName=getRoutineName(), 
                           moduleName=getModuleName(),
                           errorClass="IllegalArgumentError");
        }
    }

    /*
        Validate that the group does not already exist.
        If it does not exist, it is created.
    */
    proc validateGroup(file_id: C_HDF5.hid_t, filename: string, group: string, overwrite: bool) throws {
        var group_exists: int = C_HDF5.H5Lexists(file_id, group.localize().c_str(), C_HDF5.H5P_DEFAULT);
        if (group_exists > 0 && overwrite) {
            var del_status: int = C_HDF5.H5Ldelete(file_id, group.localize().c_str(), C_HDF5.H5P_DEFAULT);
            if del_status < 0 {
                throw getErrorWithContext(
                           msg="Unable to overwrite group named %s in %s.".format(group, filename),
                           lineNumber=getLineNumber(),
                           routineName=getRoutineName(), 
                           moduleName=getModuleName(),
                           errorClass="RuntimeError");
            }
            // recreate the group to write overwrite data too
            var groupId: C_HDF5.hid_t = C_HDF5.H5Gcreate2(file_id, "/%s".format(group).c_str(),
                                    C_HDF5.H5P_DEFAULT, C_HDF5.H5P_DEFAULT, C_HDF5.H5P_DEFAULT);
            C_HDF5.H5Gclose(groupId);
        }
        else if group_exists > 0 {
            throw getErrorWithContext(
                           msg="A group named %s already exists in %s. If you would like to overwrite the group please use update_hdf.".format(group, filename),
                           lineNumber=getLineNumber(),
                           routineName=getRoutineName(), 
                           moduleName=getModuleName(),
                           errorClass="RuntimeError");
        }
        else if group_exists < 0 {
            throw getErrorWithContext(
                           msg="Failure validating the status of group named %s.".format(group),
                           lineNumber=getLineNumber(),
                           routineName=getRoutineName(), 
                           moduleName=getModuleName(),
                           errorClass="RuntimeError");
        }
        else {
            // create the group
            var groupId: C_HDF5.hid_t = C_HDF5.H5Gcreate2(file_id, "/%s".format(group).c_str(),
                                    C_HDF5.H5P_DEFAULT, C_HDF5.H5P_DEFAULT, C_HDF5.H5P_DEFAULT);
            C_HDF5.H5Gclose(groupId);
        }
    }

    /*
        Write Arkouda metadata attributes to the provided object. 
        
        file_id: C_HDF5.hid_t
            ID of the file the attributes are to be written to. This should be the id of a group or dataset

        objName: string
            Name of the group or dataset the attributes are being written to.

        objType: string
            The type of the object stored in the parent. ArrayView, pdarray, or strings

        dtype: C_HDF5.hid_t
            id of the C_HDF5 datatype of the data contained in the object. Used to check for boolean datasets
    */
    proc writeArkoudaMetaData(file_id: C_HDF5.hid_t, objName: string, objType: string, dtype: C_HDF5.hid_t) throws {
        var obj_id: C_HDF5.hid_t = C_HDF5.H5Oopen(file_id, objName.localize().c_str(), C_HDF5.H5P_DEFAULT);

        // Create the attribute space
        var attrSpaceId: C_HDF5.hid_t = C_HDF5.H5Screate(C_HDF5.H5S_SCALAR);
        var attr_id: C_HDF5.hid_t;

         // Create the objectType. This will be important when merging with other read/write functionality.
        attr_id = C_HDF5.H5Acreate2(obj_id, "ObjType".c_str(), getHDF5Type(int), attrSpaceId, C_HDF5.H5P_DEFAULT, C_HDF5.H5P_DEFAULT);
        var t: ObjType = objType.toUpper(): ObjType;
        var t_int: int = t: int;
        C_HDF5.H5Awrite(attr_id, getHDF5Type(int), c_ptrTo(t_int));
        C_HDF5.H5Aclose(attr_id);

        // write attribute for boolean
        if dtype == C_HDF5.H5T_NATIVE_HBOOL {
            attr_id = C_HDF5.H5Acreate2(obj_id, "isBool".c_str(), getHDF5Type(int), attrSpaceId, C_HDF5.H5P_DEFAULT, C_HDF5.H5P_DEFAULT);
            var isBool: int = 1;
            C_HDF5.H5Awrite(attr_id, getHDF5Type(int), c_ptrTo(isBool));
            C_HDF5.H5Aclose(attr_id);
        }

        var attrFileVersionType = getHDF5Type(ARKOUDA_HDF5_FILE_VERSION_TYPE);
        var attrId = C_HDF5.H5Acreate2(obj_id,
                          ARKOUDA_HDF5_FILE_VERSION_KEY.c_str(),
                          attrFileVersionType,
                          attrSpaceId,
                          C_HDF5.H5P_DEFAULT,
                          C_HDF5.H5P_DEFAULT);
        
        // H5Awrite requires a pointer and we have a const, so we need a variable ref we can turn into a pointer
        var fileVersion = ARKOUDA_HDF5_FILE_VERSION_VAL;
        C_HDF5.H5Awrite(attrId, attrFileVersionType, c_ptrTo(fileVersion));
        C_HDF5.H5Aclose(attrId);

        var attrStringType = C_HDF5.H5Tcopy(C_HDF5.H5T_C_S1): C_HDF5.hid_t;
        C_HDF5.H5Tset_size(attrStringType, arkoudaVersion.size:uint(64) + 1); // ensure space for NULL terminator
        C_HDF5.H5Tset_strpad(attrStringType, C_HDF5.H5T_STR_NULLTERM);
        
        attrId = C_HDF5.H5Acreate2(obj_id,
                            ARKOUDA_HDF5_ARKOUDA_VERSION_KEY.c_str(),
                            attrStringType,
                            attrSpaceId,
                            C_HDF5.H5P_DEFAULT,
                            C_HDF5.H5P_DEFAULT);

        // For the value, we need to build a ptr to a char[]; c_string doesn't work because it is a const char*        
        var akVersion = c_calloc(c_char, arkoudaVersion.size+1);
        for (c, i) in zip(arkoudaVersion.codepoints(), 0..<arkoudaVersion.size) {
            akVersion[i] = c:c_char;
        }
        akVersion[arkoudaVersion.size] = 0:c_char; // ensure NULL termination

        C_HDF5.H5Awrite(attrId, attrStringType, akVersion);
        C_HDF5.H5Aclose(attrId);

        // release ArkoudaVersion HDF5 resources
        c_free(akVersion);
        C_HDF5.H5Sclose(attrSpaceId);
        C_HDF5.H5Tclose(attrStringType);
        C_HDF5.H5Oclose(obj_id);
    }

    proc writeGroupByMetaData(file_id: C_HDF5.hid_t, objName: string, objType: string, num_keys: int) throws {
        var obj_id: C_HDF5.hid_t = C_HDF5.H5Oopen(file_id, objName.localize().c_str(), C_HDF5.H5P_DEFAULT);

        // Create the attribute space
        var attrSpaceId: C_HDF5.hid_t = C_HDF5.H5Screate(C_HDF5.H5S_SCALAR);
        var attr_id: C_HDF5.hid_t;

        // Create the objectType. This will be important when merging with other read/write functionality.
        attr_id = C_HDF5.H5Acreate2(obj_id, "ObjType".c_str(), getHDF5Type(int), attrSpaceId, C_HDF5.H5P_DEFAULT, C_HDF5.H5P_DEFAULT);
        var t: ObjType = objType.toUpper(): ObjType;
        var t_int: int = t: int;
        C_HDF5.H5Awrite(attr_id, getHDF5Type(int), c_ptrTo(t_int));
        C_HDF5.H5Aclose(attr_id);

        attr_id = C_HDF5.H5Acreate2(obj_id, "NumKeys".c_str(), getHDF5Type(int), attrSpaceId, C_HDF5.H5P_DEFAULT, C_HDF5.H5P_DEFAULT);
        var nk = num_keys; // need to generate c_ptrTo
        C_HDF5.H5Awrite(attr_id, getHDF5Type(int), c_ptrTo(nk));
        C_HDF5.H5Aclose(attr_id);

        var attrFileVersionType = getHDF5Type(ARKOUDA_HDF5_FILE_VERSION_TYPE);
        var attrId = C_HDF5.H5Acreate2(obj_id,
                          ARKOUDA_HDF5_FILE_VERSION_KEY.c_str(),
                          attrFileVersionType,
                          attrSpaceId,
                          C_HDF5.H5P_DEFAULT,
                          C_HDF5.H5P_DEFAULT);
        
        // H5Awrite requires a pointer and we have a const, so we need a variable ref we can turn into a pointer
        var fileVersion = ARKOUDA_HDF5_FILE_VERSION_VAL;
        C_HDF5.H5Awrite(attrId, attrFileVersionType, c_ptrTo(fileVersion));
        C_HDF5.H5Aclose(attrId);

        var attrStringType = C_HDF5.H5Tcopy(C_HDF5.H5T_C_S1): C_HDF5.hid_t;
        C_HDF5.H5Tset_size(attrStringType, arkoudaVersion.size:uint(64) + 1); // ensure space for NULL terminator
        C_HDF5.H5Tset_strpad(attrStringType, C_HDF5.H5T_STR_NULLTERM);
        
        attrId = C_HDF5.H5Acreate2(obj_id,
                            ARKOUDA_HDF5_ARKOUDA_VERSION_KEY.c_str(),
                            attrStringType,
                            attrSpaceId,
                            C_HDF5.H5P_DEFAULT,
                            C_HDF5.H5P_DEFAULT);

        // For the value, we need to build a ptr to a char[]; c_string doesn't work because it is a const char*        
        var akVersion = c_calloc(c_char, arkoudaVersion.size+1);
        for (c, i) in zip(arkoudaVersion.codepoints(), 0..<arkoudaVersion.size) {
            akVersion[i] = c:c_char;
        }
        akVersion[arkoudaVersion.size] = 0:c_char; // ensure NULL termination

        C_HDF5.H5Awrite(attrId, attrStringType, akVersion);
        C_HDF5.H5Aclose(attrId);

        // release ArkoudaVersion HDF5 resources
        c_free(akVersion);
        C_HDF5.H5Sclose(attrSpaceId);
        C_HDF5.H5Tclose(attrStringType);
        C_HDF5.H5Oclose(obj_id);
    }

    /*
        Writes Attributes specific to a multidimensional array.
            - objType = ArrayView
            - Rank: int - rank of the dataset
            - Shape: [] int - stores the shape of object.
        Calls to writeArkoudaMetaData to write the arkouda metadata
    */
    proc writeArrayViewAttrs(file_id: C_HDF5.hid_t, dset_name: string, objType: string, shape: SymEntry, dtype:C_HDF5.hid_t) throws {
        h5Logger.debug(getModuleName(),getRoutineName(),getLineNumber(),
                        "Writing ArrayView Attrs");
        //open the created dset so we can add attributes.
        var dset_id: C_HDF5.hid_t = C_HDF5.H5Dopen(file_id, dset_name.localize().c_str(), C_HDF5.H5P_DEFAULT);

        // Create the attribute space
        var attrSpaceId: C_HDF5.hid_t = C_HDF5.H5Screate(C_HDF5.H5S_SCALAR);
        var attr_id: C_HDF5.hid_t;

        // Store the rank of the dataset. Required to read so that shape can be built
        attr_id = C_HDF5.H5Acreate2(dset_id, "Rank".c_str(), getHDF5Type(int), attrSpaceId, C_HDF5.H5P_DEFAULT, C_HDF5.H5P_DEFAULT);
        var s = shape.size; // needed to localize in the event that shape is not local.
        C_HDF5.H5Awrite(attr_id, getHDF5Type(int), c_ptrTo(s));
        C_HDF5.H5Aclose(attr_id);

        C_HDF5.H5Sclose(attrSpaceId);
        attrSpaceId= C_HDF5.H5Screate(C_HDF5.H5S_SIMPLE);
        var adim: [0..#1] C_HDF5.hsize_t = shape.size:C_HDF5.hsize_t;
        C_HDF5.H5Sset_extent_simple(attrSpaceId, 1, c_ptrTo(adim), c_ptrTo(adim));

        attr_id = C_HDF5.H5Acreate2(dset_id, "Shape".c_str(), getHDF5Type(shape.a.eltType), attrSpaceId, C_HDF5.H5P_DEFAULT, C_HDF5.H5P_DEFAULT);
        var localShape = new lowLevelLocalizingSlice(shape.a, 0..#shape.size);
        C_HDF5.H5Awrite(attr_id, getHDF5Type(shape.a.eltType), localShape.ptr);
        C_HDF5.H5Aclose(attr_id);

        // close the space and the dataset
        C_HDF5.H5Sclose(attrSpaceId);
        C_HDF5.H5Dclose(dset_id);

        // add arkouda meta data attributes
        writeArkoudaMetaData(file_id, dset_name, objType, dtype);
    }

    /*
        writes 1D array to dataset in single file
    */
    proc writeLocalDset(file_id: C_HDF5.hid_t, dset_name: string, A, dimension: int, type t) throws{
        h5Logger.debug(getModuleName(),getRoutineName(),getLineNumber(),
                        "Writing dataset, %s".format(dset_name));
        // Convert the Chapel dtype to HDF5
        var dtype_id: C_HDF5.hid_t = getDataType(t);

        // always store multidimensional arrays as flattened array
        var dims = dimension:C_HDF5.hsize_t;
        C_HDF5.H5LTmake_dataset(file_id, dset_name.c_str(), 1:c_int, dims, dtype_id, A);
    }

    /*
        write 1d array to dataset in files distributed over locales
    */
    proc writeDistDset(filenames: [] string, dset_name: string, objType: string, overwrite: bool, A, st: borrowed SymTab, shape_name: string = "") throws {
        coforall (loc, idx) in zip(A.targetLocales(), filenames.domain) do on loc {
            const localeFilename = filenames[idx];
            h5Logger.debug(getModuleName(),getRoutineName(),getLineNumber(),
                        "%s exists? %t".format(localeFilename, exists(localeFilename)));

            var file_id = C_HDF5.H5Fopen(localeFilename.c_str(), C_HDF5.H5F_ACC_RDWR, C_HDF5.H5P_DEFAULT);
            defer { // Close the file on scope exit
                C_HDF5.H5Fclose(file_id);
            }

            // validate that the dataset does not already exist
            validateDataset(file_id, localeFilename, dset_name, overwrite);

            const locDom = A.localSubdomain();
            var dims: [0..#1] C_HDF5.hsize_t;
            dims[0] = locDom.size: C_HDF5.hsize_t;

            use C_HDF5.HDF5_WAR;

            var dType: C_HDF5.hid_t = getDataType(A);

            /*
            * Depending upon the datatype, write the local slice out to the top-level
            * or nested, named group within the hdf5 file corresponding to the locale.
            */
            if locDom.size <= 0 {
                H5LTmake_dataset_WAR(file_id, dset_name.localize().c_str(), 1, c_ptrTo(dims), dType, nil);
            } else {
                H5LTmake_dataset_WAR(file_id, dset_name.localize().c_str(), 1, c_ptrTo(dims), dType, c_ptrTo(A.localSlice(locDom)));
            }

            // write the appropriate attributes
            if shape_name != "" {
                // write attributes for multi-dim array
                var shape_sym: borrowed GenSymEntry = getGenericTypedArrayEntry(shape_name, st);
                var shape = toSymEntry(shape_sym, int);
                writeArrayViewAttrs(file_id, dset_name, objType, shape, dType);
            }
            else {
                // write attributes for arkouda meta info otherwise
                writeArkoudaMetaData(file_id, dset_name, objType, dType);
            }
        }
    }

    /*
        Process and write an Arkouda ArrayView to HDF5.
    */
    proc arrayView_tohdfMsg(msgArgs: MessageArgs, st: borrowed SymTab) throws {
        // access integer representation of APPEND/TRUNCATE
        var mode: int = msgArgs.get("write_mode").getIntValue();

        var filename: string = msgArgs.getValueOf("filename");
        var entry = st.lookup(msgArgs.getValueOf("values"));
        var file_format = msgArgs.get("file_format").getIntValue();
        var overwrite: bool = if msgArgs.contains("overwrite")
                                then msgArgs.get("overwrite").getBoolValue()
                                else false;

        const entryDtype = msgArgs.get("values").getDType();

        var dset_name = msgArgs.getValueOf("dset");
        const objType = msgArgs.getValueOf("objType");

        select file_format {
            when SINGLE_FILE {
                var f = prepFiles(filename, mode);
                var file_id = C_HDF5.H5Fopen(f.c_str(), C_HDF5.H5F_ACC_RDWR, C_HDF5.H5P_DEFAULT);
                if file_id < 0 { // HF5open returns negative value on failure
                    C_HDF5.H5Fclose(file_id);
                    var errorMsg = "Failure accessing file %s.".format(f);
                    throw getErrorWithContext(
                           msg=errorMsg,
                           lineNumber=getLineNumber(),
                           routineName=getRoutineName(), 
                           moduleName=getModuleName(),
                           errorClass="FileNotFoundError");
                }

                // validate that the dataset does not already exist
                validateDataset(file_id, f, dset_name, overwrite);

                var shape_sym: borrowed GenSymEntry = getGenericTypedArrayEntry(msgArgs.getValueOf("shape"), st);
                var shape = toSymEntry(shape_sym, int);
                var dims: int = * reduce shape.a;

                var dtype: C_HDF5.hid_t;
                
                select entryDtype {
                    when DType.Int64 {
                        var flat = toSymEntry(toGenSymEntry(entry), int);
                        var localFlat: [0..#flat.size] int = flat.a;
                        
                        writeLocalDset(file_id, dset_name, c_ptrTo(localFlat), dims, int);
                        dtype = getHDF5Type(int);
                    }
                    when DType.UInt64 {
                        var flat = toSymEntry(toGenSymEntry(entry), uint);
                        var localFlat: [0..#flat.size] uint = flat.a;
                        
                        writeLocalDset(file_id, dset_name, c_ptrTo(localFlat), dims, uint);
                        dtype = getHDF5Type(uint);
                    }
                    when DType.Float64 {
                        var flat = toSymEntry(toGenSymEntry(entry), real);
                        var localFlat: [0..#flat.size] real = flat.a;
                        
                        writeLocalDset(file_id, dset_name, c_ptrTo(localFlat), dims, real);
                        dtype = getHDF5Type(real);
                    }
                    when DType.Bool {
                        var flat = toSymEntry(toGenSymEntry(entry), bool);
                        var localFlat: [0..#flat.size] bool = flat.a;
                        
                        writeLocalDset(file_id, dset_name, c_ptrTo(localFlat), dims, bool);
                        dtype = C_HDF5.H5T_NATIVE_HBOOL;
                    }
                    otherwise {
                        var errorMsg = unrecognizedTypeError("arrayView_tohdfMsg", dtype2str(entryDtype));
                        throw getErrorWithContext(
                           msg=errorMsg,
                           lineNumber=getLineNumber(),
                           routineName=getRoutineName(), 
                           moduleName=getModuleName(),
                           errorClass="TypeError");
                    }
                }
                // write attributes for multi-dim array
                writeArrayViewAttrs(file_id, dset_name, objType, shape, dtype);
                C_HDF5.H5Fclose(file_id);
            }
            when MULTI_FILE {
                select entryDtype {
                    when DType.Int64 {
                        var e = toSymEntry(toGenSymEntry(entry), int);
                        var filenames = prepFiles(filename, mode, e.a);
                        writeDistDset(filenames, dset_name, objType, overwrite, e.a, st, msgArgs.getValueOf("shape"));
                    }
                    when DType.UInt64 {
                        var e = toSymEntry(toGenSymEntry(entry), uint);
                        var filenames = prepFiles(filename, mode, e.a);
                        writeDistDset(filenames, dset_name, objType, overwrite, e.a, st, msgArgs.getValueOf("shape"));
                    }
                    when DType.Float64 {
                        var e = toSymEntry(toGenSymEntry(entry), real);
                        var filenames = prepFiles(filename, mode, e.a);
                        writeDistDset(filenames, dset_name, objType, overwrite, e.a, st, msgArgs.getValueOf("shape"));
                    }
                    when DType.Bool {
                        var e = toSymEntry(toGenSymEntry(entry), bool);
                        var filenames = prepFiles(filename, mode, e.a);
                        writeDistDset(filenames, dset_name, objType, overwrite, e.a, st, msgArgs.getValueOf("shape"));
                    }
                    otherwise {
                        var errorMsg = unrecognizedTypeError("multiDimArray_tohdfMsg", dtype2str(entryDtype));
                        throw getErrorWithContext(
                           msg=errorMsg,
                           lineNumber=getLineNumber(),
                           routineName=getRoutineName(), 
                           moduleName=getModuleName(),
                           errorClass="TypeError");
                    }
                }
            }
            otherwise {
                throw getErrorWithContext(
                           msg="Unknown file format. Expecting 0 (single file) or 1 (file per locale). Found %i".format(file_format),
                           lineNumber=getLineNumber(),
                           routineName=getRoutineName(), 
                           moduleName=getModuleName(),
                           errorClass="IllegalArgumentError");
            }
        }
    }

    /*
        Process and write an Arkouda pdarray to HDF5.
    */
    proc pdarray_tohdfMsg(msgArgs: MessageArgs, st: borrowed SymTab) throws {
        var mode: int = msgArgs.get("write_mode").getIntValue();

        var filename: string = msgArgs.getValueOf("filename");
        var entry = st.lookup(msgArgs.getValueOf("values"));
        var file_format = msgArgs.get("file_format").getIntValue();
        var overwrite: bool = if msgArgs.contains("overwrite")
                                then msgArgs.get("overwrite").getBoolValue()
                                else false;

        const entryDtype = msgArgs.get("values").getDType();

        var dset_name = msgArgs.getValueOf("dset");
        const objType = msgArgs.getValueOf("objType");
        var dtype: C_HDF5.hid_t;

        select file_format {
            when SINGLE_FILE {
                var f = prepFiles(filename, mode);
                var file_id = C_HDF5.H5Fopen(f.c_str(), C_HDF5.H5F_ACC_RDWR, C_HDF5.H5P_DEFAULT);
                if file_id < 0 { // HF5open returns negative value on failure
                    C_HDF5.H5Fclose(file_id);
                    var errorMsg = "Failure accessing file %s.".format(f);
                    throw getErrorWithContext(
                           msg=errorMsg,
                           lineNumber=getLineNumber(),
                           routineName=getRoutineName(), 
                           moduleName=getModuleName(),
                           errorClass="FileNotFoundError");
                }

                // validate that the dataset does not already exist
                validateDataset(file_id, f, dset_name, overwrite);

                select entryDtype {
                    when DType.Int64 {
                        var flat = toSymEntry(toGenSymEntry(entry), int);
                        var localFlat: [0..#flat.size] int = flat.a;

                        writeLocalDset(file_id, dset_name, c_ptrTo(localFlat), flat.size, int);
                        dtype = getHDF5Type(int);
                    }
                    when DType.UInt64 {
                        var flat = toSymEntry(toGenSymEntry(entry), uint);
                        var localFlat: [0..#flat.size] uint = flat.a;

                        writeLocalDset(file_id, dset_name, c_ptrTo(localFlat), flat.size, uint);
                        dtype = getHDF5Type(uint);
                    }
                    when DType.Float64 {
                        var flat = toSymEntry(toGenSymEntry(entry), real);
                        var localFlat: [0..#flat.size] real = flat.a;

                        writeLocalDset(file_id, dset_name, c_ptrTo(localFlat), flat.size, real);
                        dtype = getHDF5Type(real);
                    }
                    when DType.Bool {
                        var flat = toSymEntry(toGenSymEntry(entry), bool);
                        var localFlat: [0..#flat.size] bool = flat.a;

                        writeLocalDset(file_id, dset_name, c_ptrTo(localFlat), flat.size, bool);
                        dtype = C_HDF5.H5T_NATIVE_HBOOL;
                    }
                    otherwise {
                        var errorMsg = unrecognizedTypeError("pdarray_tohdfmsg", dtype2str(entryDtype));
                        throw getErrorWithContext(
                           msg=errorMsg,
                           lineNumber=getLineNumber(),
                           routineName=getRoutineName(), 
                           moduleName=getModuleName(),
                           errorClass="TypeError");
                    }
                }
                // write attributes for arkouda meta info
                writeArkoudaMetaData(file_id, dset_name, objType, dtype);
                C_HDF5.H5Fclose(file_id);
            }
            when MULTI_FILE {
                select entryDtype {
                    when DType.Int64 {
                        var e = toSymEntry(toGenSymEntry(entry), int);
                        var filenames = prepFiles(filename, mode, e.a);
                        writeDistDset(filenames, dset_name, objType, overwrite, e.a, st);
                    }
                    when DType.UInt64 {
                        var e = toSymEntry(toGenSymEntry(entry), uint);
                        var filenames = prepFiles(filename, mode, e.a);
                        writeDistDset(filenames, dset_name, objType, overwrite, e.a, st);
                    }
                    when DType.Float64 {
                        var e = toSymEntry(toGenSymEntry(entry), real);
                        var filenames = prepFiles(filename, mode, e.a);
                        writeDistDset(filenames, dset_name, objType, overwrite, e.a, st);
                    }
                    when DType.Bool {
                        var e = toSymEntry(toGenSymEntry(entry), bool);
                        var filenames = prepFiles(filename, mode, e.a);
                        writeDistDset(filenames, dset_name, objType, overwrite, e.a, st);
                    }
                    otherwise {
                        var errorMsg = unrecognizedTypeError("pdarray_tohdfmsg", dtype2str(entryDtype));
                        throw getErrorWithContext(
                           msg=errorMsg,
                           lineNumber=getLineNumber(),
                           routineName=getRoutineName(), 
                           moduleName=getModuleName(),
                           errorClass="TypeError");
                    }
                }
            }
            otherwise {
                throw getErrorWithContext(
                           msg="Unknown file format. Expecting 0 (single file) or 1 (file per locale). Found %i".format(file_format),
                           lineNumber=getLineNumber(),
                           routineName=getRoutineName(), 
                           moduleName=getModuleName(),
                           errorClass="IllegalArgumentError");
            }
        }
    }

    /**
     * Writes empty "Strings" components to the designated parent group in the HDF5 file
     * :arg fileId: HDF5 file id
     * :type fileId: int
     *
     * :arg group: parent dataset / group name for values and segments
     * :type group: string
     *
     * :arg writeOffsets: boolean switch for whether or not to write offsets/segements to file
     * :type writeOffsets: bool
     */
    private proc writeNilSegmentedGroupToHdf(fileId: int, group: string, writeOffsets: bool, ctype) throws {
        var dset_id: C_HDF5.hid_t;
        var zero = 0: uint(64);

        // create empty values dataset
        C_HDF5.H5LTmake_dataset_WAR(fileId, "/%s/%s".format(group, SEGMENTED_VALUE_NAME).c_str(), 1,
                c_ptrTo(zero), ctype, nil);

        dset_id = C_HDF5.H5Dopen(fileId, "/%s/%s".format(group, SEGMENTED_VALUE_NAME).c_str(), C_HDF5.H5P_DEFAULT);

        // Create the attribute space
        var attrSpaceId: C_HDF5.hid_t = C_HDF5.H5Screate(C_HDF5.H5S_SCALAR);
        var attr_id: C_HDF5.hid_t;

        // Create the objectType. This will be important when merging with other read/write functionality.
        attr_id = C_HDF5.H5Acreate2(dset_id, "ObjType".c_str(), getHDF5Type(int), attrSpaceId, C_HDF5.H5P_DEFAULT, C_HDF5.H5P_DEFAULT);
        var val_t: ObjType = ObjType.PDARRAY;
        var val_t_int: int = val_t: int;
        C_HDF5.H5Awrite(attr_id, getHDF5Type(int), c_ptrTo(val_t_int));
        C_HDF5.H5Aclose(attr_id);
        C_HDF5.H5Sclose(attrSpaceId);
        C_HDF5.H5Dclose(dset_id);

        if (writeOffsets) {
            // create empty segments dataset
            C_HDF5.H5LTmake_dataset_WAR(fileId, "/%s/%s".format(group, SEGMENTED_OFFSET_NAME).c_str(), 1,
                c_ptrTo(zero), getHDF5Type(int), nil);

            dset_id = C_HDF5.H5Dopen(fileId, "/%s/%s".format(group, SEGMENTED_OFFSET_NAME).c_str(), C_HDF5.H5P_DEFAULT);

            attrSpaceId = C_HDF5.H5Screate(C_HDF5.H5S_SCALAR);
            attr_id = C_HDF5.H5Acreate2(dset_id, "ObjType".c_str(), getHDF5Type(int), attrSpaceId, C_HDF5.H5P_DEFAULT, C_HDF5.H5P_DEFAULT);
            var seg_t: ObjType = ObjType.PDARRAY;
            var seg_t_int: int = seg_t: int;
            C_HDF5.H5Awrite(attr_id, getHDF5Type(int), c_ptrTo(seg_t_int));
            C_HDF5.H5Aclose(attr_id);
            C_HDF5.H5Sclose(attrSpaceId);
            C_HDF5.H5Dclose(dset_id);
        }
    }

    /**
     * Writes the given Stings component array to HDF5 within a group.
     * :arg fileId: HDF5 file id
     * :type fileId: int
     *
     * :arg group: parent dataset / group name to write designated component
     * :type group: string
     *
     * :arg component: name of the component to write, should be either values or segments
     * :type component: string
     *
     * :arg items: the array containing the data to be written for te specified Strings array component
     * :type items: [] ?etype
     */
    private proc writeSegmentedComponentToHdf(fileId: int, group: string, component: string, items: [] ?etype) throws {
        var numItems = items.size: uint(64);
        C_HDF5.H5LTmake_dataset_WAR(fileId, "/%s/%s".format(group, component).c_str(), 1,
                c_ptrTo(numItems), getDataType(etype), c_ptrTo(items));

        writeArkoudaMetaData(fileId, "%s/%s".format(group, component), "pdarray", getDataType(etype));
    }

    /*
        Process and write an Arkouda Strings (SegmentedString) object to HDF5.
    */
    proc strings_tohdfMsg(msgArgs: MessageArgs, st: borrowed SymTab) throws {
        use C_HDF5.HDF5_WAR;
        var mode: int = msgArgs.get("write_mode").getIntValue();

        var filename: string = msgArgs.getValueOf("filename");
        var file_format = msgArgs.get("file_format").getIntValue();
        var group = msgArgs.getValueOf("dset");
        var writeOffsets = msgArgs.get("save_offsets").getBoolValue();
        var overwrite: bool = if msgArgs.contains("overwrite")
                                then msgArgs.get("overwrite").getBoolValue()
                                else false;

        var entry:SegStringSymEntry = toSegStringSymEntry(st.lookup(msgArgs.getValueOf("values")));
        var segString = new SegString("", entry);

        const objType = msgArgs.getValueOf("objType");

        select file_format {
            when SINGLE_FILE {
                var f = prepFiles(filename, mode);
                var file_id = C_HDF5.H5Fopen(f.c_str(), C_HDF5.H5F_ACC_RDWR, C_HDF5.H5P_DEFAULT);
                if file_id < 0 { // HF5open returns negative value on failure
                    C_HDF5.H5Fclose(file_id);
                    var errorMsg = "Failure accessing file %s.".format(f);
                    throw getErrorWithContext(
                           msg=errorMsg,
                           lineNumber=getLineNumber(),
                           routineName=getRoutineName(), 
                           moduleName=getModuleName(),
                           errorClass="FileNotFoundError");
                }

                // create the group
                validateGroup(file_id, f, group, overwrite);

                writeSegmentedLocalDset(file_id, group, segString.values, segString.offsets, writeOffsets, uint(8));
                writeArkoudaMetaData(file_id, group, objType, getHDF5Type(uint(8)));
                C_HDF5.H5Fclose(file_id);
            }
            when MULTI_FILE {
                var valEntry = segString.values;
                var segEntry = segString.offsets;
                var filenames = prepFiles(filename, mode, segEntry.a);
                writeSegmentedDistDset(filenames, group, objType, overwrite, valEntry.a, segEntry.a, st, uint(8));
            }
            otherwise {
                throw getErrorWithContext(
                           msg="Unknown file format. Expecting 0 (single file) or 1 (file per locale). Found %i".format(file_format),
                           lineNumber=getLineNumber(),
                           routineName=getRoutineName(), 
                           moduleName=getModuleName(),
                           errorClass="IllegalArgumentError");
            }
        }
    }

    proc writeSegmentedLocalDset(file_id: C_HDF5.hid_t, group: string, vals, segs, write_offsets: bool, type t) throws {
        h5Logger.debug(getModuleName(),getRoutineName(),getLineNumber(),
                            "Writing group, %s".format(group));

        var dtype_id: C_HDF5.hid_t = getDataType(t);
        var localVals: [0..#vals.size] t = vals.a;
        var vd = vals.size:C_HDF5.hsize_t;
        C_HDF5.H5LTmake_dataset(file_id, "%s/%s".format(group, SEGMENTED_VALUE_NAME).c_str(), 1:c_int, vd, dtype_id, c_ptrTo(localVals));
        writeArkoudaMetaData(file_id, "%s/%s".format(group, SEGMENTED_VALUE_NAME), "pdarray", dtype_id);

        if write_offsets {
            var localSegs: [0..#segs.size] int = segs.a;
            var sd = segs.size:C_HDF5.hsize_t;
            C_HDF5.H5LTmake_dataset(file_id, "%s/%s".format(group, SEGMENTED_OFFSET_NAME).c_str(), 1:c_int, sd, getDataType(int), c_ptrTo(localSegs));
            writeArkoudaMetaData(file_id, "%s/%s".format(group, SEGMENTED_OFFSET_NAME), "pdarray", getDataType(int));
        }
    }

    proc writeSegmentedDistDset(filenames: [] string, group: string, objType: string, overwrite: bool, values, segments, st: borrowed SymTab, type t) throws {
        const lastSegIdx = segments.domain.high;
        const lastValIdx = values.domain.high;
        coforall (loc, idx) in zip(segments.targetLocales(), filenames.domain) do on loc {
            const localeFilename = filenames[idx];
            h5Logger.debug(getModuleName(),getRoutineName(),getLineNumber(),
                        "%s exists? %t".format(localeFilename, exists(localeFilename)));

            var file_id = C_HDF5.H5Fopen(localeFilename.c_str(), C_HDF5.H5F_ACC_RDWR, C_HDF5.H5P_DEFAULT);
            defer { // Close the file on scope exit
                C_HDF5.H5Fclose(file_id);
            }

            // create the group
            validateGroup(file_id, localeFilename, group, overwrite);

            const locDom = segments.localSubdomain();
            var dims: [0..#1] C_HDF5.hsize_t;
            dims[0] = locDom.size: C_HDF5.hsize_t;

            if (locDom.isEmpty() || locDom.size <= 0) {
                h5Logger.debug(getModuleName(),getRoutineName(),getLineNumber(),
                    "write1DDistStringsAggregators: locale.id %i has empty locDom.size %i, will get empty dataset."
                    .format(loc.id, locDom.size));
                writeNilSegmentedGroupToHdf(file_id, group, true, getDataType(t));
                // write attributes for arkouda meta info
                writeArkoudaMetaData(file_id, group, objType, getDataType(t));
            } else {
                // write the segments
                var localSegs = segments[locDom];
                var startValIdx = localSegs[locDom.low];
                var endValIdx = if (lastSegIdx == locDom.high) then lastValIdx else segments[locDom.high + 1] - 1;
                var valIdxRange = startValIdx..endValIdx;

                var localVals: [valIdxRange] t;

                forall (localVal, valIdx) in zip(localVals, valIdxRange) with (var agg = newSrcAggregator(t)) {
                    // Copy the remote value at index position valIdx to our local array
                    agg.copy(localVal, values[valIdx]); // in SrcAgg, the Right Hand Side is REMOTE
                }

                writeSegmentedComponentToHdf(file_id, group, SEGMENTED_VALUE_NAME, localVals);
                localSegs = localSegs - startValIdx;
                writeSegmentedComponentToHdf(file_id, group, SEGMENTED_OFFSET_NAME, localSegs);

                writeArkoudaMetaData(file_id, group, objType, getDataType(t));
            }
        }
    }

    proc segarray_tohdfMsg(msgArgs: MessageArgs, st: borrowed SymTab) throws {
        use C_HDF5.HDF5_WAR;
        var mode: int = msgArgs.get("write_mode").getIntValue();
        var overwrite: bool = if msgArgs.contains("overwrite")
                                then msgArgs.get("overwrite").getBoolValue()
                                else false;

        var filename: string = msgArgs.getValueOf("filename");
        var file_format = msgArgs.get("file_format").getIntValue();
        var group = msgArgs.getValueOf("dset");
        var val_dType = str2dtype(msgArgs.getValueOf("dtype"));
        var segarr = msgArgs.getValueOf("seg_name");
        const objType = msgArgs.getValueOf("objType");

        select file_format {
            when SINGLE_FILE {
                var f = prepFiles(filename, mode);
                var file_id = C_HDF5.H5Fopen(f.c_str(), C_HDF5.H5F_ACC_RDWR, C_HDF5.H5P_DEFAULT);
                if file_id < 0 { // HF5open returns negative value on failure
                    C_HDF5.H5Fclose(file_id);
                    var errorMsg = "Failure accessing file %s.".format(f);
                    throw getErrorWithContext(
                           msg=errorMsg,
                           lineNumber=getLineNumber(),
                           routineName=getRoutineName(), 
                           moduleName=getModuleName(),
                           errorClass="FileNotFoundError");
                }

                // create the group
                validateGroup(file_id, f, group, overwrite);
                var dtype: C_HDF5.hid_t;

                select val_dType {
                    when (DType.Int64) {
                        var sa:SegArray = getSegArray(segarr, st, int);
                        var valEntry = sa.values;
                        var segEntry = sa.segments;

                        //localize values and write dataset
                        writeSegmentedLocalDset(file_id, group, valEntry, segEntry, true, int);
                        dtype = getDataType(int);
                    } when (DType.UInt64) {
                        var sa:SegArray = getSegArray(segarr, st, uint);
                        var valEntry = sa.values;
                        var segEntry = sa.segments;

                         //localize values and write dataset
                        writeSegmentedLocalDset(file_id, group, valEntry, segEntry, true, uint);
                        dtype = getDataType(uint);
                    } when (DType.Float64) {
                        var sa:SegArray = getSegArray(segarr, st, real);
                        var valEntry = sa.values;
                        var segEntry = sa.segments;

                         //localize values and write dataset
                        writeSegmentedLocalDset(file_id, group, valEntry, segEntry, true, real);
                        dtype = getDataType(real);
                    } when (DType.Bool) {
                        var sa:SegArray = getSegArray(segarr, st, bool);
                        var valEntry = sa.values;
                        var segEntry = sa.segments;

                         //localize values and write dataset
                        writeSegmentedLocalDset(file_id, group, valEntry, segEntry, true, bool);
                        dtype = getDataType(bool);
                    }
                    otherwise {
                        throw getErrorWithContext(
                           msg="Unsupported SegArray DType %s".format(dtype2str(val_dType)),
                           lineNumber=getLineNumber(),
                           routineName=getRoutineName(), 
                           moduleName=getModuleName(),
                           errorClass="IllegalArgumentError");
                    }
                }
                
                writeArkoudaMetaData(file_id, group, objType, dtype);
                C_HDF5.H5Fclose(file_id);
            }
            when MULTI_FILE {
                select val_dType {
                    when DType.Int64 {
                        var sa:SegArray = getSegArray(segarr, st, int);
                        var valEntry = sa.values;
                        var segEntry = sa.segments;
                        var filenames = prepFiles(filename, mode, segEntry.a);
                        writeSegmentedDistDset(filenames, group, objType, overwrite, valEntry.a, segEntry.a, st, int);
                    }
                    when DType.UInt64 {
                        var sa:SegArray = getSegArray(segarr, st, uint);
                        var valEntry = sa.values;
                        var segEntry = sa.segments;
                        var filenames = prepFiles(filename, mode, segEntry.a);
                        writeSegmentedDistDset(filenames, group, objType, overwrite, valEntry.a, segEntry.a, st, uint);
                    }
                    when DType.Float64 {
                        var sa:SegArray = getSegArray(segarr, st, real);
                        var valEntry = sa.values;
                        var segEntry = sa.segments;
                        var filenames = prepFiles(filename, mode, segEntry.a);
                        writeSegmentedDistDset(filenames, group, objType, overwrite, valEntry.a, segEntry.a, st, real);
                    }
                    when DType.Bool {
                        var sa:SegArray = getSegArray(segarr, st, bool);
                        var valEntry = sa.values;
                        var segEntry = sa.segments;
                        var filenames = prepFiles(filename, mode, segEntry.a);
                        writeSegmentedDistDset(filenames, group, objType, overwrite, valEntry.a, segEntry.a, st, bool);
                    }
                    otherwise {
                        throw getErrorWithContext(
                           msg="Unsupported SegArray DType %s".format(dtype2str(val_dType)),
                           lineNumber=getLineNumber(),
                           routineName=getRoutineName(), 
                           moduleName=getModuleName(),
                           errorClass="IllegalArgumentError");
                    }
                }
            }
            otherwise {
                throw getErrorWithContext(
                           msg="Unknown file format. Expecting 0 (single file) or 1 (file per locale). Found %i".format(file_format),
                           lineNumber=getLineNumber(),
                           routineName=getRoutineName(), 
                           moduleName=getModuleName(),
                           errorClass="IllegalArgumentError");
            }
        }
    }

    proc writeLocalCategoricalRequiredData(file_id: C_HDF5.hid_t, f: string, group: string, codes, categories, naCodes, overwrite: bool) throws {
        // localize codes and write dataset
        var localCodes: [0..#codes.size] int = codes.a;
        writeLocalDset(file_id, "/%s/%s".format(group, CODES_NAME), c_ptrTo(localCodes), codes.size, int);

        // ensure that the container for categories exists
        validateGroup(file_id, f, "%s/%s".format(group, CATEGORIES_NAME), overwrite);


        //localize categories values and write dataset
        writeSegmentedLocalDset(file_id, "/%s/%s".format(group, CATEGORIES_NAME), categories.values, categories.offsets, true, uint(8));

        // localize _akNAcode and write to dset
        var localNACodes: [0..#naCodes.size] int = naCodes.a;
        writeLocalDset(file_id, "/%s/%s".format(group, NACODES_NAME), c_ptrTo(localNACodes), naCodes.size, int);
    }

    proc writeLocalCategoricalOptionalData(file_id: C_HDF5.hid_t, group: string, permutation: string, segments: string, st: borrowed SymTab) throws {
        var perm_entry = st.lookup(permutation);
        var perm = toSymEntry(toGenSymEntry(perm_entry), int);

        // localize permutation and write dataset
        var localPerm: [0..#perm.size] int = perm.a;
        writeLocalDset(file_id, "/%s/%s".format(group, PERMUTATION_NAME), c_ptrTo(localPerm), perm.size, int);

        var segment_entry = st.lookup(segments);
        var segs = toSymEntry(toGenSymEntry(segment_entry), int);

        // localize segments and write dataset
        var localSegs: [0..#segs.size] int = segs.a;
        writeLocalDset(file_id, "/%s/%s".format(group, SEGMENTS_NAME), c_ptrTo(localSegs), segs.size, int);
    }

    proc categorical_tohdfMsg(msgArgs: borrowed MessageArgs, st: borrowed SymTab) throws {
        use C_HDF5.HDF5_WAR;
        var mode: int = msgArgs.get("write_mode").getIntValue();

        var filename: string = msgArgs.getValueOf("filename");
        var file_format = msgArgs.get("file_format").getIntValue();
        var group = msgArgs.getValueOf("dset");
        const objType = msgArgs.getValueOf("objType"); // needed for metadata

        var overwrite: bool = if msgArgs.contains("overwrite")
                                then msgArgs.get("overwrite").getBoolValue()
                                else false;

        // access entries - types are currently always the same for each
        var codes_entry = st.lookup(msgArgs.getValueOf("codes"));
        var codes = toSymEntry(toGenSymEntry(codes_entry), int);
        var cat_entry:SegStringSymEntry = toSegStringSymEntry(st.lookup(msgArgs.getValueOf("categories")));
        var cats = new SegString("", cat_entry);
        var naCodes_entry = st.lookup(msgArgs.getValueOf("NA_codes"));
        var naCodes = toSymEntry(toGenSymEntry(naCodes_entry), int);
        var perm_seg_exist: bool = false;
        if msgArgs.contains("permutation") && msgArgs.contains("segments") {
            perm_seg_exist = true;
        }
        
        select file_format {
            when SINGLE_FILE {
                var f = prepFiles(filename, mode);
                var file_id = C_HDF5.H5Fopen(f.c_str(), C_HDF5.H5F_ACC_RDWR, C_HDF5.H5P_DEFAULT);
                if file_id < 0 { // HF5open returns negative value on failure
                    C_HDF5.H5Fclose(file_id);
                    var errorMsg = "Failure accessing file %s.".format(f);
                    throw getErrorWithContext(
                           msg=errorMsg,
                           lineNumber=getLineNumber(),
                           routineName=getRoutineName(), 
                           moduleName=getModuleName(),
                           errorClass="FileNotFoundError");
                }

                // ensure that container for categorical exists
                validateGroup(file_id, f, group, overwrite);

                writeLocalCategoricalRequiredData(file_id, f, group, codes, cats, naCodes, overwrite);

                if perm_seg_exist {
                    writeLocalCategoricalOptionalData(file_id, group, msgArgs.getValueOf("permutation"), msgArgs.getValueOf("segments"), st);
                }

                writeArkoudaMetaData(file_id, group, objType, getHDF5Type(uint(8))); 
                C_HDF5.H5Fclose(file_id);
            }
            when MULTI_FILE {
                var filenames = prepFiles(filename, mode, codes.a);

                // need to add the group to all files
                coforall (loc, idx) in zip(codes.a.targetLocales(), filenames.domain) do on loc {
                    const localeFilename = filenames[idx];
                    h5Logger.debug(getModuleName(),getRoutineName(),getLineNumber(),
                                "%s exists? %t".format(localeFilename, exists(localeFilename)));

                    var file_id = C_HDF5.H5Fopen(localeFilename.c_str(), C_HDF5.H5F_ACC_RDWR, C_HDF5.H5P_DEFAULT);
                    defer { // Close the file on scope exit
                        C_HDF5.H5Fclose(file_id);
                    }

                    // create the group and generate metadata
                    validateGroup(file_id, localeFilename, group, overwrite);
                    writeArkoudaMetaData(file_id, group, objType, getHDF5Type(uint(8))); 
                }

                // write codes
                writeDistDset(filenames, "/%s/%s".format(group, CODES_NAME), "pdarray", overwrite, codes.a, st);

                // write categories
                writeSegmentedDistDset(filenames, "/%s/%s".format(group, CATEGORIES_NAME), "strings", overwrite, cats.values.a, cats.offsets.a, st, uint(8));

                // write NA Codes
                writeDistDset(filenames, "/%s/%s".format(group, NACODES_NAME), "pdarray", overwrite, naCodes.a, st);

                // writes perms and segs if they exist
                if perm_seg_exist {
                    var perm_entry = st.lookup(msgArgs.getValueOf("permutation"));
                    var perm = toSymEntry(toGenSymEntry(perm_entry), int);
                    var segment_entry = st.lookup(msgArgs.getValueOf("segments"));
                    var segs = toSymEntry(toGenSymEntry(segment_entry), int);
                    writeDistDset(filenames, "/%s/%s".format(group, PERMUTATION_NAME), "pdarray", overwrite, perm.a, st);
                    writeDistDset(filenames, "/%s/%s".format(group, SEGMENTS_NAME), "pdarray", overwrite, segs.a, st);
                }
            }
            otherwise {
                throw getErrorWithContext(
                           msg="Unknown file format. Expecting 0 (single file) or 1 (file per locale). Found %i".format(file_format),
                           lineNumber=getLineNumber(),
                           routineName=getRoutineName(), 
                           moduleName=getModuleName(),
                           errorClass="IllegalArgumentError");
            }
        }
    }

    proc groupby_tohdfMsg(msgArgs: borrowed MessageArgs, st: borrowed SymTab) throws {
        use C_HDF5.HDF5_WAR;
        var mode: int = msgArgs.get("write_mode").getIntValue();

        var filename: string = msgArgs.getValueOf("filename");
        var file_format = msgArgs.get("file_format").getIntValue();
        var overwrite: bool = if msgArgs.contains("overwrite")
                                then msgArgs.get("overwrite").getBoolValue()
                                else false; 

        var group = msgArgs.getValueOf("dset"); // name of the group containing components
        const objType = msgArgs.getValueOf("objType").toUpper(): ObjType; // needed to write metadata

        // access the permutation and segments pdarrays because these are always int
        var seg_entry = st.lookup(msgArgs.getValueOf("segments"));
        var segments = toSymEntry(toGenSymEntry(seg_entry), int);
        var perm_entry = st.lookup(msgArgs.getValueOf("permutation"));
        var perm = toSymEntry(toGenSymEntry(perm_entry), int);
        var uki_entry = st.lookup(msgArgs.getValueOf("unique_key_idx"));
        var uki = toSymEntry(toGenSymEntry(uki_entry), int);

        // access groupby key information
        var num_keys = msgArgs.get("num_keys").getIntValue();
        var key_names = msgArgs.get("key_names").getList(num_keys);
        var key_objTypes = msgArgs.get("key_objTypes").getList(num_keys);
        var key_dtypes = msgArgs.get("key_dtypes").getList(num_keys);

        select file_format {
            when SINGLE_FILE {
                var f = prepFiles(filename, mode);
                var file_id = C_HDF5.H5Fopen(f.c_str(), C_HDF5.H5F_ACC_RDWR, C_HDF5.H5P_DEFAULT);
                if file_id < 0 { // HF5open returns negative value on failure
                    C_HDF5.H5Fclose(file_id);
                    var errorMsg = "Failure accessing file %s.".format(f);
                    throw getErrorWithContext(
                           msg=errorMsg,
                           lineNumber=getLineNumber(),
                           routineName=getRoutineName(), 
                           moduleName=getModuleName(),
                           errorClass="FileNotFoundError");
                }

                // create/overwrite the group
                validateGroup(file_id, f, group, overwrite);

                var localseg: [0..#segments.size] int = segments.a;
                writeLocalDset(file_id, "/%s/%s".format(group, SEGMENTS_NAME), c_ptrTo(localseg), segments.size, int);
                writeArkoudaMetaData(file_id, "/%s/%s".format(group, SEGMENTS_NAME), "pdarray", getDataType(int));

                var localperm: [0..#perm.size] int = perm.a;
                writeLocalDset(file_id, "/%s/%s".format(group, PERMUTATION_NAME), c_ptrTo(localperm), perm.size, int);
                writeArkoudaMetaData(file_id, "/%s/%s".format(group, PERMUTATION_NAME), "pdarray", getDataType(int));

                var localuki: [0..#uki.size] int = uki.a;
                writeLocalDset(file_id, "/%s/%s".format(group, UKI_NAME), c_ptrTo(localuki), uki.size, int);
                writeArkoudaMetaData(file_id, "/%s/%s".format(group, UKI_NAME), "pdarray", getDataType(int));

                // loop keys and create/write dataset for each
                for (i, name, ot, dt) in zip(0..#num_keys, key_names, key_objTypes, key_dtypes) {
                    select ot.toUpper(): ObjType {
                        when ObjType.PDARRAY {
                            var dtype: C_HDF5.hid_t;
                            select str2dtype(dt) {
                                when DType.Int64 {
                                    var key_entry = st.lookup(name);
                                    var key = toSymEntry(toGenSymEntry(key_entry), int);

                                    // localize permutation and write dataset
                                    var localkey: [0..#key.size] int = key.a;
                                    writeLocalDset(file_id, "/%s/KEY_%i".format(group, i), c_ptrTo(localkey), key.size, int);
                                    dtype = getDataType(int);
                                }
                                when DType.UInt64 {
                                    var key_entry = st.lookup(name);
                                    var key = toSymEntry(toGenSymEntry(key_entry), uint);

                                    // localize permutation and write dataset
                                    var localkey: [0..#key.size] uint = key.a;
                                    writeLocalDset(file_id, "/%s/KEY_%i".format(group, i), c_ptrTo(localkey), key.size, uint);
                                    dtype = getDataType(uint);
                                }
                                when DType.Float64 {
                                    var key_entry = st.lookup(name);
                                    var key = toSymEntry(toGenSymEntry(key_entry), real);

                                    // localize permutation and write dataset
                                    var localkey: [0..#key.size] real = key.a;
                                    writeLocalDset(file_id, "/%s/KEY_%i".format(group, i), c_ptrTo(localkey), key.size, real);
                                    dtype = getDataType(real);
                                }
                                when DType.Bool {
                                    var key_entry = st.lookup(name);
                                    var key = toSymEntry(toGenSymEntry(key_entry), bool);

                                    // localize permutation and write dataset
                                    var localkey: [0..#key.size] bool = key.a;
                                    writeLocalDset(file_id, "/%s/KEY_%i".format(group, i), c_ptrTo(localkey), key.size, bool);
                                    dtype = C_HDF5.H5T_NATIVE_HBOOL;
                                }
                                otherwise {
                                    throw getErrorWithContext(
                                    msg="Unsupported DType %s".format(str2dtype(dt)),
                                    lineNumber=getLineNumber(),
                                    routineName=getRoutineName(), 
                                    moduleName=getModuleName(),
                                    errorClass="IllegalArgumentError");
                                }
                            }
                            writeArkoudaMetaData(file_id, "/%s/KEY_%i".format(group, i), "pdarray", dtype);
                        }
                        when ObjType.STRINGS {
                            // create/overwrite the group
                            validateGroup(file_id, f, "%s/KEY_%i".format(group, i), overwrite);
                            var key_entry: SegStringSymEntry = toSegStringSymEntry(st.lookup(name));
                            var key = new SegString("", key_entry);
                            writeSegmentedLocalDset(file_id, "/%s/KEY_%i".format(group, i), key.values, key.offsets, true, uint(8));
                            writeArkoudaMetaData(file_id, "/%s/KEY_%i".format(group, i), "Strings", getHDF5Type(uint(8)));
                        }
                        when ObjType.CATEGORICAL {
                            // create/overwrite the group
                            validateGroup(file_id, f, "%s/KEY_%i".format(group, i), overwrite);
                            var cat_comps = jsonToMap(name);
                            var codes_entry = st.lookup(cat_comps["codes"]);
                            var codes = toSymEntry(toGenSymEntry(codes_entry), int);
                            var cat_entry:SegStringSymEntry = toSegStringSymEntry(st.lookup(cat_comps["categories"]));
                            var cats = new SegString("", cat_entry);
                            var naCodes_entry = st.lookup(cat_comps["NA_codes"]);
                            var naCodes = toSymEntry(toGenSymEntry(naCodes_entry), int);
                            writeLocalCategoricalRequiredData(file_id, f, "%s/KEY_%i".format(group, i), codes, cats, naCodes, overwrite);

                            if cat_comps.contains["permutation"] && cat_comps.contains["segments"] {
                                writeLocalCategoricalOptionalData(file_id, "%s/KEY_%i".format(group, i), cat_comps["permutation"], cat_comps["segments"], st);
                            }
                            writeArkoudaMetaData(file_id, "/%s/KEY_%i".format(group, i), "Categorical", getHDF5Type(uint(8)));
                        }
                        otherwise {
                            throw getErrorWithContext(
                            msg="Unsupported ObjType %s".format(ot: string),
                            lineNumber=getLineNumber(),
                            routineName=getRoutineName(), 
                            moduleName=getModuleName(),
                            errorClass="IllegalArgumentError");
                        }
                    }
                }
                // write attributes for arkouda meta info
                writeGroupByMetaData(file_id, group, objType: string, num_keys);
                C_HDF5.H5Fclose(file_id);

            }
            when MULTI_FILE {
                var filenames = prepFiles(filename, mode, perm.a);

                // need to add the group to all files
                coforall (loc, idx) in zip(perm.a.targetLocales(), filenames.domain) do on loc {
                    const localeFilename = filenames[idx];
                    h5Logger.debug(getModuleName(),getRoutineName(),getLineNumber(),
                                "%s exists? %t".format(localeFilename, exists(localeFilename)));

                    var file_id = C_HDF5.H5Fopen(localeFilename.c_str(), C_HDF5.H5F_ACC_RDWR, C_HDF5.H5P_DEFAULT);
                    defer { // Close the file on scope exit
                        C_HDF5.H5Fclose(file_id);
                    }

                    // create the group and generate metadata
                    validateGroup(file_id, localeFilename, group, overwrite);
                    writeGroupByMetaData(file_id, group, objType: string, num_keys); 
                }

                // write groupby.segments
                writeDistDset(filenames, "/%s/%s".format(group, SEGMENTS_NAME), "pdarray", overwrite, segments.a, st);

                //write groupby.permutation
                writeDistDset(filenames, "/%s/%s".format(group, PERMUTATION_NAME), "pdarray", overwrite, perm.a, st);

                // write groupby._uki
                writeDistDset(filenames, "/%s/%s".format(group, UKI_NAME), "pdarray", overwrite, uki.a, st);

                // loop keys and create/write dataset for each
                for (i, name, ot, dt) in zip(0..#num_keys, key_names, key_objTypes, key_dtypes) {
                    select ot.toUpper(): ObjType {
                        when ObjType.PDARRAY {
                            var entry = st.lookup(name);
                            select str2dtype(dt) {
                                when DType.Int64 {
                                    var e = toSymEntry(toGenSymEntry(entry), int);
                                    writeDistDset(filenames, "%s/KEY_%i".format(group, i), ot: string, overwrite, e.a, st);
                                }
                                when DType.UInt64 {
                                    var e = toSymEntry(toGenSymEntry(entry), uint);
                                    writeDistDset(filenames, "%s/KEY_%i".format(group, i), ot: string, overwrite, e.a, st);
                                }
                                when DType.Float64 {
                                    var e = toSymEntry(toGenSymEntry(entry), real);
                                    writeDistDset(filenames, "%s/KEY_%i".format(group, i), ot: string, overwrite, e.a, st);
                                }
                                when DType.Bool {
                                    var e = toSymEntry(toGenSymEntry(entry), bool);
                                    writeDistDset(filenames, "%s/KEY_%i".format(group, i), ot: string, overwrite, e.a, st);
                                }
                                otherwise {
                                    throw getErrorWithContext(
                                    msg="Unsupported DType %s".format(str2dtype(dt)),
                                    lineNumber=getLineNumber(),
                                    routineName=getRoutineName(), 
                                    moduleName=getModuleName(),
                                    errorClass="IllegalArgumentError");
                                }
                            }
                        }
                        when ObjType.STRINGS {
                            var entry:SegStringSymEntry = toSegStringSymEntry(st.lookup(name));
                            var segString = new SegString("", entry);
                            var valEntry = segString.values;
                            var segEntry = segString.offsets;
                            writeSegmentedDistDset(filenames, "/%s/KEY_%i".format(group, i), ot: string, overwrite, valEntry.a, segEntry.a, st, uint(8));
                        }
                        when ObjType.CATEGORICAL {
                            var cat_comps = jsonToMap(name);
                            var codes_entry = st.lookup(cat_comps["codes"]);
                            var codes = toSymEntry(toGenSymEntry(codes_entry), int);
                            var cat_entry:SegStringSymEntry = toSegStringSymEntry(st.lookup(cat_comps["categories"]));
                            var cats = new SegString("", cat_entry);
                            var naCodes_entry = st.lookup(cat_comps["NA_codes"]);
                            var naCodes = toSymEntry(toGenSymEntry(naCodes_entry), int);

                            // need to add the group to all files
                            coforall (loc, idx) in zip(codes.a.targetLocales(), filenames.domain) do on loc {
                                const localeFilename = filenames[idx];
                                var file_id = C_HDF5.H5Fopen(localeFilename.c_str(), C_HDF5.H5F_ACC_RDWR, C_HDF5.H5P_DEFAULT);
                                defer { // Close the file on scope exit
                                    C_HDF5.H5Fclose(file_id);
                                }

                                // create the group and generate metadata
                                validateGroup(file_id, localeFilename, "%s/KEY_%i".format(group, i), overwrite);
                                writeArkoudaMetaData(file_id, "%s/KEY_%i".format(group, i), ot:string, getHDF5Type(uint(8))); 
                            }

                            // write codes
                            writeDistDset(filenames, "/%s/KEY_%i/%s".format(group, i, CODES_NAME), "pdarray", overwrite, codes.a, st);

                            // write categories
                            writeSegmentedDistDset(filenames, "/%s/KEY_%i/%s".format(group, i, CATEGORIES_NAME), "strings", overwrite, cats.values.a, cats.offsets.a, st, uint(8));

                            // write NA Codes
                            writeDistDset(filenames,"/%s/KEY_%i/%s".format(group, i, NACODES_NAME), "pdarray", overwrite, naCodes.a, st);

                            // writes perms and segs if they exist
                            if cat_comps.contains["permutation"] && cat_comps.contains["segments"] {
                                var cat_perm_entry = st.lookup(cat_comps["permutation"]);
                                var cat_perm = toSymEntry(toGenSymEntry(cat_perm_entry), int);
                                var segment_entry = st.lookup(cat_comps["segments"]);
                                var segs = toSymEntry(toGenSymEntry(segment_entry), int);
                                writeDistDset(filenames, "/%s/KEY_%i/%s".format(group, i, PERMUTATION_NAME), "pdarray", overwrite, cat_perm.a, st);
                                writeDistDset(filenames, "/%s/KEY_%i/%s".format(group, i, SEGMENTS_NAME), "pdarray", overwrite, segs.a, st);
                            }
                        }
                        otherwise {
                            throw getErrorWithContext(
                            msg="Unsupported ObjType %s".format(ot: string),
                            lineNumber=getLineNumber(),
                            routineName=getRoutineName(), 
                            moduleName=getModuleName(),
                            errorClass="IllegalArgumentError");
                        }
                    }
                }
            }
            otherwise {
                throw getErrorWithContext(
                           msg="Unknown file format. Expecting 0 (single file) or 1 (file per locale). Found %i".format(file_format),
                           lineNumber=getLineNumber(),
                           routineName=getRoutineName(), 
                           moduleName=getModuleName(),
                           errorClass="IllegalArgumentError");
            }
        }
    }

    /*
        Parse and exectue tohdf message.
        Determines the type of the object to be written and calls the corresponding write functionality.
    */
    proc tohdfMsg(cmd: string, msgArgs: borrowed MessageArgs, st: borrowed SymTab): MsgTuple throws {
        var objType: ObjType = msgArgs.getValueOf("objType").toUpper(): ObjType;

        select objType {
            when ObjType.ARRAYVIEW {
                // call handler for arrayview write msg
                arrayView_tohdfMsg(msgArgs, st);
            }
            when ObjType.PDARRAY {
                // call handler for pdarray write
                pdarray_tohdfMsg(msgArgs, st);
            }
            when ObjType.STRINGS {
                // call handler for strings write
                strings_tohdfMsg(msgArgs, st);
            }
            when ObjType.SEGARRAY {
                // call handler for segarray write
                segarray_tohdfMsg(msgArgs, st);
            }
            when ObjType.CATEGORICAL {
                categorical_tohdfMsg(msgArgs, st);
            }
            when ObjType.GROUPBY {
                // call handler for groupby write
                groupby_tohdfMsg(msgArgs, st);
            }
            otherwise {
                var errorMsg = "Unable to write object type %s to HDF5 file.".format(objType);
                h5Logger.error(getModuleName(),getRoutineName(),getLineNumber(),errorMsg);
                return new MsgTuple(errorMsg, MsgType.ERROR);
            }
        }
        var repMsg: string = "Dataset written successfully!";
        return new MsgTuple(repMsg, MsgType.NORMAL);
    }

    /*
     * Returns boolean indicating whether the file is a valid HDF5 file.
     * Note: if the file cannot be opened due to permissions, throws
     * a PermissionError
     */
    proc isHdf5File(filename : string) : bool throws {
        var isHdf5 = C_HDF5.H5Fis_hdf5(filename.c_str());
        
        if isHdf5 == 1 {
            return true;
        } else if isHdf5 == 0 {
            return false;
        }

        var errorMsg="%s cannot be opened to check if hdf5, \
                           check file permissions or format".format(filename);
        throw getErrorWithContext(
                       msg=errorMsg,
                       lineNumber=getLineNumber(),
                       routineName=getRoutineName(), 
                       moduleName=getModuleName(),
                       errorClass="PermissionError");      
    }

    /**
     * Simulate h5ls call by using HDF5 API (top level datasets and groups only, not recursive)
     * This uses both internal call back functions as well as exter c functions defined above to
     * work with the HDF5 API and handle the the data objects it passes between calls as opaque void*
     * which can't be used directly in chapel code.
     */
    proc simulate_h5ls(fid:C_HDF5.hid_t):string throws {
        /** Note: I tried accessing a list inside my inner procs but it leads to segfaults.
         * It only works if the thing you are trying to access is a global.  This is some type
         * of strange interplay between C & chapel as straight chapel didn't cause problems.
         * var items = new list(string);  
         */

        /**
         * This is an H5Literate call-back function, c_helper funcs are used to process data in void*
         * this proc counts the number of of HDF5 groups/datasets under the root, non-recursive
         */
        proc _get_item_count(loc_id:C_HDF5.hid_t, name:c_void_ptr, info:c_void_ptr, data:c_void_ptr) {
            var obj_name = name:c_string;
            var obj_type:C_HDF5.H5O_type_t;
            var status:C_HDF5.H5O_type_t = c_get_HDF5_obj_type(loc_id, obj_name, c_ptrTo(obj_type));
            if (obj_type == C_HDF5.H5O_TYPE_GROUP || obj_type == C_HDF5.H5O_TYPE_DATASET) {
                c_incrementCounter(data);
            }
            return 0; // to continue iteration
        }

        /**
         * This is an H5Literate call-back function, c_helper funcs are used to process data in void*
         * this proc builds string of HDF5 group/dataset objects names under the root, non-recursive
         */
        proc _simulate_h5ls(loc_id:C_HDF5.hid_t, name:c_void_ptr, info:c_void_ptr, data:c_void_ptr) {
            var obj_name = name:c_string;
            var obj_type:C_HDF5.H5O_type_t;
            var status:C_HDF5.H5O_type_t = c_get_HDF5_obj_type(loc_id, obj_name, c_ptrTo(obj_type));
            if (obj_type == C_HDF5.H5O_TYPE_GROUP || obj_type == C_HDF5.H5O_TYPE_DATASET) {
                // items.pushBack(obj_name:string); This doesn't work unless items is global
                c_append_HDF5_fieldname(data, obj_name);
            }
            return 0; // to continue iteration
        }
        
        var idx_p:C_HDF5.hsize_t; // This is the H5Literate index counter
        
        // First iteration to get the item count so we can ballpark the char* allocation
        var nfields:c_int = 0:c_int;
        C_HDF5.H5Literate(fid, C_HDF5.H5_INDEX_NAME, C_HDF5.H5_ITER_NATIVE, idx_p, c_ptrTo(_get_item_count), c_ptrTo(nfields));
        
        // Allocate space for array of strings
        var c_field_names = c_calloc(c_char, 255 * nfields);
        idx_p = 0:C_HDF5.hsize_t; // reset our iteration counter
        C_HDF5.H5Literate(fid, C_HDF5.H5_INDEX_NAME, C_HDF5.H5_ITER_NATIVE, idx_p, c_ptrTo(_simulate_h5ls), c_field_names);
        var pos = c_strlen(c_field_names):int;
        var items = string.createCopyingBuffer(c_field_names, pos, pos+1);
        c_free(c_field_names);
        return items;
    }

    proc lshdfMsg(cmd: string, msgArgs: borrowed MessageArgs, st: borrowed SymTab): MsgTuple throws {
        var repMsg: string;

        // Retrieve filename from payload
        var filename: string = msgArgs.getValueOf("filename");
        if filename.isEmpty() {
            var errorMsg = "Filename was Empty";
            h5Logger.error(getModuleName(),getRoutineName(),getLineNumber(),errorMsg);
            return new MsgTuple(errorMsg, MsgType.ERROR);
        }

        // If the filename represents a glob pattern, retrieve the locale 0 filename
        if isGlobPattern(filename) {
            // Attempt to interpret filename as a glob expression and ls the first result
            var tmp = glob(filename);
            h5Logger.debug(getModuleName(),getRoutineName(),getLineNumber(),
                      "glob-expanded filename: %s to size: %i files".format(filename, tmp.size));

            if tmp.size <= 0 {
                var errorMsg = "Cannot retrieve filename from glob expression %s, check file name or format".format(filename);
                h5Logger.error(getModuleName(),getRoutineName(),getLineNumber(),errorMsg);
                return new MsgTuple(errorMsg, MsgType.ERROR);
            }
            
            // Set filename to globbed filename corresponding to locale 0
            filename = tmp[tmp.domain.first];
        }
        
        // Check to see if the file exists. If not, return an error message
        if !exists(filename) {
            var errorMsg = "File %s does not exist in a location accessible to Arkouda".format(filename);
            h5Logger.error(getModuleName(),getRoutineName(),getLineNumber(),errorMsg);
            return new MsgTuple(errorMsg,MsgType.ERROR);
        } 

        if !isHdf5File(filename) {
            var errorMsg = "File %s is not an HDF5 file".format(filename);
            h5Logger.error(getModuleName(),getRoutineName(),getLineNumber(),errorMsg);
            return new MsgTuple(errorMsg,MsgType.ERROR);
        }
        
        try {

            var file_id = C_HDF5.H5Fopen(filename.c_str(), C_HDF5.H5F_ACC_RDONLY, C_HDF5.H5P_DEFAULT);
            defer { C_HDF5.H5Fclose(file_id); } // ensure file is closed
            repMsg = simulate_h5ls(file_id);
            var items = new list(repMsg.split(",")); // convert to json

            repMsg = "%jt".format(items);
        } catch e : Error {
            var errorMsg = "Failed to process HDF5 file %t".format(e.message());
            h5Logger.error(getModuleName(),getRoutineName(),getLineNumber(),errorMsg);
            return new MsgTuple(errorMsg, MsgType.ERROR);
        }

        return new MsgTuple(repMsg, MsgType.NORMAL);
    }

    /*
     *  Get the subdomains of the distributed array represented by each file, 
     *  as well as the total length of the array. 
     */
    proc get_subdoms(filenames: [?FD] string, dsetName: string, validFiles: [] bool) throws {
        use CTypes;

        var lengths: [FD] int;
        var skips = new set(string); // Case where there is no data in the file for this dsetName
        for (i, filename, isValid) in zip(FD, filenames, validFiles) {
            try {
                // if file had and error, it should be skipped.
                if !isValid {
                    skips.add(filename);
                    h5Logger.debug(getModuleName(),getRoutineName(),getLineNumber(),
                        "Adding invalid file to skips, %s".format(filename));
                    continue;
                }
                var file_id = C_HDF5.H5Fopen(filename.c_str(), C_HDF5.H5F_ACC_RDONLY, 
                                           C_HDF5.H5P_DEFAULT);
                defer { // Close the file on exit
                    C_HDF5.H5Fclose(file_id);
                }

                var dims: [0..#1] C_HDF5.hsize_t; // Only rank 1 for now

                // Read array length into dims[0]
                C_HDF5.HDF5_WAR.H5LTget_dataset_info_WAR(file_id, dsetName.c_str(), 
                                           c_ptrTo(dims), nil, nil);
                lengths[i] = dims[0]: int;
                if lengths[i] == 0 {
                    skips.add(filename);
                    h5Logger.debug(getModuleName(),getRoutineName(),getLineNumber(),
                        "Adding filename:%s to skips, dsetName:%s, dims[0]:%t".format(filename, dsetName, dims[0]));
                }

            } catch e: Error {
                throw getErrorWithContext(
                             msg="in getting dataset info %s".format(e.message()),
                             lineNumber=getLineNumber(), 
                             routineName=getRoutineName(), 
                             moduleName=getModuleName(), 
                             errorClass='WriteModeError'
                );
            }
        }
        // Compute subdomain of master array contained in each file
        var subdoms: [FD] domain(1);
        var offset = 0;
        for i in FD {
            subdoms[i] = {offset..#lengths[i]};
            offset += lengths[i];
        }
        return (subdoms, (+ reduce lengths), skips);
    }

    /* 
        Write data from HDF5 dataset into a distributed array.
        This function gets called when A is a BlockDist or DefaultRectangular array. 
    */
    proc read_files_into_distributed_array(A, filedomains: [?FD] domain(1), 
                                                 filenames: [FD] string, dsetName: string, skips: set(string)) throws 
        where (MyDmap == Dmap.blockDist || MyDmap == Dmap.defaultRectangular)
    {
        h5Logger.debug(getModuleName(),getRoutineName(),getLineNumber(),
                "entry.a.targetLocales() = %t".format(A.targetLocales()));
        h5Logger.debug(getModuleName(),getRoutineName(),getLineNumber(),
                "Filedomains: %t".format(filedomains));
        h5Logger.debug(getModuleName(),getRoutineName(),getLineNumber(),
                "skips: %t".format(skips));

        coforall loc in A.targetLocales() do on loc {
            // Create local copies of args
            var locFiles = filenames;
            var locFiledoms = filedomains;
            /* On this locale, find all files containing data that belongs in
                this locale's chunk of A */
            for (filedom, filename) in zip(locFiledoms, locFiles) {
                var isopen = false;
                var file_id: C_HDF5.hid_t;
                var dataset: C_HDF5.hid_t;

                if (skips.contains(filename)) {
                    h5Logger.debug(getModuleName(),getRoutineName(),getLineNumber(),
                            "File %s does not contain data for this dataset, skipping".format(filename));
                } else {
                    // Look for overlap between A's local subdomains and this file
                    for locdom in A.localSubdomains() {
                        const intersection = domain_intersection(locdom, filedom);
                        if intersection.size > 0 {
                            // Only open the file once, even if it intersects with many local subdomains
                            if !isopen {
                                file_id = C_HDF5.H5Fopen(filename.c_str(), C_HDF5.H5F_ACC_RDONLY, 
                                                                                        C_HDF5.H5P_DEFAULT);  
                                try! dataset = C_HDF5.H5Dopen(file_id, dsetName.localize().c_str(), C_HDF5.H5P_DEFAULT);
                                isopen = true;
                            }
                            // do A[intersection] = file[intersection - offset]
                            var dataspace = C_HDF5.H5Dget_space(dataset);
                            var dsetOffset = (intersection.low - filedom.low): C_HDF5.hsize_t;
                            var dsetStride = intersection.stride: C_HDF5.hsize_t;
                            var dsetCount = intersection.size: C_HDF5.hsize_t;
                            C_HDF5.H5Sselect_hyperslab(dataspace, C_HDF5.H5S_SELECT_SET, c_ptrTo(dsetOffset), 
                                                            c_ptrTo(dsetStride), c_ptrTo(dsetCount), nil);
                            var memOffset = 0: C_HDF5.hsize_t;
                            var memStride = 1: C_HDF5.hsize_t;
                            var memCount = intersection.size: C_HDF5.hsize_t;
                            var memspace = C_HDF5.H5Screate_simple(1, c_ptrTo(memCount), nil);
                            C_HDF5.H5Sselect_hyperslab(memspace, C_HDF5.H5S_SELECT_SET, c_ptrTo(memOffset), 
                                                            c_ptrTo(memStride), c_ptrTo(memCount), nil);

                            h5Logger.debug(getModuleName(),getRoutineName(),getLineNumber(),
                                    "Locale %t intersection %t dataset slice %t".format(loc,intersection,
                                    (intersection.low - filedom.low, intersection.high - filedom.low)));

                            /*
                            * The fact that intersection is a subset of a local subdomain means
                            * there should be no communication in the read
                            */
                            local {
                                C_HDF5.H5Dread(dataset, getHDF5Type(A.eltType), memspace, 
                                        dataspace, C_HDF5.H5P_DEFAULT, 
                                        c_ptrTo(A.localSlice(intersection)));
                            }
                            C_HDF5.H5Sclose(memspace);
                            C_HDF5.H5Sclose(dataspace);
                        }
                    }
                }
                if isopen {
                    C_HDF5.H5Dclose(dataset);
                    C_HDF5.H5Fclose(file_id);
                }
            }
        }
    }

    /*
        Determine if the dataset contains boolean values
    */
    proc isBoolDataset(filename: string, dset: string): bool throws {
        var file_id = C_HDF5.H5Fopen(filename.c_str(), C_HDF5.H5F_ACC_RDONLY, 
                                           C_HDF5.H5P_DEFAULT);
        defer { // Close the file on exit
            C_HDF5.H5Fclose(file_id);
        }
        var boolDataset: bool;
        try {
            var dset_id: C_HDF5.hid_t = C_HDF5.H5Dopen(file_id, dset.c_str(), C_HDF5.H5P_DEFAULT);
            var isBool: int;
            if C_HDF5.H5Aexists_by_name(dset_id, ".".c_str(), "isBool", C_HDF5.H5P_DEFAULT) > 0 {
                var isBool_id: C_HDF5.hid_t = C_HDF5.H5Aopen_by_name(dset_id, ".".c_str(), "isBool", C_HDF5.H5P_DEFAULT, C_HDF5.H5P_DEFAULT);
                C_HDF5.H5Aread(isBool_id, getHDF5Type(int), c_ptrTo(isBool));
                boolDataset = if isBool == 1 then true else false;
            }
            else{
                boolDataset = false;
            }
            C_HDF5.H5Dclose(dset_id);
        } catch e: Error {
            /*
             * If there's an actual error, print it here. :TODO: revisit this
             * catch block after confirming the best way to handle HDF5 error
             */
            h5Logger.error(getModuleName(),getRoutineName(),getLineNumber(),
                        "checking if isBoolDataset %t with file %s".format(e.message()));
        }
        return boolDataset;
    }

    /**
     * inline proc to validate the range for our domain.
     * Valid domains must be increasing with the lower bound <= upper bound
     * :arg r: 1D domain
     * :type domain(1): one dimensional domain
     *
     * :returns: bool True iff the lower bound is less than or equal to upper bound
     */
    inline proc _isValidRange(r: domain(1)): bool {
        return r.low <= r.high;
    }

    proc fixupSegBoundaries(a: [?D] int, segSubdoms: [?fD] domain(1), valSubdoms: [fD] domain(1)) throws {
        if(1 == a.size) { // short circuit case where we only have one string/segment
            return;
        }
        var diffs: [fD] int; // Amount each region must be raised over previous region
        forall (i, sd, vd, d) in zip(fD, segSubdoms, valSubdoms, diffs) {
            // if we encounter a malformed subdomain i.e. {1..0} that means we encountered a file
            // that has no data for this SegString object, we can safely skip processing this file.
            if (_isValidRange(sd)) {
                d = vd.size;
            } else {
                h5Logger.debug(getModuleName(),getRoutineName(),getLineNumber(),
                    "fD:%t segments subdom:%t is malformed signaling no segment data in file, skipping".format(i, sd));
            }
        }
        
        // compute amount to adjust 
        var adjustments = (+ scan diffs) - diffs;
        coforall loc in a.targetLocales() do on loc {
            forall(sd, adj) in zip(segSubdoms, adjustments) {
                for locdom in a.localSubdomains() {
                    const intersection = domain_intersection(locdom, sd);
                    if intersection.size > 0 {
                        // adjust offset of the segment based on the sizes of the segments preceeding it
                        a[intersection] += adj;
                    }
                }
            }
        }
    }

    /*
        Read an ArrayView object from the files provided into a distributed array
    */
    proc arrayView_readhdfMsg(filenames: [?fD] string, dset: string, dataclass, bytesize: int, isSigned: bool, validFiles: [] bool, st: borrowed SymTab): (string, string, string) throws {
        var subdoms: [fD] domain(1);
        var skips = new set(string);
        var len: int;
        (subdoms, len, skips) = get_subdoms(filenames, dset, validFiles);

        var file_id = C_HDF5.H5Fopen(filenames[0].c_str(), C_HDF5.H5F_ACC_RDONLY, 
                                           C_HDF5.H5P_DEFAULT);
        var dset_id: C_HDF5.hid_t = C_HDF5.H5Dopen(file_id, dset.c_str(), C_HDF5.H5P_DEFAULT);

        // check if rank is attr and then get.
        var rank: int;
        if C_HDF5.H5Aexists_by_name(dset_id, ".".c_str(), "Rank", C_HDF5.H5P_DEFAULT) > 0 {
            var rank_id: C_HDF5.hid_t = C_HDF5.H5Aopen_by_name(dset_id, ".".c_str(), "Rank", C_HDF5.H5P_DEFAULT, C_HDF5.H5P_DEFAULT);
            var attr_type: C_HDF5.hid_t = C_HDF5.H5Aget_type(rank_id);
            C_HDF5.H5Aread(rank_id, getHDF5Type(int), c_ptrTo(rank));
        }
        else{
            // Return error that file does not have required attrs
            var errorMsg = "Rank Attribute was not located in %s. This attribute is required to process multi-dimensional data.".format(filenames[0]);
            h5Logger.error(getModuleName(),getRoutineName(),getLineNumber(),errorMsg);
            throw getErrorWithContext(
                             msg=errorMsg,
                             lineNumber=getLineNumber(), 
                             routineName=getRoutineName(), 
                             moduleName=getModuleName(), 
                             errorClass='AttributeNotFoundError');
        }

        // check if shape attr is present and read it
        var shape: [0..#rank] int;
        if C_HDF5.H5Aexists_by_name(dset_id, ".".c_str(), "Shape", C_HDF5.H5P_DEFAULT) > 0 {
            var shape_id: C_HDF5.hid_t = C_HDF5.H5Aopen_by_name(dset_id, ".".c_str(), "Shape", C_HDF5.H5P_DEFAULT, C_HDF5.H5P_DEFAULT);
            var attr_type: C_HDF5.hid_t = C_HDF5.H5Aget_type(shape_id);
            C_HDF5.H5Aread(shape_id, getHDF5Type(shape.eltType), c_ptrTo(shape));
        }
        else {
            // Return error that file does not have required attrs
            var errorMsg = "Shape Attribute was not located in %s. This attribute is required to process multi-dimensional data.".format(filenames[0]);
            h5Logger.error(getModuleName(),getRoutineName(),getLineNumber(),errorMsg);
            throw getErrorWithContext(
                             msg=errorMsg,
                             lineNumber=getLineNumber(), 
                             routineName=getRoutineName(), 
                             moduleName=getModuleName(), 
                             errorClass='AttributeNotFoundError');
        }

        C_HDF5.H5Dclose(dset_id);
        C_HDF5.H5Fclose(file_id);
        
        var sname = st.nextName();
        st.addEntry(sname, new shared SymEntry(shape));
        select dataclass {
            when C_HDF5.H5T_INTEGER {
                // identify the index of the first valid file
                var (v, idx) = maxloc reduce zip(validFiles, validFiles.domain);
                if (!isSigned && 8 == bytesize) {
                    var entryUInt = new shared SymEntry(len, uint);
                    h5Logger.debug(getModuleName(),getRoutineName(),getLineNumber(), "Initialized uint entry for dataset %s".format(dset));
                    read_files_into_distributed_array(entryUInt.a, subdoms, filenames, dset, skips);
                    var rname = st.nextName();
                    if isBoolDataset(filenames[idx], dset) {
                        var entryBool = new shared SymEntry(len, bool);
                        entryBool.a = entryUInt.a:bool;
                        st.addEntry(rname, entryBool);
                    } else {
                        // Not a boolean dataset, so add original SymEntry to SymTable
                        st.addEntry(rname, entryUInt);
                    }
                    st.addEntry(rname, entryUInt);
                    return (dset, "ArrayView", "%s+%s".format(rname, sname));
                }
                else {
                    var entryInt = new shared SymEntry(len, int);
                    h5Logger.debug(getModuleName(),getRoutineName(),getLineNumber(), "Initialized int entry for dataset %s".format(dset));
                    read_files_into_distributed_array(entryInt.a, subdoms, filenames, dset, skips);
                    var rname = st.nextName();
                    if isBoolDataset(filenames[idx], dset) {
                        var entryBool = new shared SymEntry(len, bool);
                        entryBool.a = entryInt.a:bool;
                        st.addEntry(rname, entryBool);
                    } else {
                        // Not a boolean dataset, so add original SymEntry to SymTable
                        st.addEntry(rname, entryInt);
                    }
                    return (dset, "ArrayView", "%s+%s".format(rname, sname));
                }
            }
            when C_HDF5.H5T_FLOAT {
                var entryReal = new shared SymEntry(len, real);
                h5Logger.debug(getModuleName(),getRoutineName(),getLineNumber(),
                                                                    "Initialized float entry");
                read_files_into_distributed_array(entryReal.a, subdoms, filenames, dset, skips);
                var rname = st.nextName();
                st.addEntry(rname, entryReal);
                return (dset, "ArrayView", "%s+%s".format(rname, sname));
            }
            otherwise {
                var errorMsg = "detected unhandled datatype: objType? ArrayView, class %i, size %i, " +
                                "signed? %t".format(dataclass, bytesize, isSigned);
                h5Logger.error(getModuleName(),getRoutineName(),getLineNumber(),errorMsg);
                throw getErrorWithContext(
                            msg=errorMsg,
                            lineNumber=getLineNumber(), 
                            routineName=getRoutineName(), 
                            moduleName=getModuleName(), 
                            errorClass='UnhandledDatatypeError');
            }
        }
    }

    /*
        Read an pdarray object from the files provided into a distributed array
    */
    proc readPdarrayFromFile(filenames: [?fD] string, dset: string, dataclass, bytesize: int, isSigned: bool, validFiles: [] bool, st: borrowed SymTab): string throws {
        var rname: string;
        var subdoms: [fD] domain(1);
        var skips = new set(string);
        var len: int;
        (subdoms, len, skips) = get_subdoms(filenames, dset, validFiles);
        select dataclass {
            when C_HDF5.H5T_INTEGER {
                // identify the index of the first valid file
                var (v, idx) = maxloc reduce zip(validFiles, validFiles.domain);
                if (!isSigned && 8 == bytesize) {
                    var entryUInt = new shared SymEntry(len, uint);
                    h5Logger.debug(getModuleName(),getRoutineName(),getLineNumber(), "Initialized uint entry for dataset %s".format(dset));
                    read_files_into_distributed_array(entryUInt.a, subdoms, filenames, dset, skips);
                    rname = st.nextName();
                    if isBoolDataset(filenames[idx], dset) {
                        var entryBool = new shared SymEntry(len, bool);
                        entryBool.a = entryUInt.a:bool;
                        st.addEntry(rname, entryBool);
                    } else {
                        // Not a boolean dataset, so add original SymEntry to SymTable
                        st.addEntry(rname, entryUInt);
                    }
                }
                else {
                    var entryInt = new shared SymEntry(len, int);
                    h5Logger.debug(getModuleName(),getRoutineName(),getLineNumber(), "Initialized int entry for dataset %s".format(dset));
                    read_files_into_distributed_array(entryInt.a, subdoms, filenames, dset, skips);
                    rname = st.nextName();
                    if isBoolDataset(filenames[idx], dset) {
                        var entryBool = new shared SymEntry(len, bool);
                        entryBool.a = entryInt.a:bool;
                        st.addEntry(rname, entryBool);
                    } else {
                        // Not a boolean dataset, so add original SymEntry to SymTable
                        st.addEntry(rname, entryInt);
                    }
                }
            }
            when C_HDF5.H5T_FLOAT {
                var entryReal = new shared SymEntry(len, real);
                h5Logger.debug(getModuleName(),getRoutineName(),getLineNumber(),
                                                                    "Initialized float entry");
                read_files_into_distributed_array(entryReal.a, subdoms, filenames, dset, skips);
                rname = st.nextName();
                st.addEntry(rname, entryReal);
            }
            otherwise {
                var errorMsg = "detected unhandled datatype: objType? pdarray, class %i, size %i, " +
                                "signed? %t".format(dataclass, bytesize, isSigned);
                h5Logger.error(getModuleName(),getRoutineName(),getLineNumber(),errorMsg);
                throw getErrorWithContext(
                            msg=errorMsg,
                            lineNumber=getLineNumber(), 
                            routineName=getRoutineName(), 
                            moduleName=getModuleName(), 
                            errorClass='UnhandledDatatypeError');
            }
        }
        return rname;
    }

    proc pdarray_readhdfMsg(filenames: [?fD] string, dset: string, dataclass, bytesize: int, isSigned: bool, validFiles: [] bool, st: borrowed SymTab): (string, string, string) throws {
        var pda_name = readPdarrayFromFile(filenames, dset, dataclass, bytesize, isSigned, validFiles, st);
        return (dset, "pdarray", pda_name);
    }

    /*
        Read an strings object from the files provided into a distributed array
    */
    proc readStringsFromFile(filenames: [?fD] string, dset: string, dataclass, bytesize: int, isSigned: bool, calcStringOffsets: bool, validFiles: [] bool, st: borrowed SymTab) throws {
        var subdoms: [fD] domain(1);
        var segSubdoms: [fD] domain(1);
        var skips = new set(string);
        var len: int;
        var nSeg: int;
        if (!calcStringOffsets) {
            (segSubdoms, nSeg, skips) = get_subdoms(filenames, dset + "/" + SEGMENTED_OFFSET_NAME, validFiles);
        }
        (subdoms, len, skips) = get_subdoms(filenames, dset + "/" + SEGMENTED_VALUE_NAME, validFiles);

        if (bytesize != 1) || isSigned {
            var errorMsg = "Error: detected unhandled datatype: objType? SegString, class %i, size %i, signed? %t".format(
                                    dataclass, bytesize, isSigned);
            h5Logger.error(getModuleName(),getRoutineName(),getLineNumber(),errorMsg);
            throw getErrorWithContext(
                            msg=errorMsg,
                            lineNumber=getLineNumber(), 
                            routineName=getRoutineName(), 
                            moduleName=getModuleName(), 
                            errorClass='UnhandledDatatypeError');
        }

        // Load the strings bytes/values first
        var entryVal = new shared SymEntry(len, uint(8));
        read_files_into_distributed_array(entryVal.a, subdoms, filenames, dset + "/" + SEGMENTED_VALUE_NAME, skips);

        proc _buildEntryCalcOffsets(): shared SymEntry throws {
            var offsetsArray = segmentedCalcOffsets(entryVal.a, entryVal.a.domain);
            return new shared SymEntry(offsetsArray);
        }

        proc _buildEntryLoadOffsets() throws {
            var offsetsEntry = new shared SymEntry(nSeg, int);
            read_files_into_distributed_array(offsetsEntry.a, segSubdoms, filenames, dset + "/" + SEGMENTED_OFFSET_NAME, skips);
            fixupSegBoundaries(offsetsEntry.a, segSubdoms, subdoms);
            return offsetsEntry;
        }

        var entrySeg = if (calcStringOffsets || nSeg < 1 || !skips.isEmpty()) then _buildEntryCalcOffsets() else _buildEntryLoadOffsets();

        return assembleSegStringFromParts(entrySeg, entryVal, st);
    }

    proc strings_readhdfMsg(filenames: [?fD] string, dset: string, dataclass, bytesize: int, isSigned: bool, calcStringOffsets: bool, validFiles: [] bool, st: borrowed SymTab): (string, string, string) throws {
        var stringsEntry = readStringsFromFile(filenames, dset, dataclass, bytesize, isSigned, calcStringOffsets, validFiles, st);
        return (dset, "seg_string", "%s+%t".format(stringsEntry.name, stringsEntry.nBytes));
    }

    proc segarray_readhdfMsg(filenames: [?fD] string, dset: string, dataclass, bytesize: int, isSigned: bool, validFiles: [] bool, st: borrowed SymTab): (string, string, string) throws {        
        var valSubdoms: [fD] domain(1);
        var segSubdoms: [fD] domain(1);
        var skips = new set(string);
        var len: int;
        var nSeg: int;

        (segSubdoms, nSeg, skips) = get_subdoms(filenames, dset + "/" + SEGMENTED_OFFSET_NAME, validFiles);
        (valSubdoms, len, skips) = get_subdoms(filenames, dset + "/" + SEGMENTED_VALUE_NAME, validFiles);

        var segDist = makeDistArray(nSeg, int);
        read_files_into_distributed_array(segDist, segSubdoms, filenames, dset + "/" + SEGMENTED_OFFSET_NAME, skips);
        fixupSegBoundaries(segDist, segSubdoms, valSubdoms);

        var rtnMap: map(string, string) = new map(string, string);

        select dataclass {
            when C_HDF5.H5T_INTEGER {
                var (v, idx) = maxloc reduce zip(validFiles, validFiles.domain);
                if isSigned {
                    // Load the values
                    var valDist = makeDistArray(len, int);
                    read_files_into_distributed_array(valDist, valSubdoms, filenames, dset + "/" + SEGMENTED_VALUE_NAME, skips);

                    if isBoolDataset(filenames[idx], dset + "/" + SEGMENTED_VALUE_NAME) {
                        var boolDist = makeDistArray(len, bool);
                        boolDist = valDist:bool;
                        var saEntry = getSegArray(segDist, boolDist, st);
                        saEntry.fillReturnMap(rtnMap, st);
                    } else {
                        var saEntry = getSegArray(segDist, valDist, st);
                        saEntry.fillReturnMap(rtnMap, st);
                    }                   
                } else {
                    var valDist = makeDistArray(len, uint);
                    read_files_into_distributed_array(valDist, valSubdoms, filenames, dset + "/" + SEGMENTED_VALUE_NAME, skips);

                    if isBoolDataset(filenames[idx], dset + "/" + SEGMENTED_VALUE_NAME) {
                        var boolDist = makeDistArray(len, bool);
                        boolDist = valDist:bool;
                        var saEntry = getSegArray(segDist, boolDist, st);
                        saEntry.fillReturnMap(rtnMap, st);
                    } else {
                        var saEntry = getSegArray(segDist, valDist, st);
                        saEntry.fillReturnMap(rtnMap, st);
                    } 
                }
            }
            when C_HDF5.H5T_FLOAT {
                var valDist = makeDistArray(len, real);
                read_files_into_distributed_array(valDist, valSubdoms, filenames, dset + "/" + SEGMENTED_VALUE_NAME, skips);

                var saEntry = getSegArray(segDist, valDist, st);
                saEntry.fillReturnMap(rtnMap, st);
            }
            otherwise {
                var errorMsg = "detected unhandled datatype: objType? segarray, class %i, size %i, " +
                                "signed? %t".format(dataclass, bytesize, isSigned);
                h5Logger.error(getModuleName(),getRoutineName(),getLineNumber(),errorMsg);
                throw getErrorWithContext(
                            msg=errorMsg,
                            lineNumber=getLineNumber(), 
                            routineName=getRoutineName(), 
                            moduleName=getModuleName(), 
                            errorClass='UnhandledDatatypeError');
            }
        }
        
        return (dset, "seg_array", "%jt".format(rtnMap));
    }

    proc categorical_readhdfMsg(filenames: [?fD] string, dset: string, validFiles: [] bool, calcStringOffsets: bool, st: borrowed SymTab): (string, string, string) throws {
        var rtnMap: map(string, string);
        // domain and size info for codes
        var subdoms: [fD] domain(1);
        var skips = new set(string);
        var len: int;
        (subdoms, len, skips) = get_subdoms(filenames, "%s/%s".format(dset, CODES_NAME), validFiles);
        // read codes into distributed array
        var codes = makeDistArray(len, int);
        read_files_into_distributed_array(codes, subdoms, filenames, "%s/%s".format(dset, CODES_NAME), skips);
        // create symEntry
        var codesName = st.nextName();
        var codesEntry = new shared SymEntry(codes);
        st.addEntry(codesName, codesEntry);

        // read the categories
        var (objTypeList, dataclass, bytesize, isSigned) = get_info(filenames[0], "%s/%s".format(dset, CATEGORIES_NAME), calcStringOffsets);
        var cats = readStringsFromFile(filenames, "%s/%s".format(dset, CATEGORIES_NAME), dataclass, bytesize, isSigned, calcStringOffsets, validFiles, st);

        // read _akNACodes
        var nacodes_subdoms: [fD] domain(1);
        var nacodes_skips = new set(string);
        var nacodes_len: int;
        (nacodes_subdoms, nacodes_len, nacodes_skips) = get_subdoms(filenames, "%s/%s".format(dset, NACODES_NAME), validFiles);
        // read codes into distributed array
        var naCodes = makeDistArray(nacodes_len, int);
        read_files_into_distributed_array(naCodes, nacodes_subdoms, filenames, "%s/%s".format(dset, NACODES_NAME), nacodes_skips);
        // create symEntry
        var naCodesName = st.nextName();
        var naCodesEntry = new shared SymEntry(naCodes);
        st.addEntry(naCodesName, naCodesEntry);

        rtnMap.add("codes", "created " + st.attrib(codesEntry.name));
        rtnMap.add("categories", "created %s+created %t".format(st.attrib(cats.name), cats.nBytes));
        rtnMap.add("_akNAcode", "created " + st.attrib(naCodesEntry.name));
        
        // check first file for segments and permutation. If exist here should be everywhere
        var file_id = C_HDF5.H5Fopen(filenames[0].c_str(), C_HDF5.H5F_ACC_RDONLY, C_HDF5.H5P_DEFAULT);
        var segments_exist = C_HDF5.H5Lexists(file_id, "%s/%s".format(dset, SEGMENTS_NAME).c_str(), C_HDF5.H5P_DEFAULT);
        var perm_exists = C_HDF5.H5Lexists(file_id, "%s/%s".format(dset, PERMUTATION_NAME).c_str(), C_HDF5.H5P_DEFAULT);
        C_HDF5.H5Fclose(file_id);
        
        if segments_exist > 0 && perm_exists > 0 {
            // get domain and size info for segments
            var segs_subdoms: [fD] domain(1);
            var segs_skips = new set(string);
            var segs_len: int;
            (segs_subdoms, segs_len, segs_skips) = get_subdoms(filenames, "%s/%s".format(dset, SEGMENTS_NAME), validFiles);
            // read segments into distributed array
            var segments = makeDistArray(segs_len, int);
            read_files_into_distributed_array(segments, segs_subdoms, filenames, "%s/%s".format(dset, SEGMENTS_NAME), segs_skips);
            var segName = st.nextName();
            var segEntry = new shared SymEntry(segments);
            st.addEntry(segName, segEntry);

            // get domain and size info for permutation
            var perm_subdoms: [fD] domain(1);
            var perm_skips = new set(string);
            var perm_len: int;
            (perm_subdoms, perm_len, perm_skips) = get_subdoms(filenames, "%s/%s".format(dset, PERMUTATION_NAME), validFiles);
            // read permutation into distributed array
            var perm = makeDistArray(perm_len, int);
            read_files_into_distributed_array(perm, perm_subdoms, filenames, "%s/%s".format(dset, PERMUTATION_NAME), perm_skips);
            var permName = st.nextName();
            var permEntry = new shared SymEntry(perm);
            st.addEntry(permName, permEntry);

            rtnMap.add("segments", "created " + st.attrib(segEntry.name));
            rtnMap.add("permutation", "created " + st.attrib(permEntry.name));
        }
        return (dset, "categorical", "%jt".format(rtnMap));
    }

    proc groupby_readhdfMsg(filenames: [?fD] string, dset: string, validFiles: [] bool, calcStringOffsets: bool, st: borrowed SymTab): (string, string, string) throws {
        var rtnMap: map(string, string);
        // domain and size info for codes
        var perm_subdoms: [fD] domain(1);
        var perm_skips = new set(string);
        var perm_len: int;
        (perm_subdoms, perm_len, perm_skips) = get_subdoms(filenames, "%s/%s".format(dset, PERMUTATION_NAME), validFiles);
        var perm = makeDistArray(perm_len, int);
        read_files_into_distributed_array(perm, perm_subdoms, filenames, "%s/%s".format(dset, PERMUTATION_NAME), perm_skips);
        // create symEntry
        var permName = st.nextName();
        var permEntry = new shared SymEntry(perm);
        st.addEntry(permName, permEntry);

        var seg_subdoms: [fD] domain(1);
        var seg_skips = new set(string);
        var seg_len: int;
        (seg_subdoms, seg_len, seg_skips) = get_subdoms(filenames, "%s/%s".format(dset, SEGMENTS_NAME), validFiles);
        var segs = makeDistArray(seg_len, int);
        read_files_into_distributed_array(segs, seg_subdoms, filenames, "%s/%s".format(dset, SEGMENTS_NAME), seg_skips);
        // create symEntry
        var segName = st.nextName();
        var segEntry = new shared SymEntry(segs);
        st.addEntry(segName, segEntry);

        var uki_subdoms: [fD] domain(1);
        var uki_skips = new set(string);
        var uki_len: int;
        (uki_subdoms, uki_len, uki_skips) = get_subdoms(filenames, "%s/%s".format(dset, UKI_NAME), validFiles);
        var uki = makeDistArray(uki_len, int);
        read_files_into_distributed_array(uki, uki_subdoms, filenames, "%s/%s".format(dset, UKI_NAME), uki_skips);
        // create symEntry
        var ukiName = st.nextName();
        var ukiEntry = new shared SymEntry(uki);
        st.addEntry(ukiName, ukiEntry);

        rtnMap.add("permutation", "created " + st.attrib(permEntry.name));
        rtnMap.add("segments", "created " + st.attrib(segEntry.name));
        rtnMap.add("uki", "created " + st.attrib(ukiEntry.name));

        // read the number of keys attribute
        var file_id = C_HDF5.H5Fopen(filenames[0].c_str(), C_HDF5.H5F_ACC_RDONLY, C_HDF5.H5P_DEFAULT);
        var obj_id: C_HDF5.hid_t;
        obj_id = C_HDF5.H5Oopen(file_id, dset.c_str(), C_HDF5.H5P_DEFAULT);
        if obj_id < 0 {
            throw getErrorWithContext(
                           msg="Dataset, %s, not found.".format(dset),
                           lineNumber=getLineNumber(),
                           routineName=getRoutineName(), 
                           moduleName=getModuleName(),
                           errorClass="IllegalArgumentError");
        }
        var numkeys: int = -1;
        if C_HDF5.H5Aexists_by_name(obj_id, ".".c_str(), "NumKeys", C_HDF5.H5P_DEFAULT) > 0 {
            var numkeys_id: C_HDF5.hid_t = C_HDF5.H5Aopen_by_name(obj_id, ".".c_str(), "NumKeys", C_HDF5.H5P_DEFAULT, C_HDF5.H5P_DEFAULT);
            C_HDF5.H5Aread(numkeys_id, getHDF5Type(int), c_ptrTo(numkeys));
            C_HDF5.H5Aclose(numkeys_id);
        }
        C_HDF5.H5Oclose(obj_id);

        if numkeys == -1 {
            throw getErrorWithContext(
                           msg="NumKeys attribute not found. Required for GroupBy Reads.",
                           lineNumber=getLineNumber(),
                           routineName=getRoutineName(), 
                           moduleName=getModuleName(),
                           errorClass="RuntimeError");
        }

        for k in 0..#numkeys {
            //need to determine object type of the key to determine how to read it
            var keyObjType: ObjType;
            var dataclass: C_HDF5.hid_t;
            var bytesize: int;
            var isSigned: bool;
            var readDset: string;
            var readObjType: string;
            var readCreate: string;
            (keyObjType, dataclass, bytesize, isSigned) = get_info(filenames[0], "%s/KEY_%i".format(dset, k), calcStringOffsets);
            select keyObjType {
                when ObjType.PDARRAY {
                    var pda_name = readPdarrayFromFile(filenames, "%s/KEY_%i".format(dset, k), dataclass, bytesize, isSigned, validFiles, st);
                    readObjType = "pdarray";
                    readCreate = "created %s".format(st.attrib(pda_name));
                }
                when ObjType.STRINGS {
                    var segString = readStringsFromFile(filenames, "%s/KEY_%i".format(dset, k), dataclass, bytesize, isSigned, calcStringOffsets, validFiles, st);
                    readObjType = "seg_string";
                    readCreate = "created %s+created %t".format(st.attrib(segString.name), segString.nBytes);
                }
                when ObjType.CATEGORICAL {
                    (readDset, readObjType, readCreate) = categorical_readhdfMsg(filenames, "%s/KEY_%i".format(dset, k), validFiles, calcStringOffsets, st);
                }
                otherwise {
                    throw getErrorWithContext(
                           msg="Unsupported GroupBy key type, %s".format(keyObjType: string),
                           lineNumber=getLineNumber(),
                           routineName=getRoutineName(), 
                           moduleName=getModuleName(),
                           errorClass="TypeError");
                }
            }
            rtnMap.add("KEY_%i".format(k), "%s+|+%s".format(readObjType, readCreate));
        }
        C_HDF5.H5Fclose(file_id);
        return (dset, "groupby", "%jt".format(rtnMap));
    }

    /*
        Reads the ObjType attribute from a given object. 
        Returns the string representation
    */
    proc getObjType(file_id: C_HDF5.hid_t, dset: string): ObjType throws {
        var obj_id: C_HDF5.hid_t;

        obj_id = C_HDF5.H5Oopen(file_id, dset.c_str(), C_HDF5.H5P_DEFAULT);
        if obj_id < 0 {
            throw getErrorWithContext(
                           msg="Dataset, %s, not found.".format(dset),
                           lineNumber=getLineNumber(),
                           routineName=getRoutineName(), 
                           moduleName=getModuleName(),
                           errorClass="IllegalArgumentError");
        }

        var objType_int: int = -1;
        if C_HDF5.H5Aexists_by_name(obj_id, ".".c_str(), "ObjType", C_HDF5.H5P_DEFAULT) > 0 {
            var objType_id: C_HDF5.hid_t = C_HDF5.H5Aopen_by_name(obj_id, ".".c_str(), "ObjType", C_HDF5.H5P_DEFAULT, C_HDF5.H5P_DEFAULT);
            C_HDF5.H5Aread(objType_id, getHDF5Type(int), c_ptrTo(objType_int));
            C_HDF5.H5Aclose(objType_id);
        }
        else{
            // work around to handle old formats that do not store meta data.
            // It is assumed that any objects in this case are storing strings or pdarray
            if C_HDF5.H5Lexists(obj_id, SEGMENTED_VALUE_NAME.c_str(), C_HDF5.H5P_DEFAULT) > 0{
                // this means that the obj is a group and contains a strings obj
                objType_int = ObjType.STRINGS: int;
            }
            else {
                objType_int = ObjType.PDARRAY: int;
            }
        }
        // Close the open hdf5 objects
        C_HDF5.H5Oclose(obj_id);
        return objType_int:ObjType;
    }

    /*
     * Returns a tuple containing the data type, data class, and a 
     * boolean indicating whether the datatype is signed for the 
     * supplied file id and dataset name.
     */
    proc get_dataset_info(file_id, dsetName) throws {
        var dset = C_HDF5.H5Dopen(file_id, dsetName.c_str(),
                                                   C_HDF5.H5P_DEFAULT);
        if (dset < 0) {
            throw getErrorWithContext( 
                msg="dataset %s does not exist".format(dsetName), 
                lineNumber=getLineNumber(),
                routineName=getRoutineName(),
                moduleName=getModuleName(),
                errorClass='DatasetNotFoundError');
        }
        var datatype = C_HDF5.H5Dget_type(dset);
        var dataclass = C_HDF5.H5Tget_class(datatype);
        var bytesize = C_HDF5.H5Tget_size(datatype):int;
        var isSigned = (C_HDF5.H5Tget_sign(datatype) == C_HDF5.H5T_SGN_2);
        C_HDF5.H5Tclose(datatype);
        C_HDF5.H5Dclose(dset);
        return (dataclass, bytesize, isSigned);
    }

    /*
        Access information about the dataset in the given file.
        Used to detect errors when reading
    */
    proc get_info(filename: string, dsetName: string, calcStringOffsets: bool) throws {
        // Verify that the file exists
        if !exists(filename) {
            throw getErrorWithContext(
                           msg="The file %s does not exist".format(filename),
                           lineNumber=getLineNumber(),
                           routineName=getRoutineName(), 
                           moduleName=getModuleName(),
                           errorClass="FileNotFoundError");
        }

        /*
         * Checks to see if the file is indeed an HDF5 file. If there is a error
         * in opening file to check format, it is highly likely it is due to 
         * a permissions issue, so a PermissionError is thrown.
         */             
        if !isHdf5File(filename) {
            throw getErrorWithContext(
                           msg="%s is not an HDF5 file".format(filename),
                           lineNumber=getLineNumber(),
                           routineName=getRoutineName(), 
                           moduleName=getModuleName(),
                           errorClass="NotHDF5FileError");        
        }

        var file_id = C_HDF5.H5Fopen(filename.c_str(), 
                                         C_HDF5.H5F_ACC_RDONLY, C_HDF5.H5P_DEFAULT);
                                         
        if file_id < 0 { // HF5open returns negative value on failure
            C_HDF5.H5Fclose(file_id);
            throw getErrorWithContext(
                           msg="in accessing %s HDF5 file content".format(filename),
                           lineNumber=getLineNumber(), 
                           routineName=getRoutineName(), 
                           moduleName=getModuleName(), 
                           errorClass="HDF5FileFormatError");            
        }

        if C_HDF5.H5Lexists(file_id, dsetName.c_str(), C_HDF5.H5P_DEFAULT) <= 0 {
            C_HDF5.H5Fclose(file_id);
            throw getErrorWithContext(
                 msg="The dataset %s does not exist in the file %s".format(dsetName, 
                                                filename),
                 lineNumber=getLineNumber(), 
                 routineName=getRoutineName(), 
                 moduleName=getModuleName(), 
                 errorClass='DatasetNotFoundError');
        }

        var objType: ObjType;
        var dataclass: C_HDF5.H5T_class_t;
        var bytesize: int;
        var isSigned: bool;
        try {
            objType = getObjType(file_id, dsetName);
            if objType == ObjType.STRINGS || objType == ObjType.SEGARRAY {
                if ( !calcStringOffsets ) {
                    var offsetDset = dsetName + "/" + SEGMENTED_OFFSET_NAME;
                    var (offsetClass, offsetByteSize, offsetSign) = 
                                            try get_dataset_info(file_id, offsetDset);
                    if (offsetClass != C_HDF5.H5T_INTEGER) {
                        throw getErrorWithContext(
                            msg="dataset %s has incorrect one or more sub-datasets" +
                            " %s %s".format(dsetName,SEGMENTED_OFFSET_NAME,SEGMENTED_VALUE_NAME), 
                            lineNumber=getLineNumber(),
                            routineName=getRoutineName(),
                            moduleName=getModuleName(),
                            errorClass='SegStringError');                    
                    }
                }
                var valueDset = dsetName + "/" + SEGMENTED_VALUE_NAME;
                try (dataclass, bytesize, isSigned) = 
                                           try get_dataset_info(file_id, valueDset);    
            } else if objType == ObjType.CATEGORICAL {
                (dataclass, bytesize, isSigned) = get_dataset_info(file_id, "%s/%s".format(dsetName, CODES_NAME));
            } else if objType == ObjType.GROUPBY {
                // for groupby this information will not be used, but needs to be returned for the workflow
                (dataclass, bytesize, isSigned) = get_dataset_info(file_id, "%s/%s".format(dsetName, PERMUTATION_NAME)); 
            } else {
                (dataclass, bytesize, isSigned) = get_dataset_info(file_id, dsetName);
            }
        } catch e : Error {
            //:TODO: recommend revisiting this catch block 
            throw getErrorWithContext( 
                msg="in get_info %s".format(e.message()), 
                lineNumber=getLineNumber(),
                routineName=getRoutineName(),
                moduleName=getModuleName(),
                errorClass='Error');
        }
        C_HDF5.H5Fclose(file_id);
        return (objType, dataclass, bytesize, isSigned);
    }

    proc assign_tags(A, filedomains: [?FD] domain(1), filenames: [FD] string, dsetName: string, skips: set(string)) throws {
        h5Logger.debug(getModuleName(),getRoutineName(),getLineNumber(),
                "entry.a.targetLocales() = %t".format(A.targetLocales()));
        h5Logger.debug(getModuleName(),getRoutineName(),getLineNumber(),
                "Filedomains: %t".format(filedomains));
        h5Logger.debug(getModuleName(),getRoutineName(),getLineNumber(),
                "skips: %t".format(skips));

        coforall loc in A.targetLocales() do on loc {
            // Create local copies of args
            var locFiles = filenames;
            var locFiledoms = filedomains;
            /* On this locale, find all files containing data that belongs in
                this locale's chunk of A */
            for (filedom, filename, tag) in zip(locFiledoms, locFiles, 0..) {
                var isopen = false;
                var file_id: C_HDF5.hid_t;
                var dataset: C_HDF5.hid_t;

                if (skips.contains(filename)) {
                    h5Logger.debug(getModuleName(),getRoutineName(),getLineNumber(),
                            "File %s does not contain data for this dataset, skipping".format(filename));
                } else {
                    // Look for overlap between A's local subdomains and this file
                    for locdom in A.localSubdomains() {
                        const intersection = domain_intersection(locdom, filedom);
                        if intersection.size > 0 {
                            A[intersection] = tag;
                        }
                    }
                }
            }
        }
    }

    proc generateTagData(filenames: [?fD] string, dset: string, 
                            objType: ObjType, validFiles: [] bool, st: borrowed SymTab) throws {
        var subdoms: [fD] domain(1);
        var skips = new set(string);
        var len: int;
        
        select objType {
            when ObjType.PDARRAY {
                (subdoms, len, skips) = get_subdoms(filenames, dset, validFiles);
            }
            when ObjType.STRINGS {
                (subdoms, len, skips) = get_subdoms(filenames, dset + "/" + SEGMENTED_OFFSET_NAME, validFiles);
            }
            when ObjType.SEGARRAY {
                (subdoms, len, skips) = get_subdoms(filenames, dset + "/" + SEGMENTED_OFFSET_NAME, validFiles);
            }
            when ObjType.ARRAYVIEW {
                var errorMsg = "ArrayView Objects do not support tagging";
                h5Logger.error(getModuleName(),getRoutineName(),getLineNumber(),errorMsg);
                throw getErrorWithContext(
                                    msg=errorMsg,
                                    lineNumber=getLineNumber(), 
                                    routineName=getRoutineName(), 
                                    moduleName=getModuleName(), 
                                    errorClass='UnhandledDatatypeError');
            }
            otherwise {
                var errorMsg = "Unknown object type found";
                h5Logger.error(getModuleName(),getRoutineName(),getLineNumber(),errorMsg);
                throw getErrorWithContext(
                                    msg=errorMsg,
                                    lineNumber=getLineNumber(), 
                                    routineName=getRoutineName(), 
                                    moduleName=getModuleName(), 
                                    errorClass='UnhandledDatatypeError');
            }
        }
        // create the tag entry
        var tagEntry = new shared SymEntry(len, int); // this will always contain integer values
        assign_tags(tagEntry.a, subdoms, filenames, dset, skips);
        var rname = st.nextName();
        st.addEntry(rname, tagEntry);
        return ("Filename_Codes", "pdarray", rname);
    }

    /*
        Read HDF5 files into an Arkouda Object
    */
    proc readAllHdfMsg(cmd: string, msgArgs: borrowed MessageArgs, st: borrowed SymTab): MsgTuple throws {
        var tagData: bool = msgArgs.get("tag_data").getBoolValue();
        var strictTypes: bool = msgArgs.get("strict_types").getBoolValue();

        var allowErrors: bool = msgArgs.get("allow_errors").getBoolValue(); // default is false
        if allowErrors {
            h5Logger.warn(getModuleName(), getRoutineName(), getLineNumber(), "Allowing file read errors");
        }

        var calcStringOffsets: bool = msgArgs.get("calc_string_offsets").getBoolValue(); // default is false
        if calcStringOffsets {
            h5Logger.warn(getModuleName(), getRoutineName(), getLineNumber(),
                "Calculating string array offsets instead of reading from HDF5");
        }

        var ndsets = msgArgs.get("dset_size").getIntValue();
        var dsetlist: [0..#ndsets] string;
        try {
            dsetlist = msgArgs.get("dsets").getList(ndsets);
        } catch {
            // limit length of dataset names to 2000 chars
            var n: int = 1000;
            var jsondsets = msgArgs.getValueOf("dsets");
            var dsets: string = if jsondsets.size > 2*n then jsondsets[0..#n]+'...'+jsondsets[jsondsets.size-n..#n] else jsondsets;
            var errorMsg = "Could not decode json dataset names via tempfile (%i files: %s)".format(
                                                ndsets, dsets);
            h5Logger.error(getModuleName(),getRoutineName(),getLineNumber(),errorMsg);
            return new MsgTuple(errorMsg, MsgType.ERROR);
        }

        var nfiles = msgArgs.get("filename_size").getIntValue();
        var filelist: [0..#nfiles] string;
        try {
            filelist = msgArgs.get("filenames").getList(nfiles);
        } catch {
            // limit length of file names to 2000 chars
            var n: int = 1000;
            var jsonfiles = msgArgs.getValueOf("filenames");
            var files: string = if jsonfiles.size > 2*n then jsonfiles[0..#n]+'...'+jsonfiles[jsonfiles.size-n..#n] else jsonfiles;
            var errorMsg = "Could not decode json filenames via tempfile (%i files: %s)".format(nfiles, files);
            h5Logger.error(getModuleName(),getRoutineName(),getLineNumber(),errorMsg);
            return new MsgTuple(errorMsg, MsgType.ERROR);
        }

        var filedom = filelist.domain;
        var filenames: [filedom] string;

        if filelist.size == 1 {
            if filelist[0].strip().size == 0 {
                var errorMsg = "filelist was empty.";
                h5Logger.error(getModuleName(),getRoutineName(),getLineNumber(),errorMsg);
                return new MsgTuple(errorMsg, MsgType.ERROR);
            }
            var tmp = glob(filelist[0]);
            h5Logger.debug(getModuleName(),getRoutineName(),getLineNumber(),
                                  "glob expanded %s to %i files".format(filelist[0], tmp.size));
            if tmp.size == 0 {
                var errorMsg = "The wildcarded filename %s either corresponds to files inaccessible to Arkouda or files of an invalid format".format(filelist[0]);
                h5Logger.error(getModuleName(),getRoutineName(),getLineNumber(),errorMsg);
                return new MsgTuple(errorMsg, MsgType.ERROR);
            }
            // Glob returns filenames in weird order. Sort for consistency
            sort(tmp);
            filedom = tmp.domain;
            filenames = tmp;
        } else {
            // assumes that we are providing 
            filenames = filelist;
        }
        
        var objTypeList: [filedom] ObjType;
        var dclasses: [filedom] C_HDF5.hid_t;
        var bytesizes: [filedom] int;
        var signFlags: [filedom] bool;
        var validFiles: [filedom] bool = true;
        var rtnData: list((string, string, string));
        var fileErrors: list(string);
        var fileErrorCount:int = 0;
        var fileErrorMsg:string = "";
        const AK_META_GROUP = ARKOUDA_HDF5_FILE_METADATA_GROUP(1..ARKOUDA_HDF5_FILE_METADATA_GROUP.size-1); // strip leading slash
        for dsetName in dsetlist do {
            if dsetName == AK_META_GROUP { // Legacy code to ignore meta group. Meta data no longer in group
                continue;
            }
            for (i, fname) in zip(filedom, filenames) {
                var hadError = false;
                try {
                    (objTypeList[i], dclasses[i], bytesizes[i], signFlags[i]) = get_info(fname, dsetName, calcStringOffsets);
                } catch e: FileNotFoundError {
                    fileErrorMsg = "File %s not found".format(fname);
                    h5Logger.error(getModuleName(),getRoutineName(),getLineNumber(),fileErrorMsg);
                    hadError = true;
                    if !allowErrors { return new MsgTuple(fileErrorMsg, MsgType.ERROR); }
                } catch e: PermissionError {
                    fileErrorMsg = "Permission error %s opening %s".format(e.message(),fname);
                    h5Logger.error(getModuleName(),getRoutineName(),getLineNumber(),fileErrorMsg);
                    hadError = true;
                    if !allowErrors { return new MsgTuple(fileErrorMsg, MsgType.ERROR); }
                } catch e: DatasetNotFoundError {
                    fileErrorMsg = "Dataset %s not found in file %s".format(dsetName,fname);
                    h5Logger.error(getModuleName(),getRoutineName(),getLineNumber(),fileErrorMsg);
                    hadError = true;
                    if !allowErrors { return new MsgTuple(fileErrorMsg, MsgType.ERROR); }
                } catch e: NotHDF5FileError {
                    fileErrorMsg = "The file %s is not an HDF5 file: %s".format(fname,e.message());
                    h5Logger.error(getModuleName(),getRoutineName(),getLineNumber(),fileErrorMsg);
                    hadError = true;
                    if !allowErrors { return new MsgTuple(fileErrorMsg, MsgType.ERROR); }
                } catch e: SegStringError {
                    fileErrorMsg = "SegmentedString error: %s".format(e.message());
                    h5Logger.error(getModuleName(),getRoutineName(),getLineNumber(),fileErrorMsg);
                    hadError = true;
                    if !allowErrors { return new MsgTuple(fileErrorMsg, MsgType.ERROR); }
                } catch e : Error {
                    fileErrorMsg = "Other error in accessing file %s: %s".format(fname,e.message());
                    h5Logger.error(getModuleName(),getRoutineName(),getLineNumber(),fileErrorMsg);
                    hadError = true;
                    if !allowErrors { return new MsgTuple(fileErrorMsg, MsgType.ERROR); }
                }

                if hadError {
                    // Keep running total, but we'll only report back the first 10
                    if fileErrorCount < 10 {
                        fileErrors.pushBack(fileErrorMsg.replace("\n", " ").replace("\r", " ").replace("\t", " ").strip());
                    }
                    fileErrorCount += 1;
                    validFiles[i] = false;
                }
            }
            
            // identify the index of the first valid file
            var (v, idx) = maxloc reduce zip(validFiles, validFiles.domain);
            const objType = objTypeList[idx];
            const dataclass = dclasses[idx];
            const bytesize = bytesizes[idx];
            const isSigned = signFlags[idx];
            for (isValid, name, ot, dc, bs, sf) in zip(validFiles, filenames, objTypeList, dclasses, bytesizes, signFlags) {
                if isValid {
                    if (ot != objType) {
                        var errorMsg = "Inconsistent objecttype in dataset %s of file %s. Expected: %s, Found: %s".format(dsetName, name, objType:string, ot:string);
                        h5Logger.error(getModuleName(),getRoutineName(),getLineNumber(),errorMsg);
                        return new MsgTuple(errorMsg, MsgType.ERROR);
                    }
                    else if (dc != dataclass) {
                        var errorMsg = "Inconsistent dtype in dataset %s of file %s".format(dsetName, name);
                        h5Logger.error(getModuleName(),getRoutineName(),getLineNumber(),errorMsg);
                        return new MsgTuple(errorMsg, MsgType.ERROR);
                    } else if (strictTypes && ((bs != bytesize) || (sf != isSigned))) {
                        var errorMsg = "Inconsistent precision or sign in dataset %s of file %s\nWith strictTypes, mixing of precision and signedness not allowed (set strictTypes=False to suppress)".format(dsetName, name);
                        h5Logger.error(getModuleName(),getRoutineName(),getLineNumber(),errorMsg);
                        return new MsgTuple(errorMsg, MsgType.ERROR);
                    }
                }
            }
            h5Logger.debug(getModuleName(),getRoutineName(),getLineNumber(),
                                           "Verified all dtypes across files for dataset %s".format(dsetName));

            if tagData {
                h5Logger.debug(getModuleName(),getRoutineName(),getLineNumber(), "Tagging Data with File Code");
                rtnData.pushBack(generateTagData(filenames, dsetName, objType, validFiles, st));
                tagData = false; // turn off so we only run once
            }

            select objType {
                when ObjType.ARRAYVIEW {
                    rtnData.pushBack(arrayView_readhdfMsg(filenames, dsetName, dataclass, bytesize, isSigned, validFiles, st));
                }
                when ObjType.PDARRAY {
                    rtnData.pushBack(pdarray_readhdfMsg(filenames, dsetName, dataclass, bytesize, isSigned, validFiles, st));
                }
                when ObjType.STRINGS {
                    rtnData.pushBack(strings_readhdfMsg(filenames, dsetName, dataclass, bytesize, isSigned, calcStringOffsets, validFiles, st));
                }
                when ObjType.SEGARRAY {
                    rtnData.pushBack(segarray_readhdfMsg(filenames, dsetName, dataclass, bytesize, isSigned, validFiles, st));
                }
                when ObjType.CATEGORICAL {
                    rtnData.pushBack(categorical_readhdfMsg(filenames, dsetName, validFiles, calcStringOffsets, st));
                }
                when ObjType.GROUPBY {
                    rtnData.pushBack(groupby_readhdfMsg(filenames, dsetName, validFiles, calcStringOffsets, st));
                }
                otherwise {
                    var errorMsg = "Unknown object type found";
                    h5Logger.error(getModuleName(),getRoutineName(),getLineNumber(),errorMsg);
                    return new MsgTuple(errorMsg, MsgType.ERROR);
                }
            }
        }
        if allowErrors && fileErrorCount > 0 {
            h5Logger.debug(getModuleName(),getRoutineName(),getLineNumber(),
                "allowErrors:true, fileErrorCount:%t".format(fileErrorCount));
        }
        var repMsg: string = _buildReadAllMsgJson(rtnData, allowErrors, fileErrorCount, fileErrors, st);
        h5Logger.debug(getModuleName(),getRoutineName(),getLineNumber(),repMsg);
        return new MsgTuple(repMsg,MsgType.NORMAL);
    }

    proc hdfFileFormatMsg(cmd: string, msgArgs: borrowed MessageArgs, st: borrowed SymTab): MsgTuple throws {
        var repMsg: string;

        // Retrieve filename from payload
        var filename: string = msgArgs.getValueOf("filename");
        if filename.isEmpty() {
            var errorMsg = "Filename was Empty";
            h5Logger.error(getModuleName(),getRoutineName(),getLineNumber(),errorMsg);
            return new MsgTuple(errorMsg, MsgType.ERROR);
        }

        // If the filename represents a glob pattern, retrieve the locale 0 filename
        if isGlobPattern(filename) {
            // Attempt to interpret filename as a glob expression and ls the first result
            var tmp = glob(filename);
            h5Logger.debug(getModuleName(),getRoutineName(),getLineNumber(),
                      "glob-expanded filename: %s to size: %i files".format(filename, tmp.size));

            if tmp.size <= 0 {
                var errorMsg = "Cannot retrieve filename from glob expression %s, check file name or format".format(filename);
                h5Logger.error(getModuleName(),getRoutineName(),getLineNumber(),errorMsg);
                return new MsgTuple(errorMsg, MsgType.ERROR);
            }
            
            // Set filename to globbed filename corresponding to locale 0
            filename = tmp[tmp.domain.first];
        }
        
        // Check to see if the file exists. If not, return an error message
        if !exists(filename) {
            var errorMsg = "File %s does not exist in a location accessible to Arkouda".format(filename);
            h5Logger.error(getModuleName(),getRoutineName(),getLineNumber(),errorMsg);
            return new MsgTuple(errorMsg,MsgType.ERROR);
        } 

        if !isHdf5File(filename) {
            var errorMsg = "File %s is not an HDF5 file".format(filename);
            h5Logger.error(getModuleName(),getRoutineName(),getLineNumber(),errorMsg);
            return new MsgTuple(errorMsg,MsgType.ERROR);
        }
        
        try {
            var file_id = C_HDF5.H5Fopen(filename.c_str(), C_HDF5.H5F_ACC_RDONLY, C_HDF5.H5P_DEFAULT);
            defer { C_HDF5.H5Fclose(file_id); } // ensure file is closed
            if C_HDF5.H5Aexists_by_name(file_id, ".".c_str(), "File_Format", C_HDF5.H5P_DEFAULT) > 0 {
                var file_format_id: C_HDF5.hid_t = C_HDF5.H5Aopen_by_name(file_id, ".".c_str(), "File_Format", C_HDF5.H5P_DEFAULT, C_HDF5.H5P_DEFAULT);
                var file_format: int;
                C_HDF5.H5Aread(file_format_id, getHDF5Type(int), c_ptrTo(file_format));
                C_HDF5.H5Aclose(file_format_id);
                
                // convert integer to string
                if file_format == 0 {
                    repMsg = "single";
                }
                else if file_format == 1 {
                    repMsg = "distribute";
                }
                else {
                    throw getErrorWithContext(
                            msg="Unknown file formatting, %i.".format(file_format),
                            lineNumber=getLineNumber(),
                            routineName=getRoutineName(), 
                            moduleName=getModuleName(),
                            errorClass="IllegalArgumentError");
                }
            }
            else{
                // generate regex to match distributed filename
                var dist_regex = compile("_LOCALE\\d{4}");

                if dist_regex.search(filename){
                    repMsg = "distribute";
                }
                else {
                    repMsg = "single";
                }
            }
        } catch e : Error {
            var errorMsg = "Failed to process HDF5 file %t".format(e.message());
            h5Logger.error(getModuleName(),getRoutineName(),getLineNumber(),errorMsg);
            return new MsgTuple(errorMsg, MsgType.ERROR);
        }

        return new MsgTuple(repMsg, MsgType.NORMAL);
    }

    use CommandMap;
    registerFunction("lshdf", lshdfMsg, getModuleName());
    registerFunction("readAllHdf", readAllHdfMsg, getModuleName());
    registerFunction("tohdf", tohdfMsg, getModuleName());
    registerFunction("hdffileformat", hdfFileFormatMsg, getModuleName());
}<|MERGE_RESOLUTION|>--- conflicted
+++ resolved
@@ -28,11 +28,9 @@
     use Sort;
 
     use ArkoudaMapCompat;
-<<<<<<< HEAD
     use ArkoudaListCompat;
-=======
     use ArkoudaStringBytesCompat;
->>>>>>> e8b5f869
+
 
     private config const logLevel = ServerConfig.logLevel;
     private config const logChannel = ServerConfig.logChannel;
