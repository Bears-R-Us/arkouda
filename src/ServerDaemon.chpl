module ServerDaemon {
    use FileIO;
    use IO;
    use Security;
    use ServerConfig;
    use ServerErrors;
    use Time only;
    use ZMQ only;
    use Memory;
    use FileSystem;
    use IO;
    use Logging;
    use Path;
    use MultiTypeSymbolTable;
    use MultiTypeSymEntry;
    use MsgProcessing;
    use GenSymIO;
    use Reflection;
    use SymArrayDmap;
    use ServerErrorStrings;
    use Message;
    use CommandMap;
    use Errors;
    use List;
    use ExternalIntegration;
<<<<<<< HEAD
    use MetricsMsg;
=======
>>>>>>> fe77b9f8

    enum ServerDaemonType {DEFAULT,INTEGRATION,METRICS}

    private config const logLevel = ServerConfig.logLevel;
    const sdLogger = new Logger(logLevel);

    private config const daemonTypes = 'ServerDaemonType.DEFAULT';
<<<<<<< HEAD
    
    private config const externalSystem = SystemType.NONE;
    
=======

>>>>>>> fe77b9f8
    /**
     * The ArkoudaServerDaemon class defines the run and shutdown 
     * functions all derived classes must override
     */
    class ArkoudaServerDaemon {
        var st = new owned SymTab();
        var shutdownDaemon = false;
        var port: int;
 
        proc run() throws {
            throw new NotImplementedError("run() must be overridden",
                                          getLineNumber(),
                                          getRoutineName(),
                                          getModuleName());
        }
        
        proc shutdown(user: string) throws {
            this.shutdownDaemon = true;
        }
        
        /*
         * Converts the incoming request JSON string into RequestMsg object.
         */
        proc extractRequest(request : string) : RequestMsg throws {
            var rm = new RequestMsg();
            deserialize(rm, request);
            return rm;
        }
    }

    /**
     * The DefaultServerDaemon class serves as the default Arkouda server
     * daemon which is run within the arkouda_server driver
     */
    class DefaultServerDaemon : ArkoudaServerDaemon {
        var serverToken : string;
        var arkDirectory : string;
        var serverMessage : string;
        var reqCount: int = 0;
        var repCount: int = 0;
        
        var context: ZMQ.Context;
        var socket : ZMQ.Socket;        
       
        proc init() {
            this.socket = this.context.socket(ZMQ.REP); 
            try! this.socket.bind("tcp://*:%t".format(ServerPort));
        }
        
        proc printServerSplashMessage(token: string, arkDirectory: string) throws {
            var verMessage = "arkouda server version = %s".format(arkoudaVersion);
            var dirMessage = ".arkouda directory %s".format(arkDirectory);
            var memLimMessage =  "memory limit = %i".format(getMemLimit());
            var memUsedMessage = "bytes of memory used = %i".format(getMemUsed());
            var serverMessage: string;
    
            const buff = '                         ';
    
            proc adjustMsg(msg: string) throws {
                if msg.size % 2 != 0 {
                    return msg + ' ';
                } else {
                    return msg;
                }   
            }
    
            proc generateBuffer(longSegment: string, shortSegment: string) : string {
                var buffSize = (longSegment.size - shortSegment.size)/2 - 2;
                var buffer: string;
                var counter = 0;
        
                while counter <= buffSize {
                    buffer+=' ';
                    counter+=1;
                }           
                return buffer;
            }
    
            if token.isEmpty() {
                serverMessage = "server listening on tcp://%s:%t".format(serverHostname, 
                                                                 ServerPort);
            } else {
                serverMessage = "server listening on tcp://%s:%i?token=%s".format(serverHostname, 
                                                                 ServerPort, token);
            }
        
            serverMessage = adjustMsg(serverMessage);      
            serverMessage = "%s %s %s".format(buff,serverMessage,buff);
        
            var vBuff = generateBuffer(serverMessage,verMessage);
            verMessage = adjustMsg(verMessage);
            verMessage = "*%s %s %s*".format(vBuff,verMessage,vBuff);

            var mlBuff = generateBuffer(serverMessage,memLimMessage);
            memLimMessage = adjustMsg(memLimMessage);
            memLimMessage = "*%s %s %s*".format(mlBuff,memLimMessage,mlBuff);

            var muBuff = generateBuffer(serverMessage,memUsedMessage);
            memUsedMessage = adjustMsg(memUsedMessage);
            memUsedMessage = "*%s %s %s*".format(muBuff,memUsedMessage,muBuff);
        
            var blankBuffer: string;
            var counter = 0;
        
            while counter < serverMessage.size {
                blankBuffer+=' ';
                counter+=1;
            }

            var blankLine = '*%s*'.format(blankBuffer);
        
            var tag = '*';
            counter = 0;
        
            while counter <= serverMessage.size {
                tag+='*';
                counter+=1;
            }

            writeln();
            writeln();
            writeln(tag);
            writeln(tag);
            writeln(blankLine);
            writeln('*%s*'.format(serverMessage));
            writeln(verMessage);

            if (memTrack) {
                writeln(memLimMessage);
                writeln(memUsedMessage);
            }

            writeln(blankLine);
            writeln(tag);
            writeln(tag);
            writeln();
            writeln();
            stdout.flush();
        }

        /*
        Creates the serverConnectionInfo file on arkouda_server startup
        */
        proc createServerConnectionInfo() {
            use IO;
            if !serverConnectionInfo.isEmpty() {
                try! {
                    var w = open(serverConnectionInfo, iomode.cw).writer();
                    w.writef("%s %t\n", serverHostname, ServerPort);
                }
            }
        }

        /*
        Deletes the serverConnetionFile on arkouda_server shutdown
        */
        proc deleteServerConnectionInfo() throws {
            use FileSystem;
            try {
                if !serverConnectionInfo.isEmpty() {
                    remove(serverConnectionInfo);
                }
            } catch fnfe : FileNotFoundError {
               sdLogger.error(getModuleName(),getRoutineName(),getLineNumber(),
                              "The serverConnectionInfo file was not found %s".format(fnfe.message()));
            } catch e : Error {
               sdLogger.error(getModuleName(),getRoutineName(),getLineNumber(),
                              "Error in deleting serverConnectionInfo file %s".format(e.message()));    
            }
        }
        
        /*
        Following processing of incoming message, sends a message back to the client.

        :arg repMsg: either a string or bytes to be sent
        */
        proc sendRepMsg(repMsg: ?t) throws where t==string || t==bytes {
            this.repCount += 1;
            if trace {
                if t==bytes {
                    sdLogger.info(getModuleName(),getRoutineName(),getLineNumber(),
                                                        "repMsg: <binary-data>");
                } else {
                 sdLogger.info(getModuleName(),getRoutineName(),getLineNumber(), 
                                                        "repMsg: %s".format(repMsg));
                }
            }
            this.socket.send(repMsg);
        }
        
        /*
        Compares the token submitted by the user with the arkouda_server token. If the
        tokens do not match, or the user did not submit a token, an ErrorWithMsg is thrown.    

        :arg token: the submitted token string
        */
        proc authenticateUser(token : string) throws {
            if token == 'None' || token.isEmpty() {
                throw new owned ErrorWithMsg("Error: access to arkouda requires a token");
            }
            else if serverToken != token {
                throw new owned ErrorWithMsg("Error: token %s does not match server token, check with server owner".format(token));
            }
        }

        /*
        Sets the shutdownDaemon boolean to true and sends the shutdown command to socket,
        which stops the arkouda_server listener thread and closes socket.
        */
        override proc shutdown(user: string) throws {
            if saveUsedModules then
                writeUsedModules();
            this.shutdownDaemon = true;
            this.repCount += 1;
            this.socket.send(serialize(msg="shutdown server (%i req)".format(repCount), 
                         msgType=MsgType.NORMAL,msgFormat=MsgFormat.STRING, user=user));
        }

        /**
         * Register our server commands in the CommandMap
         * There are 3 general types
         * 1. Standard, required commands which adhere to the standard Message signature
         * 2. Specialized, required commands which do not adhere to the standard Message signature
         * 3. "Optional" modules which are included at compilation time via ServerModules.cfg
         */
        proc registerServerCommands() {
            registerBinaryFunction("tondarray", tondarrayMsg);
            registerFunction("create", createMsg);
            registerFunction("delete", deleteMsg);
            registerFunction("set", setMsg);
            registerFunction("info", infoMsg);
            registerFunction("str", strMsg);
            registerFunction("repr", reprMsg);
            registerFunction("getconfig", getconfigMsg);
            registerFunction("getmemused", getmemusedMsg);
            registerFunction("getCmdMap", getCommandMapMsg);
            registerFunction("clear", clearMsg);
            registerFunction("lsany", lsAnyMsg);
            registerFunction("readany", readAnyMsg);
            registerFunction("getfiletype", getFileTypeMsg);

            // For a few specialized cmds we're going to add dummy functions, so they
            // get added to the client listing of available commands. They will be
            // intercepted in the cmd processing select statement and processed specially
            registerFunction("array", akMsgSign);
            registerFunction("connect", akMsgSign);
            registerFunction("disconnect", akMsgSign);
            registerFunction("noop", akMsgSign);
            registerFunction("ruok", akMsgSign);
            registerFunction("shutdown", akMsgSign);
        }
        
        proc initArkoudaDirectory() throws {
            var arkDirectory = '%s%s%s'.format(here.cwd(), pathSep,'.arkouda');
            initDirectory(arkDirectory);
            return arkDirectory;
        }

        override proc run() throws {
            this.arkDirectory = this.initArkoudaDirectory();

            if authenticate {
                this.serverToken = getArkoudaToken('%s%s%s'.format(this.arkDirectory, pathSep, 'tokens.txt'));
            }

            sdLogger.debug(getModuleName(), getRoutineName(), getLineNumber(),
                               "initialized the .arkouda directory %s".format(this.arkDirectory));
    
            this.createServerConnectionInfo();
            this.printServerSplashMessage(this.serverToken, this.arkDirectory);
            this.registerServerCommands();
                    
            var t1 = new Time.Timer();
            t1.clear();
            t1.start();            
        
            while !this.shutdownDaemon {
                // receive message on the zmq socket
                var reqMsgRaw = socket.recv(bytes);

                this.reqCount += 1;

                var s0 = t1.elapsed();
        
                /*
                 * Separate the first tuple, which is a string binary containing the JSON binary
                 * string encapsulating user, token, cmd, message format and args from the 
                 * remaining payload.
                 */
                var (rawRequest, _) = reqMsgRaw.splitMsgToTuple(b"BINARY_PAYLOAD",2);
                var payload = if reqMsgRaw.endsWith(b"BINARY_PAYLOAD") then socket.recv(bytes) else b"";
                var user, token, cmd: string;

                // parse requests, execute requests, format responses
                try {
                    /*
                     * Decode the string binary containing the JSON-formatted request string. 
                     * If there is an error, discontinue processing message and send an error
                     * message back to the client.
                     */
                    var request : string;

                    try! {
                        request = rawRequest.decode();
                    } catch e: DecodeError {
                        sdLogger.error(getModuleName(),getRoutineName(),getLineNumber(),
                           "illegal byte sequence in command: %t".format(
                                          rawRequest.decode(decodePolicy.replace)));
                        sendRepMsg(serialize(msg=unknownError(e.message()),msgType=MsgType.ERROR,
                                                 msgFormat=MsgFormat.STRING, user="Unknown"));
                    }

                    // deserialize the decoded, JSON-formatted cmdStr into a RequestMsg
                    var msg: RequestMsg  = extractRequest(request);
                    user   = msg.user;
                    token  = msg.token;
                    cmd    = msg.cmd;
                    var format = msg.format;
                    var args   = msg.args;
                    var size: int;
                    try {
                            size = msg.size: int;
                    }
                    catch e {
                        // while size is not being used, we will default it to -1 for now. Error message commented out 
                        size = -1;
                        // asLogger.error(getModuleName(),getRoutineName(),getLineNumber(),
                        //        "Argument List size is not an integer. %s cannot be cast".format(msg.size));
                        // sendRepMsg(serialize(msg=unknownError(e.message()),msgType=MsgType.ERROR,
                        //                                  msgFormat=MsgFormat.STRING, user="Unknown"));
                    }

                    /*
                     * If authentication is enabled with the --authenticate flag, authenticate
                     * the user which for now consists of matching the submitted token
                     * with the token generated by the arkouda server
                     */ 
                    if authenticate {
                        authenticateUser(token);
                    }

                    if (trace) {
                        try {
                            if (cmd != "array") {
                                sdLogger.info(getModuleName(), getRoutineName(), getLineNumber(),
                                                     ">>> %t %t".format(cmd, args));
                            } else {
                                sdLogger.info(getModuleName(), getRoutineName(), getLineNumber(),
                                                     ">>> %s [binary data]".format(cmd));
                            }
                       } catch {
                           // No action on error
                       }
                }

                // If cmd is shutdown, don't bother generating a repMsg
                if cmd == "shutdown" {
                    shutdown(user=user);
                    if (trace) {
                        sdLogger.info(getModuleName(),getRoutineName(),getLineNumber(),
                                         "<<< shutdown initiated by %s took %.17r sec".format(user, 
                                                   t1.elapsed() - s0));
                    }
                    break;
                }

                /*
                 * For messages that return a string repTuple is filled. For binary
                 * messages the message is sent directly to minimize copies.
                 */
                var repTuple: MsgTuple;
            
                /**
                 * Command processing: Look for our specialized, default commands first, then check the command maps
                 * Note: Our specialized commands have been added to the commandMap with dummy signatures so they show
                 *  up in the client.print_server_commands() function, but we need to intercept & process them as appropriate
                 */
                select cmd {
                    when "array"   { repTuple = arrayMsg(cmd, args, payload, st); }
                    when "connect" {
                        if authenticate {
                            repTuple = new MsgTuple("connected to arkouda server tcp://*:%i as user %s with token %s".format(
                                                            ServerPort,user,token), MsgType.NORMAL);
                        } else {
                            repTuple = new MsgTuple("connected to arkouda server tcp://*:%i".format(ServerPort), MsgType.NORMAL);
                        }
                    }
                    when "disconnect" {
                        repTuple = new MsgTuple("disconnected from arkouda server tcp://*:%i".format(ServerPort), MsgType.NORMAL);
                    }
                    when "noop" {
                        repTuple = new MsgTuple("noop", MsgType.NORMAL);
                    }
                    when "ruok" {
                        repTuple = new MsgTuple("imok", MsgType.NORMAL);
                    }
                    otherwise { // Look up in CommandMap or Binary CommandMap
                        if commandMap.contains(cmd) {
                            if moduleMap.contains(cmd) then
                                usedModules.add(moduleMap[cmd]);
                            repTuple = commandMap.getBorrowed(cmd)(cmd, args, st);
                        } else if commandMapBinary.contains(cmd) { // Binary response commands require different handling
                            if moduleMap.contains(cmd) then
                                usedModules.add(moduleMap[cmd]);
                            var binaryRepMsg = commandMapBinary.getBorrowed(cmd)(cmd, args, st);
                            sendRepMsg(binaryRepMsg);
                        } else {
                          repTuple = new MsgTuple("Unrecognized command: %s".format(cmd), MsgType.ERROR);
                          sdLogger.error(getModuleName(),getRoutineName(),getLineNumber(),repTuple.msg);
                        }
                    }
                }

                /*
                 * If the reply message is a string send it now
                 */          
                if !repTuple.msg.isEmpty() {
                    sendRepMsg(serialize(msg=repTuple.msg,msgType=repTuple.msgType,
                                                              msgFormat=MsgFormat.STRING, user=user));
                }

                /*
                 * log that the request message has been handled and reply message has been sent 
                 * along with the time to do so
                 */
                if trace {
                    sdLogger.info(getModuleName(),getRoutineName(),getLineNumber(), 
                                              "<<< %s took %.17r sec".format(cmd, t1.elapsed() - s0));
                }
                if (trace && memTrack) {
                    sdLogger.info(getModuleName(),getRoutineName(),getLineNumber(),
                        "bytes of memory used after command %t".format(getMemUsed():uint * numLocales:uint));
                }
            } catch (e: ErrorWithMsg) {
                // Generate a ReplyMsg of type ERROR and serialize to a JSON-formatted string
                sendRepMsg(serialize(msg=e.msg,msgType=MsgType.ERROR, msgFormat=MsgFormat.STRING, 
                                                        user=user));
                if trace {
                    sdLogger.error(getModuleName(),getRoutineName(),getLineNumber(),
                        "<<< %s resulted in error %s in  %.17r sec".format(cmd, e.msg, t1.elapsed() - s0));
                }
            } catch (e: Error) {
                // Generate a ReplyMsg of type ERROR and serialize to a JSON-formatted string
                var errorMsg = e.message();
            
                if errorMsg.isEmpty() {
                    errorMsg = "unexpected error";
                }

                sendRepMsg(serialize(msg=errorMsg,msgType=MsgType.ERROR, 
                                                         msgFormat=MsgFormat.STRING, user=user));
                if trace {
                    sdLogger.error(getModuleName(), getRoutineName(), getLineNumber(), 
                    "<<< %s resulted in error: %s in %.17r sec".format(cmd, e.message(),
                                                                                 t1.elapsed() - s0));
                }
            }
        }

        t1.stop();

        deleteServerConnectionInfo();

        sdLogger.info(getModuleName(), getRoutineName(), getLineNumber(),
               "requests = %i responseCount = %i elapsed sec = %i".format(reqCount,repCount,                                                              t1.elapsed()));   
        exit(0);
        }
    }

    /**
     * The MetricsServerDaemon provides an endpoint for gathering user, 
     * request, locale, and server-scoped metrics
     */
    class MetricsServerDaemon : ArkoudaServerDaemon {
    
        var context: ZMQ.Context;
        var socket : ZMQ.Socket;      
        
        proc init() {
            this.socket = this.context.socket(ZMQ.REP); 
            this.port = try! getEnv('METRICS_SERVER_PORT','5556'):int;

            try! this.socket.bind("tcp://*:%t".format(this.port));
            try! sdLogger.debug(getModuleName(), 
                                getRoutineName(), 
                                getLineNumber(),
                                "initialized and listening in port %i".format(
                                this.port));
        }

        override proc run() throws {
            while !this.shutdownDaemon {
                sdLogger.debug(getModuleName(), getRoutineName(), getLineNumber(),
                               "awaiting message on port %i".format(this.port));
                var req = this.socket.recv(bytes).decode();

                var msg: RequestMsg = extractRequest(req);
                var user   = msg.user;
                var token  = msg.token;
                var cmd    = msg.cmd;
                var format = msg.format;
                var args   = msg.args;

                var repTuple: MsgTuple;

                select cmd {
                    when "metrics" {repTuple = metricsMsg(cmd, args, st);}        
                    when "connect" {
                        if authenticate {
                            repTuple = new MsgTuple("connected to arkouda metrics server tcp://*:%i as user " +
                                                "%s with token %s".format(this.port,user,token), MsgType.NORMAL);
                        } else {
                            repTuple = new MsgTuple("connected to arkouda metrics server tcp://*:%i".format(this.port), 
                                                                                    MsgType.NORMAL);
                        }
                    }
                    when "getconfig" {repTuple = getconfigMsg(cmd, args, st);}
                }           

                this.socket.send(serialize(msg=repTuple.msg,msgType=repTuple.msgType,
                                                msgFormat=MsgFormat.STRING, user=user));
            }
        
            return;
        }
    }

    /**
     * The ExternalIntegrationServerDaemon class registers Arkouda with the
     * configured external system and then invokes ArkoudaServerDeamon.run()
     */    
    class ExternalIntegrationServerDaemon : DefaultServerDaemon {

        override proc run() throws {
            on Locales[0] {
                var appName: string;

                if serverHostname.count('arkouda-locale') > 0 {
                    appName = 'arkouda-locale';
                } else {
                    appName = 'arkouda-server';
                }

                registerWithExternalSystem(appName, ServiceEndpoint.ARKOUDA_CLIENT);
            }
            super.run();
        }
        
        override proc shutdown(user: string) throws {
            on Locales[here.id] {
                deregisterFromExternalSystem(ServiceEndpoint.ARKOUDA_CLIENT);
            }

            super.shutdown(user);
        }
    }

    proc getServerDaemon(daemonType: ServerDaemonType) : shared ArkoudaServerDaemon throws {
        select daemonType {
            when ServerDaemonType.DEFAULT {
                return new DefaultServerDaemon():ArkoudaServerDaemon;
            }
            when ServerDaemonType.INTEGRATION {
                return new ExternalIntegrationServerDaemon():ArkoudaServerDaemon;
            }
            when ServerDaemonType.METRICS {
               return new MetricsServerDaemon():ArkoudaServerDaemon;
            }
            otherwise {
                throw getErrorWithContext(
                      msg="Unsupported ServerDaemonType: %t".format(daemonType),
                      lineNumber=getLineNumber(),
                      routineName=getRoutineName(),
                      moduleName=getModuleName(),
                      errorClass="IllegalArgumentError");
            }
        }
    }

    proc getServerDaemons() throws {
        var rawTypes = daemonTypes.split(',');
        var daemons = new list(shared ArkoudaServerDaemon);

        for (rt,i) in zip(rawTypes,0..rawTypes.size-1) {
            var daemonType: ServerDaemonType;
            try {
                daemonType = rt: ServerDaemonType;
            } catch e: Error {
                throw getErrorWithContext(
                      msg="Invalid ServerDaemonType: %t".format(daemonType),
                      lineNumber=getLineNumber(),
                      routineName=getRoutineName(),
                      moduleName=getModuleName(),
                      errorClass="ArgumentError");                  
            }
            daemons.append(getServerDaemon(daemonType));
        }
        return daemons;
    }
}<|MERGE_RESOLUTION|>--- conflicted
+++ resolved
@@ -23,10 +23,7 @@
     use Errors;
     use List;
     use ExternalIntegration;
-<<<<<<< HEAD
     use MetricsMsg;
-=======
->>>>>>> fe77b9f8
 
     enum ServerDaemonType {DEFAULT,INTEGRATION,METRICS}
 
@@ -34,13 +31,7 @@
     const sdLogger = new Logger(logLevel);
 
     private config const daemonTypes = 'ServerDaemonType.DEFAULT';
-<<<<<<< HEAD
-    
-    private config const externalSystem = SystemType.NONE;
-    
-=======
-
->>>>>>> fe77b9f8
+
     /**
      * The ArkoudaServerDaemon class defines the run and shutdown 
      * functions all derived classes must override
