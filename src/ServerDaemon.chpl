module ServerDaemon {
    use FileIO;
    use IO;
    use Security;
    use ServerConfig;
    use ServerErrors;
    use ArkoudaTimeCompat as Time;
    use ZMQ only;
    use FileSystem;
    use IO;
    use Logging;
    use Path;
    use MultiTypeSymbolTable;
    use MultiTypeSymEntry;
    use MsgProcessing;
    use GenSymIO;
    use Reflection;
    use SymArrayDmapCompat;
    use ServerErrorStrings;
    use Message;
    use CommandMap;
    use Errors;
    use List;
    use ExternalIntegration;
    use MetricsMsg;
    use BigIntMsg;
    use NumPyDType;
    use StatusMsg;

    use ArkoudaFileCompat;
    use ArkoudaIOCompat;

    enum ServerDaemonType {DEFAULT,INTEGRATION,METRICS,STATUS}

    private config const logLevel = ServerConfig.logLevel;
    private config const logChannel = ServerConfig.logChannel;
    const sdLogger = new Logger(logLevel,logChannel);
    
    private config const daemonTypes = 'ServerDaemonType.DEFAULT';
    
    var serverDaemonTypes = try! getDaemonTypes();

    /**
     * Retrieves a list of 1..n ServerDaemonType objects generated 
     * from the comma-delimited list of ServerDaemonType strings
     * provided in the daemonTypes command-line parameter
     */
    proc getDaemonTypes() throws {
        var types = new list(ServerDaemonType);
        var rawTypes = daemonTypes.split(',');

        for rt in rawTypes {
            var daemonType: ServerDaemonType;
            daemonType = rt: ServerDaemonType;
            types.pushBack(daemonType);
        }
        return types;
    }    

    /**
     * Returns a boolean indicating if Arkouda is configured to generate and
     * make available metrics via a dedicated metrics socket
     */
    proc metricsEnabled() {
        return serverDaemonTypes.contains(ServerDaemonType.METRICS);
    }

    /**
     * Returns a boolean indicating whether Arkouda is configured to 
     * register/deregister with an external system such as Kubernetes.
     */
    proc integrationEnabled() {
        return serverDaemonTypes.contains(ServerDaemonType.INTEGRATION);
    }
    
    /**
     * Returns a boolean indicating if there are multiple ServerDaemons
     */
    proc multipleServerDaemons() {
        return serverDaemonTypes.size > 1;
    }

    /**
     * Generates the Kubernetes app name for Arkouda, which varies based
     * upon which pod corresponds to Locale 0.
     */
    proc register(endpoint: ServiceEndpoint) throws {
        on Locales[0] {
            var appName: string;

            if serverHostname.count('arkouda-locale') > 0 {
                appName = 'arkouda-locale';
            } else {
                appName = 'arkouda-server';
            }
            registerWithExternalSystem(appName, endpoint);
        }
    }

    /**
     * The ArkoudaServerDaemon class defines the run and shutdown 
     * functions all derived classes must override
     */
    class ArkoudaServerDaemon {
        var st = new owned SymTab();
        var shutdownDaemon = false;
        var port: int;
 
        proc run() throws {
            throw new NotImplementedError("run() must be overridden",
                                          getLineNumber(),
                                          getRoutineName(),
                                          getModuleName());
        }
        
        /**
         * Prompts the ArkoudaServerDaemon to initiate a shutdown, triggering
         * a change in state which will cause the derived ArkoudaServerDaemon
         * to (1) exit the daemon loop within the run function and (2) execute 
         * the shutdown function.
         */
        proc requestShutdown(user: string) throws {
            this.shutdownDaemon = true;
        }
        
        /*
         * Converts the incoming request JSON string into RequestMsg object.
         */
        proc extractRequest(request : string) : RequestMsg throws {
            var rm = new RequestMsg();
            deserialize(rm, request);
            return rm;
        }
        
        /**
         * Encapsulates logic that is to be invoked once a ArkoduaSeverDaemon
         * has exited the daemon loop.
         */
        proc shutdown() throws {
            sdLogger.error(getModuleName(),getRoutineName(),getLineNumber(),
                              "shutdown sequence complete");   
        }
    }

    /**
     * The DefaultServerDaemon class serves as the default Arkouda server
     * daemon which is run within the arkouda_server driver
     */
    class DefaultServerDaemon : ArkoudaServerDaemon {
        var serverToken : string;
        var arkDirectory : string;
        var connectUrl : string;
        var reqCount: int = 0;
        var repCount: int = 0;
        
        var context: ZMQ.Context;
        var socket : ZMQ.Socket;        
       
        proc init() {
            this.socket = this.context.socket(ZMQ.REP); 
            try! this.socket.bind("tcp://*:%?".doFormat(ServerPort));
        }
        
        proc getConnectUrl(token: string) throws {
            if token.isEmpty() {
                return "tcp://%s:%?".doFormat(serverHostname, 
                                            ServerPort);
            } else {
                return "tcp://%s:%i?token=%s".doFormat(serverHostname,
                                                     ServerPort,
                                                     token);
            }
        }

        proc printServerSplashMessage(token: string, arkDirectory: string) throws {
            var verMessage = "arkouda server version = %s".doFormat(arkoudaVersion);
            var chplVerMessage = "built with chapel version%s".doFormat(chplVersion);
            var dirMessage = ".arkouda directory %s".doFormat(arkDirectory);
            var memLimMessage =  "memory limit = %i".doFormat(getMemLimit());
            var memUsedMessage = "bytes of memory used = %i".doFormat(getMemUsed());
            var serverMessage: string;
    
            const buff = '                         ';
    
            proc adjustMsg(msg: string) throws {
                if msg.size % 2 != 0 {
                    return msg + ' ';
                } else {
                    return msg;
                }   
            }
    
            proc generateBuffer(longSegment: string, shortSegment: string) : string {
                var buffSize = (longSegment.size - shortSegment.size)/2 - 2;
                var buffer: string;
                var counter = 0;
        
                while counter <= buffSize {
                    buffer+=' ';
                    counter+=1;
                }           
                return buffer;
            }

            serverMessage = "server listening on %s".doFormat(this.connectUrl);
            serverMessage = adjustMsg(serverMessage);      
            serverMessage = "%s %s %s".doFormat(buff,serverMessage,buff);
        
            var vBuff = generateBuffer(serverMessage,verMessage);
            verMessage = adjustMsg(verMessage);
            verMessage = "*%s %s %s*".doFormat(vBuff,verMessage,vBuff);
            
            var cvBuff = generateBuffer(serverMessage,chplVerMessage);
            chplVerMessage = adjustMsg(chplVerMessage);
            chplVerMessage = "*%s %s %s*".doFormat(cvBuff,chplVerMessage,cvBuff);

            var mlBuff = generateBuffer(serverMessage,memLimMessage);
            memLimMessage = adjustMsg(memLimMessage);
            memLimMessage = "*%s %s %s*".doFormat(mlBuff,memLimMessage,mlBuff);

            var muBuff = generateBuffer(serverMessage,memUsedMessage);
            memUsedMessage = adjustMsg(memUsedMessage);
            memUsedMessage = "*%s %s %s*".doFormat(muBuff,memUsedMessage,muBuff);
        
            var blankBuffer: string;
            var counter = 0;
        
            while counter < serverMessage.size {
                blankBuffer+=' ';
                counter+=1;
            }

            var blankLine = '*%s*'.doFormat(blankBuffer);
        
            var tag = '*';
            counter = 0;
        
            while counter <= serverMessage.size {
                tag+='*';
                counter+=1;
            }

            writeln();
            writeln();
            writeln(tag);
            writeln(tag);
            writeln(blankLine);
            writeln('*%s*'.doFormat(serverMessage));
            writeln(verMessage);
            writeln(chplVerMessage);

            if (memTrack) {
                writeln(memLimMessage);
                writeln(memUsedMessage);
            }

            writeln(blankLine);
            writeln(tag);
            writeln(tag);
            writeln();
            writeln();
            stdout.flush();
        }

        /*
        Creates the serverConnectionInfo file on arkouda_server startup
        */
        proc createServerConnectionInfo() throws {
            use IO;
            if !serverConnectionInfo.isEmpty() {
                sdLogger.debug(getModuleName(),getRoutineName(),getLineNumber(),
                               'writing serverConnectionInfo to %?'.doFormat(serverConnectionInfo));
                try! {
                    var w = open(serverConnectionInfo, ioMode.cw).writer();
                    w.writef("%s %i %s\n",serverHostname,ServerPort,this.connectUrl);
                }
            }
        }

        /*
        Deletes the serverConnetionFile on arkouda_server shutdown
        */
        proc deleteServerConnectionInfo() throws {
            use FileSystem;
            try {
                if !serverConnectionInfo.isEmpty() {
                    remove(serverConnectionInfo);
                }
            } catch fnfe : FileNotFoundError {
               sdLogger.error(getModuleName(),getRoutineName(),getLineNumber(),
                              "The serverConnectionInfo file was not found %s".doFormat(fnfe.message()));
            } catch e : Error {
               sdLogger.error(getModuleName(),getRoutineName(),getLineNumber(),
                              "Error in deleting serverConnectionInfo file %s".doFormat(e.message()));    
            }
        }
        
        /*
        Following processing of incoming message, sends a message back to the client.

        :arg repMsg: either a string or bytes to be sent
        */
        proc sendRepMsg(repMsg: ?t) throws where t==string || t==bytes {
            this.repCount += 1;
            if trace {
                if t==bytes {
                    sdLogger.info(getModuleName(),getRoutineName(),getLineNumber(),
                                                        "repMsg: <binary-data>");
                } else {
                 sdLogger.info(getModuleName(),getRoutineName(),getLineNumber(), 
                                                        "repMsg: %s".doFormat(repMsg));
                }
            }
            this.socket.send(repMsg);
        }
        
        /*
        Compares the token submitted by the user with the arkouda_server token. If the
        tokens do not match, or the user did not submit a token, an ErrorWithMsg is thrown.    

        :arg token: the submitted token string
        */
        proc authenticateUser(token : string) throws {
            if token == 'None' || token.isEmpty() {
                throw new owned ErrorWithMsg("Error: access to arkouda requires a token");
            }
            else if serverToken != token {
                throw new owned ErrorWithMsg("Error: token %s does not match server token, check with server owner".doFormat(token));
            }
        }

        /*
        Sets the shutdownDaemon boolean to true and sends the shutdown command to socket,
        which stops the arkouda_server listener thread and closes socket.
        */
        override proc requestShutdown(user: string) throws {
            if saveUsedModules then
                writeUsedModules();
            super.requestShutdown(user);
            this.repCount += 1;
            this.socket.send(serialize(msg="shutdown server (%i req)".doFormat(repCount), 
                         msgType=MsgType.NORMAL,msgFormat=MsgFormat.STRING, user=user));
        }

        /**
         * Register our server commands in the CommandMap
         * There are 3 general types
         * 1. Standard, required commands which adhere to the standard Message signature
         * 2. Specialized, required commands which do not adhere to the standard Message signature
         * 3. "Optional" modules which are included at compilation time via ServerModules.cfg
         */
        proc registerServerCommands() {
            registerBinaryFunction("tondarray", tondarrayMsg);
            registerFunction("create", createMsg1D);
<<<<<<< HEAD
            registerFunction("create0D", createMsg0D);
=======
>>>>>>> 66c5de34
            registerFunction("delete", deleteMsg);
            registerFunction("set", setMsg1D);
            registerFunction("info", infoMsg);
            registerFunction("str", strMsg);
            registerFunction("repr", reprMsg);
            registerFunction("getconfig", getconfigMsg);
            registerFunction("getmemused", getmemusedMsg);
            registerFunction("getavailmem", getmemavailMsg);
            registerFunction("getmemstatus", getMemoryStatusMsg);
            registerFunction("getCmdMap", getCommandMapMsg);
            registerFunction("clear", clearMsg);
            registerFunction("lsany", lsAnyMsg);
            registerFunction("getfiletype", getFileTypeMsg);
            registerFunction("globExpansion", globExpansionMsg);

            // For a few specialized cmds we're going to add dummy functions, so they
            // get added to the client listing of available commands. They will be
            // intercepted in the cmd processing select statement and processed specially
            registerFunction("array", akMsgSign);
            registerFunction("connect", akMsgSign);
            registerFunction("disconnect", akMsgSign);
            registerFunction("noop", akMsgSign);
            registerFunction("ruok", akMsgSign);
            registerFunction("shutdown", akMsgSign);
        }
        
        proc initArkoudaDirectory() throws {
            var arkDirectory = '%s%s%s'.doFormat(here.cwd(), pathSep,'.arkouda');
            initDirectory(arkDirectory);
            return arkDirectory;
        }

        /**
         * The overridden shutdown function calls exit(0) if there are multiple 
         * ServerDaemons configured for this Arkouda instance.
         */
        override proc shutdown() throws {        
            if multipleServerDaemons() {
                sdLogger.debug(getModuleName(),getRoutineName(),getLineNumber(),
                              "multiple ServerDaemons, invoking exit(0)");  
                exit(0);
            }
        }

        proc processMetrics(user: string, cmd: string, args: MessageArgs, elapsedTime: real, memUsed: uint) throws {
            proc getArrayParameterObj(args: MessageArgs) throws {
                var obj : ParameterObj;

                for item in args.items() {
                    if item.key == 'a' || item.key == 'array' { 
                        obj = item;
                    }
                }
                
                return obj;
            }
          
            proc computeArrayMetrics(obj: ParameterObj): bool {
               return !obj.key.isEmpty();
            }
          
            // Update request metrics for the cmd
            requestMetrics.increment(cmd);
            
            // Update user-scoped request metrics for the cmd
            userMetrics.incrementPerUserRequestMetrics(user,cmd);

            // Update response time metric for the cmd
            responseTimeMetrics.set(cmd,elapsedTime);
            
            sdLogger.debug(getModuleName(),
                          getRoutineName(),
                          getLineNumber(),
                          "Set Response Time for %s: %?".doFormat(cmd,elapsedTime));
            
            // Add response time to the avg response time for the cmd
            avgResponseTimeMetrics.add(cmd,elapsedTime:real);
            
            // Add total response time
            totalResponseTimeMetrics.add(cmd,elapsedTime:real);
            
            // Add total memory used
            totalMemoryUsedMetrics.add(cmd,memUsed/1000000000:real);
            
            sdLogger.debug(getModuleName(),
                          getRoutineName(),
                          getLineNumber(),
                          "Added Avg Response Time for cmd %s: %?".doFormat(cmd,elapsedTime));
                          
            sdLogger.debug(getModuleName(),
                          getRoutineName(),
                          getLineNumber(),
                          "Total Response Time for cmd %s: %?".doFormat(cmd,totalResponseTimeMetrics.get(cmd)));
                          
            sdLogger.debug(getModuleName(),
                          getRoutineName(),
                          getLineNumber(),
                          "Total Memory Used for cmd %s: %? GB".doFormat(cmd,totalMemoryUsedMetrics.get(cmd)));    

            var apo = getArrayParameterObj(args);

            // Check to see if the incoming request corresponds to a pdarray operation
            if computeArrayMetrics(apo) {
                var name = apo.val;

                /*
                 * Create the ArrayMetric object and output the individual response time
                 * as JSON to the console or arkouda.log for now. In the future, individual  
                 * values will be output to external channels such as Prometheus, Kafka, etc...
                 * to enable downstream metrics processing and presentation.
                 */
                var metric = new ArrayMetric(name=name,
                                             category=MetricCategory.RESPONSE_TIME,
                                             scope=MetricScope.REQUEST,
                                             value=elapsedTime,
                                             cmd=cmd,
                                             dType=str2dtype(apo.dtype),
                                             size=getGenericTypedArrayEntry(apo.val, st).size
                                            );
                
                // Log to the console or arkouda.log file
                sdLogger.debug(getModuleName(),getRoutineName(),getLineNumber(),
                              formatJson(metric)); 
            }
            
        }


        override proc run() throws {
            this.arkDirectory = this.initArkoudaDirectory();

            if authenticate {
                this.serverToken = getArkoudaToken('%s%s%s'.doFormat(this.arkDirectory, pathSep, 'tokens.txt'));
            }

            sdLogger.debug(getModuleName(), getRoutineName(), getLineNumber(),
                               "initialized the .arkouda directory %s".doFormat(this.arkDirectory));
    
            this.connectUrl = this.getConnectUrl(this.serverToken);
            this.createServerConnectionInfo();
            if serverInfoNoSplash {
                writeln(getConfig());
                stdout.flush();
            } else {
                this.printServerSplashMessage(this.serverToken,this.arkDirectory);
            }
            this.registerServerCommands();
                    
            var startTime = timeSinceEpoch().totalSeconds();
        
            while !this.shutdownDaemon {
                // receive message on the zmq socket
                var reqMsgRaw = socket.recv(bytes);

                this.reqCount += 1;

                var s0 = timeSinceEpoch().totalSeconds();
        
                /*
                 * Separate the first tuple, which is a string binary containing the JSON binary
                 * string encapsulating user, token, cmd, message format and args from the 
                 * remaining payload.
                 */
                var (rawRequest, _) = reqMsgRaw.splitMsgToTuple(b"BINARY_PAYLOAD",2);
                var payload = if reqMsgRaw.endsWith(b"BINARY_PAYLOAD") then socket.recv(bytes) else b"";
                var user, token, cmd: string;

                // parse requests, execute requests, format responses
                try {
                    /*
                     * Decode the string binary containing the JSON-formatted request string. 
                     * If there is an error, discontinue processing message and send an error
                     * message back to the client.
                     */
                    var request : string;

                    try! {
                        request = rawRequest.decode();
                    } catch e: DecodeError {
                        sdLogger.error(getModuleName(),getRoutineName(),getLineNumber(),
                           "illegal byte sequence in command: %?".doFormat(
                                          rawRequest.decode(decodePolicy.replace)));
                        sendRepMsg(serialize(msg=unknownError(e.message()),msgType=MsgType.ERROR,
                                                 msgFormat=MsgFormat.STRING, user="Unknown"));
                    }

                    // deserialize the decoded, JSON-formatted cmdStr into a RequestMsg
                    var msg: RequestMsg  = extractRequest(request);
                    user   = msg.user;
                    token  = msg.token;
                    cmd    = msg.cmd;
                    var format = msg.format;
                    var args   = msg.args;
                    var size: int;
                    try {
                            size = msg.size: int;
                    }
                    catch e {
                        sdLogger.error(getModuleName(),getRoutineName(),getLineNumber(),
                               "Argument List size is not an integer. %s cannot be cast".doFormat(msg.size));
                        sendRepMsg(serialize(msg=unknownError(e.message()),msgType=MsgType.ERROR,
                                                         msgFormat=MsgFormat.STRING, user="Unknown"));
                    }

                    var msgArgs: owned MessageArgs;
                    if size > 0 {
                        msgArgs = parseMessageArgs(args, size);
                    }
                    else {
                        msgArgs = new owned MessageArgs();
                    }

                    sdLogger.info(getModuleName(),
                                  getRoutineName(),
                                  getLineNumber(),
                                  "MessageArgs: %?".doFormat(msgArgs));                    

                    /*
                     * If authentication is enabled with the --authenticate flag, authenticate
                     * the user which for now consists of matching the submitted token
                     * with the token generated by the arkouda server
                     */ 
                    if authenticate {
                        authenticateUser(token);
                    }

                    if (trace) {
                        try {
                            if (cmd != "array") {
                                sdLogger.info(getModuleName(), getRoutineName(), getLineNumber(),
                                                     ">>> %? %?".doFormat(cmd, args));
                            } else {
                                sdLogger.info(getModuleName(), getRoutineName(), getLineNumber(),
                                                     ">>> %s [binary data]".doFormat(cmd));
                            }
                       } catch {
                           // No action on error
                       }
                }

                inline proc sendShutdownRequest(user: string) throws {
                    requestShutdown(user=user);
                    if (trace) {
                        sdLogger.info(getModuleName(),getRoutineName(),getLineNumber(),
                                        "<<< shutdown initiated by %s took %.17r sec".doFormat(user, 
                                                timeSinceEpoch().totalSeconds() - s0));
                    }
                }

                // If cmd is shutdown, don't bother generating a repMsg
                if cmd == "shutdown" {
                    sendShutdownRequest(user=user);
                    break;
                }

                /*
                 * If logCommands is true, log incoming request to the .arkouda/commands.log file
                 */
                if logCommands {
                    appendFile(filePath="%s/commands.log".doFormat(this.arkDirectory), formatJson(msg));
                }

                /*
                 * For messages that return a string repTuple is filled. For binary
                 * messages the message is sent directly to minimize copies.
                 */
                var repTuple: MsgTuple;
            
                /**
                 * Command processing: Look for our specialized, default commands first, then check the command maps
                 * Note: Our specialized commands have been added to the commandMap with dummy signatures so they show
                 *  up in the client.print_server_commands() function, but we need to intercept & process them as appropriate
                 */
                select cmd {
                    when "array"   { repTuple = arrayMsg(cmd, msgArgs, payload, st); }
                    when "connect" {
                        if authenticate {
                            repTuple = new MsgTuple("connected to arkouda server tcp://*:%i as user %s with token %s".doFormat(
                                                            ServerPort,user,token), MsgType.NORMAL);
                        } else {
                            repTuple = new MsgTuple("connected to arkouda server tcp://*:%i".doFormat(ServerPort), MsgType.NORMAL);
                        }
                    }
                    when "disconnect" {
                        if autoShutdown {
                            sendShutdownRequest(user=user);
                            break;
                        }
                        
                        repTuple = new MsgTuple("disconnected from arkouda server tcp://*:%i".doFormat(ServerPort), MsgType.NORMAL);
                    }
                    when "noop" {
                        repTuple = new MsgTuple("noop", MsgType.NORMAL);
                    }
                    when "ruok" {
                        repTuple = new MsgTuple("imok", MsgType.NORMAL);
                    }
                    otherwise { // Look up in CommandMap or Binary CommandMap
                        if commandMap.contains(cmd) {
                            if moduleMap.contains(cmd) then
                                usedModules.add(moduleMap[cmd]);
                            repTuple = commandMap[cmd](cmd, msgArgs, st);
                        } else if commandMapBinary.contains(cmd) { // Binary response commands require different handling
                            if moduleMap.contains(cmd) then
                                usedModules.add(moduleMap[cmd]);
                            var binaryRepMsg = commandMapBinary[cmd](cmd, msgArgs, st);
                            sendRepMsg(binaryRepMsg);
                        } else {
                          
                          repTuple = new MsgTuple("Unrecognized command: %s".doFormat(cmd), MsgType.ERROR);
                          sdLogger.error(getModuleName(),getRoutineName(),getLineNumber(),repTuple.msg);
                        }
                    }
                }

                /*
                 * If the reply message is a string send it now
                 */          
                if !repTuple.msg.isEmpty() {
                    sendRepMsg(serialize(msg=repTuple.msg,msgType=repTuple.msgType,
                                                              msgFormat=MsgFormat.STRING, user=user));
                }

                var elapsedTime = timeSinceEpoch().totalSeconds() - s0;

                /*
                 * log that the request message has been handled and reply message has been sent 
                 * along with the time to do so
                 */
                if trace {
                    sdLogger.info(getModuleName(),getRoutineName(),getLineNumber(), 
                                              "<<< %s took %.17r sec".doFormat(cmd, elapsedTime));
                }
                if (trace && memTrack) {
                    var memUsed = getMemUsed():uint * numLocales:uint;
                    var memLimit = (getMemLimit():real * numLocales:uint):int;
                    var pctMemUsed = ((memUsed:real/memLimit)*100):int;
                    sdLogger.info(getModuleName(),getRoutineName(),getLineNumber(),
                        "bytes of memory %? used after %s command is %?%% pct of max memory %?".doFormat(memUsed,
                                                                                                       cmd,
                                                                                                       pctMemUsed,
                                                                                                       memLimit));
                    if metricsEnabled() {
                        processMetrics(user, cmd, msgArgs, elapsedTime, memUsed);
                    }
                }
            } catch (e: ErrorWithMsg) {
                // Generate a ReplyMsg of type ERROR and serialize to a JSON-formatted string
                sendRepMsg(serialize(msg=e.msg,msgType=MsgType.ERROR, msgFormat=MsgFormat.STRING, 
                                                        user=user));
                if trace {
                    sdLogger.error(getModuleName(),getRoutineName(),getLineNumber(),
                        "<<< %s resulted in error %s in  %.17r sec".doFormat(cmd, e.msg, timeSinceEpoch().totalSeconds() - s0));
                }
            } catch (e: Error) {
                // Generate a ReplyMsg of type ERROR and serialize to a JSON-formatted string
                var errorMsg = e.message();
            
                if errorMsg.isEmpty() {
                    errorMsg = "unexpected error";
                }

                sendRepMsg(serialize(msg=errorMsg,msgType=MsgType.ERROR, 
                                                         msgFormat=MsgFormat.STRING, user=user));
                if trace {
                    sdLogger.error(getModuleName(), getRoutineName(), getLineNumber(), 
                    "<<< %s resulted in error: %s in %.17r sec".doFormat(cmd, e.message(),
                                                                                 timeSinceEpoch().totalSeconds() - s0));
                }
            }
        }

        var elapsed = timeSinceEpoch().totalSeconds() - startTime;

        deleteServerConnectionInfo();

        sdLogger.info(getModuleName(), getRoutineName(), getLineNumber(),
            "requests = %i responseCount = %i elapsed sec = %i".doFormat(reqCount,
                                                                       repCount,
                                                                       elapsed));
        this.shutdown(); 
        }
    }

    /**
     * The MetricsServerDaemon provides a separate endpoint for gathering user, request, 
     * locale, and server-scoped metrics. The separate port lessens the possibility of
     * metrics requests being blocked by command requests.
     */
    class MetricsServerDaemon : ArkoudaServerDaemon {
    
        var context: ZMQ.Context;
        var socket : ZMQ.Socket;      
        
        proc init() {
            this.socket = this.context.socket(ZMQ.REP); 
            this.port = try! getEnv('METRICS_SERVER_PORT','5556'):int;

            try! this.socket.bind("tcp://*:%?".doFormat(this.port));
            try! sdLogger.debug(getModuleName(), 
                                getRoutineName(), 
                                getLineNumber(),
                                "initialized and listening in port %i".doFormat(
                                this.port));
        }

        override proc run() throws {
            while !this.shutdownDaemon {
                sdLogger.debug(getModuleName(), getRoutineName(), getLineNumber(),
                               "awaiting message on port %i".doFormat(this.port));
                var req = this.socket.recv(bytes).decode();

                var msg: RequestMsg = extractRequest(req);
                var user   = msg.user;
                var token  = msg.token;
                var cmd    = msg.cmd;
                var format = msg.format;
                var args   = msg.args;
                var size   = msg.size: int;

                var msgArgs: owned MessageArgs;
                if size > 0 {
                    msgArgs = parseMessageArgs(args, size);
                }
                else {
                    msgArgs = new owned MessageArgs();
                }

                var repTuple: MsgTuple;

                select cmd {
                    when "metrics" {repTuple = metricsMsg(cmd, msgArgs, st);}        
                    when "connect" {
                        if authenticate {
                            repTuple = new MsgTuple("connected to arkouda metrics server tcp://*:%i as user " +
                                                "%s with token %s".doFormat(this.port,user,token), MsgType.NORMAL);
                        } else {
                            repTuple = new MsgTuple("connected to arkouda metrics server tcp://*:%i".doFormat(this.port), 
                                                                                    MsgType.NORMAL);
                        }
                    }
                    when "getconfig" {repTuple = getconfigMsg(cmd, msgArgs, st);}
                }           

                this.socket.send(serialize(msg=repTuple.msg,msgType=repTuple.msgType,
                                                msgFormat=MsgFormat.STRING, user=user));
            }

            return;
        }
    }

    /**
     * The ExternalIntegrationServerDaemon class registers Arkouda with the
     * configured external system and then invokes ArkoudaServerDeamon.run()
     */    
    class ExternalIntegrationServerDaemon : DefaultServerDaemon {

        /**
         * Overridden run function registers the ServerDaemon with an 
         * external system and then invokes the parent run function.
         */
        override proc run() throws {
            register(ServiceEndpoint.ARKOUDA_CLIENT);
            // if metrics enabled, register the metrics socket
            if metricsEnabled() {
                register(ServiceEndpoint.METRICS);
            }
            super.run();
        }

        /**
         * Overridden shutdown function deregisters Arkouda from an external
         * system and then invokes the parent shutdown() function.
         */
        override proc shutdown() throws {
            on Locales[here.id] {
                deregisterFromExternalSystem(ServiceEndpoint.ARKOUDA_CLIENT);
                // if metrics is enabled, deregister the metrics socket
                if metricsEnabled() {
                    deregisterFromExternalSystem(ServiceEndpoint.METRICS);
                }
            }

            super.shutdown();
        }
    }

    /**
     * The ServerStatusDaemon provides a non-blocking endpoint for retrieving 
     * server status via a separate, dedicated port to lessen the chances of 
     * blocking incoming status requests with command requests.
     */
    class ServerStatusDaemon : ArkoudaServerDaemon {
    
        var context: ZMQ.Context;
        var socket : ZMQ.Socket;      
        
        proc init() {
            this.socket = this.context.socket(ZMQ.REP); 
            this.port = try! getEnv('SERVER_STATUS_PORT','5557'):int;

            try! this.socket.bind("tcp://*:%?".doFormat(this.port));
            try! sdLogger.debug(getModuleName(), 
                                getRoutineName(), 
                                getLineNumber(),
                                "initialized and listening in port %i".doFormat(
                                this.port));
        }

        override proc run() throws {
            while !this.shutdownDaemon {
                sdLogger.debug(getModuleName(), getRoutineName(), getLineNumber(),
                         "awaiting status requests on port %i".doFormat(this.port));
                var req = this.socket.recv(bytes).decode();

                var msg: RequestMsg = extractRequest(req);
                var user   = msg.user;
                var token  = msg.token;
                var cmd    = msg.cmd;
                var format = msg.format;
                var args   = msg.args;
                var size   = msg.size: int;

                var msgArgs: owned MessageArgs;
                if size > 0 {
                    msgArgs = parseMessageArgs(args, size);
                }
                else {
                    msgArgs = new owned MessageArgs();
                }

                var repTuple: MsgTuple;

                select cmd {
                    when "ruok" {
                        repTuple = new MsgTuple("imok", MsgType.NORMAL);
                    } 
                    
                    when "getmemstatus" {
                        repTuple = getMemoryStatusMsg(cmd, msgArgs, st);
                    }    
                    when "connect" {
                        if authenticate {
                            repTuple = new MsgTuple("connected to arkouda status server tcp://*:%i as user " +
                                                "%s with token %s".doFormat(this.port,user,token), MsgType.NORMAL);
                        } else {
                            repTuple = new MsgTuple("connected to arkouda status server tcp://*:%i".doFormat(this.port), 
                                                                                    MsgType.NORMAL);
                        }
                    }
                    when "getconfig" {repTuple = getconfigMsg(cmd, msgArgs, st);}
                }           

                this.socket.send(serialize(msg=repTuple.msg,msgType=repTuple.msgType,
                                                msgFormat=MsgFormat.STRING, user=user));
            }

            return;
        }
    }

    proc getServerDaemon(daemonType: ServerDaemonType) : shared ArkoudaServerDaemon throws {
        select daemonType {
            when ServerDaemonType.DEFAULT {
                return new shared DefaultServerDaemon();
            }
            when ServerDaemonType.INTEGRATION {
                return new shared ExternalIntegrationServerDaemon();
            }
            when ServerDaemonType.METRICS {
               return new shared MetricsServerDaemon();
            }
            when ServerDaemonType.STATUS {
               return new shared ServerStatusDaemon();
            }
            otherwise {
                throw getErrorWithContext(
                      msg="Unsupported ServerDaemonType: %?".doFormat(daemonType),
                      lineNumber=getLineNumber(),
                      routineName=getRoutineName(),
                      moduleName=getModuleName(),
                      errorClass="IllegalArgumentError");
            }
        }
    }

    proc getServerDaemons() throws {
        var daemons = new list(shared ArkoudaServerDaemon);

        for (daemonType,i) in zip(serverDaemonTypes,0..serverDaemonTypes.size-1) {
            daemons.pushBack(getServerDaemon(daemonType));
        }
        return daemons;
    }
}<|MERGE_RESOLUTION|>--- conflicted
+++ resolved
@@ -352,10 +352,7 @@
         proc registerServerCommands() {
             registerBinaryFunction("tondarray", tondarrayMsg);
             registerFunction("create", createMsg1D);
-<<<<<<< HEAD
             registerFunction("create0D", createMsg0D);
-=======
->>>>>>> 66c5de34
             registerFunction("delete", deleteMsg);
             registerFunction("set", setMsg1D);
             registerFunction("info", infoMsg);
