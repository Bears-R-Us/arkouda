--- conflicted
+++ resolved
@@ -658,7 +658,6 @@
                             const binaryRepMsg = commandMapBinary[cmd](cmd, msgArgs, st);
                             sendRepMsg(binaryRepMsg);
                         } else {
-<<<<<<< HEAD
                             const (multiDimCommand, nd, rawCmd) = getNDSpec(cmd);
                             if multiDimCommand && nd > ServerConfig.MaxArrayDims &&
                                 (commandMap.contains(rawCmd + "1D") || commandMapBinary.contains(rawCmd + "1D"))
@@ -680,18 +679,6 @@
                                 sdLogger.error(getModuleName(),getRoutineName(),getLineNumber(),repTuple.msg);
                             }
 
-=======
-                            // var commandRank: int;
-                            // const ndFunc = new regex("[a-zA-Z]+(\d+)D"),
-                            //       m = ndFunc.search(cmd, commandRank);
-
-                            // if m.matched {
-
-                            // }
-
-                          repTuple = new MsgTuple("Unrecognized command: %s".doFormat(cmd), MsgType.ERROR);
-                          sdLogger.error(getModuleName(),getRoutineName(),getLineNumber(),repTuple.msg);
->>>>>>> 8848c088
                         }
                     }
                 }
