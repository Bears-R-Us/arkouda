--- conflicted
+++ resolved
@@ -1,7 +1,6 @@
 module GenSymIO {
   use HDF5;
   use IO;
-  use Path;
   use MultiTypeSymbolTable;
   use MultiTypeSymEntry;
   use ServerErrorStrings;
@@ -9,7 +8,6 @@
   use Sort;
   use CommAggregation;
   use NumPyDType;
-  use List;
 
   config const GenSymIO_DEBUG = false;
   config const SEGARRAY_OFFSET_NAME = "segments";
@@ -27,7 +25,7 @@
     var dtype = str2dtype(try! dtypeBytes.decode());
     var size = try! sizeBytes:int;
     var tmpf:file;
-    try! writeln("The arrayMsg DATA %t".format(data));
+    try! writeln("THE DATA %t".format(data));
     // Write the data payload that will compose the pdarray to memory buffer
     try {
       tmpf = openmem();
@@ -75,9 +73,10 @@
     } catch {
       return "Error: Could not read from memory buffer into SymEntry";
     }
-    // Return message indicating the SymTable name corresponding to the
-    // newly-created pdarray
-    try! writeln("THE ST: %t ST type: %s".format(st.lookup(rname), st.lookup(rname).type:string));
+    /*
+     * Return message indicating the SymTab name corresponding to the
+     * newly-created pdarray
+     */
     return try! "created " + st.attrib(rname);
   }
 
@@ -130,9 +129,6 @@
   class MismatchedAppendError: Error { proc init() {} }
   class SegArrayError: Error { proc init() {} }
 
-  /**
-   * Converts the JSON array-formatted string into a Chapel Array
-   */
   proc decode_json(json: string, size: int) throws {
     var f = opentmp();
     var w = f.writer();
@@ -147,14 +143,11 @@
   }
 
   /*
-   * Spawns a separate Chapel process that executes the HDF5 h5ls method and returns
-   * a string composed of the h5ls result
-   */
+  Spawns a separate Chapel process that executes the HDF5 h5ls method and returns
+  
+  */
   proc lshdfMsg(cmd: string, payload: bytes, st: borrowed SymTab): string throws {
-<<<<<<< HEAD
     writeln("In lsdhdfMsg()");
-=======
->>>>>>> 7751a512
     // reqMsg: "lshdf [<json_filename>]"
     use Spawn;
     const tmpfile = "/tmp/arkouda.lshdf.output";
@@ -182,7 +175,7 @@
       if exists(tmpfile) {
         remove(tmpfile);
       }
-      var cmd = try! "h5ls \"%s\" > \"%s\" 2>&1".format(filename, tmpfile);
+      var cmd = try! "h5ls \"%s\" > \"%s\"".format(filename, tmpfile);
       var sub = spawnshell(cmd);
       // sub.stdout.readstring(repMsg);
       sub.wait();
@@ -284,8 +277,9 @@
     } catch {
       return try! "Error: unknown cause";
     }
- 
-    writeln("Got subdomains and total length");
+    if GenSymIO_DEBUG {
+      writeln("Got subdomains and total length");
+    }
 
     select (isSegArray, dataclass) {
     when (true, C_HDF5.H5T_INTEGER) {
@@ -342,7 +336,6 @@
     var filelist: [0..#nfiles] string;
     try {
       dsetlist = decode_json(jsondsets, ndsets);
-      writeln('the dsetlist %t'.format(dsetlist));
     } catch {
       return try! "Error: could not decode json dataset names via tempfile (%i files: %s)".format(ndsets, jsondsets);
     }
@@ -379,7 +372,6 @@
     for dsetName in dsetnames do {
       for (i, fname) in zip(filedom, filenames) {
         try {
-          writeln("readAllHdf: %s".format(dsetName));
           (segArrayFlags[i], dclasses[i], bytesizes[i], signFlags[i]) = get_dtype(fname, dsetName);
         } catch e: FileNotFoundError {
           return try! "Error: file not found: %s".format(fname);
@@ -390,7 +382,7 @@
         } catch e: NotHDF5FileError {
           return try! "Error: cannot open as HDF5 file %s".format(fname);
         } catch e: SegArrayError {
-          return try! "Error: expected segmented array but could not find sub-datasets '%s' and '%s'".format(SEGARRAY_OFFSET_NAME, SEGARRAY_VALUE_NAME);
+          return try! "Error: expecte segmented array but could not find sub-datasets '%s' and '%s'".format(SEGARRAY_OFFSET_NAME, SEGARRAY_VALUE_NAME);
         } catch {
           // Need a catch-all for non-throwing function
           return try! "Error: unknown cause";
@@ -433,9 +425,7 @@
             return try! "Error: detected unhandled datatype: segmented? %t, class %i, size %i, signed? %t".format(isSegArray, dataclass, bytesize, isSigned);
           }
           var entrySeg = new shared SymEntry(nSeg, int);
-          writeln("ENTRYSEG %t".format(entrySeg));
           read_files_into_distributed_array(entrySeg.a, segSubdoms, filenames, dsetName + "/" + SEGARRAY_OFFSET_NAME);
-          writeln("ENTRYSEG %t".format(entrySeg));
           fixupSegBoundaries(entrySeg.a, segSubdoms, subdoms);
           var entryVal = new shared SymEntry(len, uint(8));
           read_files_into_distributed_array(entryVal.a, subdoms, filenames, dsetName + "/" + SEGARRAY_VALUE_NAME);
@@ -524,7 +514,7 @@
       var group = C_HDF5.H5Gopen2(file_id, dsetName.c_str(), C_HDF5.H5P_DEFAULT);
       if (group < 0) {
         // 
-        try! writeln("The dataset is neither at the root of the HDF5 file nor within a group");
+        try! writeln("The dataset is neither at the root of the HDF5 file not within a group");
         throw new owned SegArrayError();
       }
       var offsetDset = dsetName + "/" + SEGARRAY_OFFSET_NAME;
@@ -600,9 +590,10 @@
   /* This function gets called when A is a BlockDist or DefaultRectangular array. */
   proc read_files_into_distributed_array(A, filedomains: [?FD] domain(1), filenames: [FD] string, dsetName: string)
     where (MyDmap == Dmap.blockDist || MyDmap == Dmap.defaultRectangular) {
-    writeln("entry.a.targetLocales() = ", A.targetLocales()); try! stdout.flush();
-    writeln("Filedomains: ", filedomains); try! stdout.flush();
-    try! writeln("ENTRY IN READ %t and type %s".format(A, A.type:string));
+    if GenSymIO_DEBUG {
+      writeln("entry.a.targetLocales() = ", A.targetLocales()); try! stdout.flush();
+      writeln("Filedomains: ", filedomains); try! stdout.flush();
+    }
     coforall loc in A.targetLocales() do on loc {
         // Create local copies of args
         var locFiles = filenames;
@@ -622,7 +613,6 @@
               if !isopen {
                 file_id = C_HDF5.H5Fopen(filename.c_str(), C_HDF5.H5F_ACC_RDONLY, C_HDF5.H5P_DEFAULT);
                 dataset = C_HDF5.H5Dopen(file_id, locDset.c_str(), C_HDF5.H5P_DEFAULT);
-                try! writeln("DATASET %t".format(dataset));
                 isopen = true;
               }
               // do A[intersection] = file[intersection - offset]
@@ -636,9 +626,9 @@
               var memCount = [intersection.size: C_HDF5.hsize_t];
               var memspace = C_HDF5.H5Screate_simple(1, c_ptrTo(memCount), nil);
               C_HDF5.H5Sselect_hyperslab(memspace, C_HDF5.H5S_SELECT_SET, c_ptrTo(memOffset), c_ptrTo(memStride), c_ptrTo(memCount), nil);
-     
-              writeln("Locale ", loc, ", intersection ", intersection, ", dataset slice ", (intersection.low - filedom.low, intersection.high - filedom.low));
-
+              if GenSymIO_DEBUG {
+                writeln("Locale ", loc, ", intersection ", intersection, ", dataset slice ", (intersection.low - filedom.low, intersection.high - filedom.low));
+              }
               // The fact that intersection is a subset of a local subdomain means there should be no communication in the read
               local {
                 C_HDF5.H5Dread(dataset, getHDF5Type(A.eltType), memspace, dataspace, C_HDF5.H5P_DEFAULT, c_ptrTo(A.localSlice(intersection)));
@@ -661,7 +651,6 @@
     use CyclicDist;
     // Distribute filenames across locales, and ensure single-threaded reads on each locale
     var fileSpace: domain(1) dmapped Cyclic(startIdx=FD.low, dataParTasksPerLocale=1) = FD;
-    try! writeln("READING FILES INTO ARRAY %t".format(filenames));
     forall fileind in fileSpace with (ref A) {
       var filedom: subdomain(A.domain) = filedomains[fileind];
       var filename = filenames[fileind];
@@ -695,22 +684,15 @@
     var filename: string;
     var offsets: string;
     var entry = st.lookup(arrayName);
-    try! writeln("TARGET entry: %t".format(entry));
-    try {
-      /* If the payload corresponds to a strings dataset, which is an array of strings, or a segments 
-       * dataset, which is the set of offset indices for a corresponding strings dataset.
-       * There will be two entries in the payload: (1) the path to the hdf file to be read and (2) 
-       * the global offset indices that correspond to the 0:uint(8)-delimited bytes array that 
-       * corresponds to the string array.
-       */
+
+    try {
       if isStringsDataset(arrayName) || isSegmentsDataset(arrayName) {
-    	try! writeln(jsonfile);
         var values = decode_json(jsonfile, 2);
 		filename = values[0];
 		offsets = values[1];
       }
       else {
-        filename = decode_json(jsonfile, 2)[0];
+        filename = decode_json(jsonfile, 1)[0];
       }
     } catch {
       return try! "Error: could not decode json filenames via tempfile (%i files: %s)".format(1, jsonfile);
@@ -759,13 +741,12 @@
        correct number of files already exists, then a new dataset named
        <dsetName> will be created in each. Strongly recommend only using
        append mode to write arrays with the same domain. */
-    try! writeln("A: %t A type: %s".format(A, A.type:string));
-    try! writeln("A.targetLocals: %t A.targetLocals type: %s".format(A.targetLocales(), A.targetLocales().type:string));
+
     var warnFlag = false;
     const fields = filename.split(".");
     var prefix:string;
     var extension:string;
-    if fields.size == 1 || fields[fields.domain.high].count(pathSep) > 0 {
+    if fields.size == 1 {
       prefix = filename;
       extension = "";
     } else {
@@ -803,21 +784,21 @@
         file_id = C_HDF5.H5Fcreate(filenames[loc].c_str(), C_HDF5.H5F_ACC_TRUNC, 
         		C_HDF5.H5P_DEFAULT, C_HDF5.H5P_DEFAULT);
         
-	    if file_id < 0 { // Negative file_id means error
+	if file_id < 0 { // Negative file_id means error
           throw new owned FileNotFoundError();
         }
 
-		/*
-		 * If DType is UInt8, need to create strings_array group to enable read/load with the
-		 * Arkouda infrastructure. The strings_array group contains two datasets: (1) segments, 
-		 * which are the indices for the string values embedded in the string binary and (2)
-		 * values, which are the corresponding string values within a null-delimited bytes object
-		 */ 
-		if array_type == DType.UInt8 {
-		  var group_id = C_HDF5.H5Gcreate2(file_id, "/strings_array", C_HDF5.H5P_DEFAULT, 
-				  C_HDF5.H5P_DEFAULT, C_HDF5.H5P_DEFAULT);
-			  C_HDF5.H5Gclose(group_id);
-		}
+	/*
+	 * If DType is UInt8, need to create strings_array group to enable read/load with the
+	 * Arkouda infrastructure. The strings_array group contains two datasets: (1) segments, 
+	 * which are the indices for the string values embedded in the string binary and (2)
+	 * values, which are the corresponding string values within a null-delimited bytes object
+	 */ 
+	if array_type == DType.UInt8 {
+	  var group_id = C_HDF5.H5Gcreate2(file_id, "/strings_array", C_HDF5.H5P_DEFAULT, 
+			  C_HDF5.H5P_DEFAULT, C_HDF5.H5P_DEFAULT);
+          C_HDF5.H5Gclose(group_id);
+	}
         C_HDF5.H5Fclose(file_id);
       }
     }
@@ -836,7 +817,7 @@
         use C_HDF5.HDF5_WAR;
 
         /* 
-         * If this is a segmented dataset, need to generate a segments dataset, which enables 
+         * If this is a segments dataset, need to generate a segments dataset, which enables 
          * reads of distributed Strings arrays, and a global_segments dataset, which is
          * needed to write the local slice of the Strings array to hdf5.
          */
@@ -846,52 +827,35 @@
              * the indices need to be rebased to start at zero in order to ensure the 
              * corresponding values are returned correctly during reads.
              */
-        	var file_id = C_HDF5.H5Fopen(filename=myFilename.c_str(), C_HDF5.H5F_ACC_RDONLY, C_HDF5.H5P_DEFAULT);
-        	var dataset_id = C_HDF5.H5Dopen2(file_id, "/strings_array/values", C_HDF5.H5P_DEFAULT);
-        	var dspace = C_HDF5.H5Dget_space(dataset_id);
-        	var dims = C_HDF5.H5Sget_simple_extent_ndims(dspace);
-        	var values: [0..dims-1] uint(8);
-        	readHDF5Dataset(file_id=myFileID, data=values, dsetName="/strings_array/values");
-        	C_HDF5.H5Fclose(file_id);
-        	writeln("VALUES FOR %s: %t".format(myFilename, values));
- 
-        	var flag = false;
-        	const zero = 0:uint(8);
-        	var indices: list(int, parSafe=true);
-        	
-        	for (value,i) in zip(values, 0..100) do {
-        		if i == 0 {
-        		  if value:uint(8) != zero {
-        			  indices.append(0);
-        		  }
-        		} else {
-					if flag == true {
-						if value:uint(8) == zero {
-							break;
-						} else {
-							indices.append(i);
-							flag = false;
-						}
-					} else {
-						if value:uint(8) == zero {
-							flag = true;
-					    }
-					}
-        		}
-        	}
-        	writeln("THE INDICES %t".format(indices));
-
+            if A.localSlice(locDom)[0] != 0 {
+              var dec : int;
+              var newSegments: [0..A.localSlice(locDom).size-1] int;
+              for (segment,i) in zip(A.localSlice(locDom),0..A.localSlice(locDom).size-1) do {
+            	/*
+            	 * Get the first element in the dataset, the value of which is used to reset
+            	 * (decrement) all indices within the segments dataset
+            	 */
+                if i == 0 {
+                  dec = segment:int;
+                }
+                newSegments[i] = segment:int - dec;
+              }
+              //Overwrite the original segments values with zero-based segments values
+              H5LTmake_dataset_WAR(myFileID, myDsetName.c_str(), 1, c_ptrTo(dims),
+                             getHDF5Type(A.eltType), c_ptrTo(newSegments));          
+            } else {
+                H5LTmake_dataset_WAR(myFileID, myDsetName.c_str(), 1, c_ptrTo(dims),
+                             getHDF5Type(A.eltType), c_ptrTo(A.localSlice(locDom)));
+            }
+        } else if isStringsDataset(dsetName) {
+            writeln("THE LOCALE DATA %t".format(A.localSlice(locDom)));
             H5LTmake_dataset_WAR(myFileID, myDsetName.c_str(), 1, c_ptrTo(dims),
-                             getHDF5Type(A.eltType), c_ptrTo(indices.toArray()));          
-        } else if isStringsDataset(dsetName) {
-            writeln("LOCALE DATA %t %t %s".format(A.localSlice(locDom), locDom, A.localSlice(locDom).size:string));
-            H5LTmake_dataset_WAR(myFileID, myDsetName.c_str(), 1, c_ptrTo(dims),
-                             getHDF5Type(A.eltType), c_ptrTo(A.localSlice(locDom)));   
+                             getHDF5Type(A.eltType), c_ptrTo(A.localSlice(locDom)));        
         } else {
         	/*
         	 * This is a non-Strings pdarray, so simply write out to the top-level
         	 * group of the hdf file
-        	 */        	
+        	 */
             H5LTmake_dataset_WAR(myFileID, myDsetName.c_str(), 1, c_ptrTo(dims),
                              getHDF5Type(A.eltType), c_ptrTo(A.localSlice(locDom)));
         }
