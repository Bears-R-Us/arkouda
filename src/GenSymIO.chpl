--- conflicted
+++ resolved
@@ -157,11 +157,7 @@
         } else if entry.dtype == DType.UInt8 {
             arrayBytes = distArrToBytes(toSymEntry(entry, uint(8), nd).a);
         } else {
-<<<<<<< HEAD
             const errorMsg = "Error: Unhandled dtype %s".format(entry.dtype);
-=======
-            const errorMsg = "Error: Unhandled dtype %s".doFormat(entry.dtype);
->>>>>>> 87ffc0ed
             gsLogger.error(getModuleName(),getRoutineName(),getLineNumber(),errorMsg);
             return MsgTuple.error(errorMsg);
         }
