--- conflicted
+++ resolved
@@ -142,14 +142,7 @@
                 grid = {0..<locsPerDim, 0..<locsPerDim},
                 localeGrid = reshape(Locales[0..<grid.size], grid);
 
-<<<<<<< HEAD
           const DenseBlkDom = getDenseDom(dom, localeGrid, matLayout);
-=======
-          type layoutType = getSparseDomType(matLayout);
-          const DenseBlkDom = dom dmapped new blockDist(boundingBox=dom,
-                                                        targetLocales=localeGrid,
-                                                        sparseLayoutType=layoutType);
->>>>>>> 2bb26b1f
 
           var SD: sparse subdomain(DenseBlkDom);
           return (SD, DenseBlkDom);
