--- conflicted
+++ resolved
@@ -11,13 +11,11 @@
   use IO;
   use GenSymIO only jsonToPdArray;
 
-<<<<<<< HEAD
   use SymArrayDmap;
   use SACA;
 
 
   private config const DEBUG = false;
-=======
   const smLogger = new Logger();
   
   if v {
@@ -25,7 +23,6 @@
   } else {
       smLogger.level = LogLevel.INFO;
   }
->>>>>>> 18e8acf6
 
   proc randomStringsMsg(cmd: string, payload: bytes, st: borrowed SymTab): string throws {
       var pn = Reflection.getRoutineName();
