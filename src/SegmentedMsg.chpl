module SegmentedMsg {
  use Reflection;
  use Errors;
  use Logging;
  use Message;
  use SegmentedArray;
  use ServerErrorStrings;
  use ServerConfig;
  use MultiTypeSymbolTable;
  use MultiTypeSymEntry;
  use RandArray;
  use IO;
  use GenSymIO only jsonToPdArray,jsonToPdArrayInt;

<<<<<<< HEAD
  use SymArrayDmap;
  use SACA;


  private config const DEBUG = false;
  const smLogger = new Logger();
  
  if v {
      smLogger.level = LogLevel.DEBUG;
  } else {
      smLogger.level = LogLevel.INFO;
  }
=======
  private config const logLevel = ServerConfig.logLevel;
  const smLogger = new Logger(logLevel);
>>>>>>> 042d1f57

  proc randomStringsMsg(cmd: string, payload: string, st: borrowed SymTab): MsgTuple throws {
      var pn = Reflection.getRoutineName();
      var (lenStr, dist, charsetStr, arg1str, arg2str, seedStr)
          = payload.splitMsgToTuple(6);
      var len = lenStr: int;
      var charset = str2CharSet(charsetStr);
      var segName = st.nextName();
      var valName = st.nextName();
      var repMsg: string;
      smLogger.debug(getModuleName(),getRoutineName(),getLineNumber(),
             "dist: %s segName: %t valName: %t".format(dist.toLower(),segName,valName));
      select dist.toLower() {
          when "uniform" {
              var minLen = arg1str:int;
              var maxLen = arg2str:int;
              // Lengths + 2*segs + 2*vals (copied to SymTab)
              overMemLimit(8*len + 16*len + (maxLen + minLen)*len);
              var (segs, vals) = newRandStringsUniformLength(len, minLen, maxLen, charset, seedStr);
              var segEntry = new shared SymEntry(segs);
              var valEntry = new shared SymEntry(vals);
              st.addEntry(segName, segEntry);
              st.addEntry(valName, valEntry);
              repMsg = 'created ' + st.attrib(segName) + '+created ' + st.attrib(valName);
          }
          when "lognormal" {
              var logMean = arg1str:real;
              var logStd = arg2str:real;
              // Lengths + 2*segs + 2*vals (copied to SymTab)
              overMemLimit(8*len + 16*len + exp(logMean + (logStd**2)/2):int*len);
              var (segs, vals) = newRandStringsLogNormalLength(len, logMean, logStd, charset, seedStr);
              var segEntry = new shared SymEntry(segs);
              var valEntry = new shared SymEntry(vals);
              st.addEntry(segName, segEntry);
              st.addEntry(valName, valEntry);
              repMsg = 'created ' + st.attrib(segName) + '+created ' + st.attrib(valName);
          }
          otherwise { 
              var errorMsg = notImplementedError(pn, dist);      
              smLogger.error(getModuleName(),getRoutineName(),getLineNumber(),errorMsg);  
              return new MsgTuple(errorMsg, MsgType.ERROR);    
          }
      }

      smLogger.debug(getModuleName(),getRoutineName(),getLineNumber(),repMsg);      
      return new MsgTuple(repMsg, MsgType.NORMAL);
  }

  proc segmentLengthsMsg(cmd: string, payload: string, 
                                          st: borrowed SymTab): MsgTuple throws {


    var pn = Reflection.getRoutineName();
    var (objtype, segName, valName) = payload.splitMsgToTuple(3);

    // check to make sure symbols defined
    st.checkTable(segName);
    st.checkTable(valName);
    
    var rname = st.nextName();
    smLogger.debug(getModuleName(),getRoutineName(),getLineNumber(),
            "cmd: %s objtype: %t segName: %t valName: %t".format(
                   cmd,objtype,segName,valName));

    select objtype {
      when "str" {
        var strings = getSegString(segName, valName, st);
        var lengths = st.addEntry(rname, strings.size, int);
        // Do not include the null terminator in the length
        lengths.a = strings.getLengths() - 1;
      }
      when "int" {
        var sarrays = new owned SegSArray(segName, valName, st);
        var lengths = st.addEntry(rname, sarrays.size, int);
        // Do not include the null terminator in the length
        lengths.a = sarrays.getLengths() - 1;
      }
      otherwise {
          var errorMsg = notImplementedError(pn, "%s".format(objtype));
          smLogger.error(getModuleName(),getRoutineName(),getLineNumber(),errorMsg);                      
          return new MsgTuple(errorMsg, MsgType.ERROR);
      }
    }

    var repMsg = "created "+st.attrib(rname);
    smLogger.debug(getModuleName(),getRoutineName(),getLineNumber(),repMsg);
    return new MsgTuple(repMsg, MsgType.NORMAL);
  }

  proc segmentedEfuncMsg(cmd: string, payload: string, st: borrowed SymTab): MsgTuple throws {
      var pn = Reflection.getRoutineName();
      var repMsg: string;
      var (subcmd, objtype, segName, valName, valtype, valStr) = 
                                              payload.splitMsgToTuple(6);

      // check to make sure symbols defined
      st.checkTable(segName);
      st.checkTable(valName);

      var json = jsonToPdArray(valStr, 1);
      var val = json[json.domain.low];
      var rname = st.nextName();
    
      smLogger.debug(getModuleName(),getRoutineName(),getLineNumber(),
                         "cmd: %s subcmd: %s objtype: %t valtype: %t".format(
                          cmd,subcmd,objtype,valtype));
    
        select (objtype, valtype) {
          when ("str", "str") {
            var strings = getSegString(segName, valName, st);
            select subcmd {
                when "contains" {
                var truth = st.addEntry(rname, strings.size, bool);
                truth.a = strings.substringSearch(val, SearchMode.contains);
                repMsg = "created "+st.attrib(rname);
            }
            when "startswith" {
                var truth = st.addEntry(rname, strings.size, bool);
                truth.a = strings.substringSearch(val, SearchMode.startsWith);
                repMsg = "created "+st.attrib(rname);
            }
            when "endswith" {
                var truth = st.addEntry(rname, strings.size, bool);
                truth.a = strings.substringSearch(val, SearchMode.endsWith);
                repMsg = "created "+st.attrib(rname);
            }
            otherwise {
               var errorMsg = notImplementedError(pn, "subcmd: %s, (%s, %s)".format(
                         subcmd, objtype, valtype));
               smLogger.error(getModuleName(),getRoutineName(),getLineNumber(),errorMsg);
               return new MsgTuple(errorMsg, MsgType.ERROR);
            }
          }
        }
        otherwise {
          var errorMsg = "(%s, %s)".format(objtype, valtype);
          smLogger.error(getModuleName(),getRoutineName(),getLineNumber(),errorMsg);
          return new MsgTuple(notImplementedError(pn, errorMsg), MsgType.ERROR);
        }
      }

      smLogger.debug(getModuleName(),getRoutineName(),getLineNumber(),repMsg);
      return new MsgTuple(repMsg, MsgType.NORMAL);
  }

proc segmentedPeelMsg(cmd: string, payload: string, st: borrowed SymTab): MsgTuple throws {
    var pn = Reflection.getRoutineName();
    var repMsg: string;
    var (subcmd, objtype, segName, valName, valtype, valStr,
         idStr, kpStr, lStr, jsonStr) = payload.splitMsgToTuple(10);

    // check to make sure symbols defined
    st.checkTable(segName);
    st.checkTable(valName);

    smLogger.debug(getModuleName(),getRoutineName(),getLineNumber(),
                         "cmd: %s subcmd: %s objtype: %t valtype: %t".format(
                          cmd,subcmd,objtype,valtype));

    select (objtype, valtype) {
    when ("str", "str") {
      var strings = getSegString(segName, valName, st);
      select subcmd {
        when "peel" {
          var times = valStr:int;
          var includeDelimiter = (idStr.toLower() == "true");
          var keepPartial = (kpStr.toLower() == "true");
          var left = (lStr.toLower() == "true");
          var json = jsonToPdArray(jsonStr, 1);
          var val = json[json.domain.low];
          var loname = st.nextName();
          var lvname = st.nextName();
          var roname = st.nextName();
          var rvname = st.nextName();
          select (includeDelimiter, keepPartial, left) {
          when (false, false, false) {
            var (lo, lv, ro, rv) = strings.peel(val, times, false, false, false);
            st.addEntry(loname, new shared SymEntry(lo));
            st.addEntry(lvname, new shared SymEntry(lv));
            st.addEntry(roname, new shared SymEntry(ro));
            st.addEntry(rvname, new shared SymEntry(rv));
          } when (false, false, true) {
            var (lo, lv, ro, rv) = strings.peel(val, times, false, false, true);
            st.addEntry(loname, new shared SymEntry(lo));
            st.addEntry(lvname, new shared SymEntry(lv));
            st.addEntry(roname, new shared SymEntry(ro));
            st.addEntry(rvname, new shared SymEntry(rv));
          } when (false, true, false) {
            var (lo, lv, ro, rv) = strings.peel(val, times, false, true, false);
            st.addEntry(loname, new shared SymEntry(lo));
            st.addEntry(lvname, new shared SymEntry(lv));
            st.addEntry(roname, new shared SymEntry(ro));
            st.addEntry(rvname, new shared SymEntry(rv));
          } when (false, true, true) {
            var (lo, lv, ro, rv) = strings.peel(val, times, false, true, true);
            st.addEntry(loname, new shared SymEntry(lo));
            st.addEntry(lvname, new shared SymEntry(lv));
            st.addEntry(roname, new shared SymEntry(ro));
            st.addEntry(rvname, new shared SymEntry(rv));
          } when (true, false, false) {
            var (lo, lv, ro, rv) = strings.peel(val, times, true, false, false);
            st.addEntry(loname, new shared SymEntry(lo));
            st.addEntry(lvname, new shared SymEntry(lv));
            st.addEntry(roname, new shared SymEntry(ro));
            st.addEntry(rvname, new shared SymEntry(rv));
          } when (true, false, true) {
            var (lo, lv, ro, rv) = strings.peel(val, times, true, false, true);
            st.addEntry(loname, new shared SymEntry(lo));
            st.addEntry(lvname, new shared SymEntry(lv));
            st.addEntry(roname, new shared SymEntry(ro));
            st.addEntry(rvname, new shared SymEntry(rv));
          } when (true, true, false) {
            var (lo, lv, ro, rv) = strings.peel(val, times, true, true, false);
            st.addEntry(loname, new shared SymEntry(lo));
            st.addEntry(lvname, new shared SymEntry(lv));
            st.addEntry(roname, new shared SymEntry(ro));
            st.addEntry(rvname, new shared SymEntry(rv));
          } when (true, true, true) {
            var (lo, lv, ro, rv) = strings.peel(val, times, true, true, true);
            st.addEntry(loname, new shared SymEntry(lo));
            st.addEntry(lvname, new shared SymEntry(lv));
            st.addEntry(roname, new shared SymEntry(ro));
            st.addEntry(rvname, new shared SymEntry(rv));
          } otherwise {
              var errorMsg = notImplementedError(pn, 
                               "subcmd: %s, (%s, %s)".format(subcmd, objtype, valtype));
              smLogger.error(getModuleName(),getRoutineName(),getLineNumber(),errorMsg);      
              return new MsgTuple(errorMsg, MsgType.ERROR);                            
              }
          }
          repMsg = "created %s+created %s+created %s+created %s".format(st.attrib(loname),
                                                                        st.attrib(lvname),
                                                                        st.attrib(roname),
                                                                        st.attrib(rvname));
        }
        otherwise {
            var errorMsg = notImplementedError(pn, 
                              "subcmd: %s, (%s, %s)".format(subcmd, objtype, valtype));
            smLogger.error(getModuleName(),getRoutineName(),getLineNumber(),errorMsg);      
            return new MsgTuple(errorMsg, MsgType.ERROR);                                          
        }
      }
    }
    otherwise {
        var errorMsg = notImplementedError(pn, "(%s, %s)".format(objtype, valtype));
        smLogger.error(getModuleName(),getRoutineName(),getLineNumber(),errorMsg);      
        return new MsgTuple(errorMsg, MsgType.ERROR);       
      }
    }
    
    smLogger.debug(getModuleName(),getRoutineName(),getLineNumber(),repMsg);
    return new MsgTuple(repMsg, MsgType.NORMAL);
  }

  proc segmentedHashMsg(cmd: string, payload: string, st: borrowed SymTab): MsgTuple throws {
    var pn = Reflection.getRoutineName();
    var repMsg: string;
    var (objtype, segName, valName) = payload.splitMsgToTuple(3);

    // check to make sure symbols defined
    st.checkTable(segName);
    st.checkTable(valName);

    select objtype {
        when "str" {
            var strings = getSegString(segName, valName, st);
            var hashes = strings.hash();
            var name1 = st.nextName();
            var hash1 = st.addEntry(name1, hashes.size, int);
            var name2 = st.nextName();
            var hash2 = st.addEntry(name2, hashes.size, int);
            forall (h, h1, h2) in zip(hashes, hash1.a, hash2.a) {
                (h1,h2) = h:(int,int);
            }
            var repMsg = "created " + st.attrib(name1) + "+created " + st.attrib(name2);
            smLogger.debug(getModuleName(),getRoutineName(),getLineNumber(),repMsg);
            return new MsgTuple(repMsg, MsgType.NORMAL);
        }
/*
        when "int" {
            var sarrays = new owned SegSArray(segName, valName, st);
            var hashes = sarrays.hash();
            var name1 = st.nextName();
            var hash1 = st.addEntry(name1, hashes.size, int);
            var name2 = st.nextName();
            var hash2 = st.addEntry(name2, hashes.size, int);
            forall (h, h1, h2) in zip(hashes, hash1.a, hash2.a) {
                (h1,h2) = h:(int,int);
            }
            return "created " + st.attrib(name1) + "+created " + st.attrib(name2);
        }
*/
        otherwise {
            var errorMsg = notImplementedError(pn, objtype);
            smLogger.error(getModuleName(),getRoutineName(),getLineNumber(),errorMsg);      
            return new MsgTuple(errorMsg, MsgType.ERROR);
        }
    }
  }


  /*
   * Assigns a segIntIndex, sliceIndex, or pdarrayIndex to the incoming payload
   * consisting of a sub-command, object type, offset SymTab key, array SymTab
   * key, and index value for the incoming payload.
   * 
   * Note: the sub-command indicates the index type which can be one of the following:
   * 1. intIndex : setIntIndex
   * 2. sliceIndex : segSliceIndex
   * 3. pdarrayIndex : segPdarrayIndex
  */ 
  proc segmentedIndexMsg(cmd: string, payload: string, st: borrowed SymTab): MsgTuple throws {
    var pn = Reflection.getRoutineName();
    var repMsg: string;
    // 'subcmd' is the type of indexing to perform
    // 'objtype' is the type of segmented array
    var (subcmd, objtype, rest) = payload.splitMsgToTuple(3);
    var fields = rest.split();
    var args: [1..#fields.size] string = fields; // parsed by subroutines
    smLogger.debug(getModuleName(),getRoutineName(),getLineNumber(),
                            "subcmd: %s objtype: %s rest: %s".format(subcmd,objtype,rest));
    try {
        select subcmd {
            when "intIndex" {
                return segIntIndex(objtype, args, st);
            }
            when "sliceIndex" {
                return segSliceIndex(objtype, args, st);
            }
            when "pdarrayIndex" {
                return segPdarrayIndex(objtype, args, st);
            }
            otherwise {
                var errorMsg = "Error in %s, unknown subcommand %s".format(pn, subcmd);
                smLogger.error(getModuleName(),getRoutineName(),getLineNumber(),errorMsg);      
                return new MsgTuple(errorMsg, MsgType.ERROR);
            }
        }
    } catch e: OutOfBoundsError {
        var errorMsg = "index out of bounds";
        smLogger.error(getModuleName(),getRoutineName(),getLineNumber(),errorMsg);      
        return new MsgTuple(errorMsg, MsgType.ERROR);
    } catch e: Error {
        var errorMsg = "unknown cause %t".format(e);
        smLogger.error(getModuleName(),getRoutineName(),getLineNumber(),errorMsg);      
        return new MsgTuple(errorMsg, MsgType.ERROR);
    }
  }
 
  /*
  Returns the object corresponding to the index
  */ 
  proc segIntIndex(objtype: string, args: [] string, 
                                         st: borrowed SymTab): MsgTuple throws {
      var pn = Reflection.getRoutineName();

      // check to make sure symbols defined
      st.checkTable(args[1]);
      st.checkTable(args[2]);
      
      select objtype {
          when "str" {
              // Make a temporary strings array
              var strings = getSegString(args[1], args[2], st);
              // Parse the index
              var idx = args[3]:int;
              // TO DO: in the future, we will force the client to handle this
              idx = convertPythonIndexToChapel(idx, strings.size);
              var s = strings[idx];

              var repMsg = "item %s %jt".format("str", s);
              smLogger.debug(getModuleName(),getRoutineName(),getLineNumber(),repMsg); 
              return new MsgTuple(repMsg, MsgType.NORMAL);
          }
          when "int" {
              // Make a temporary int array
              var arrays = new owned SegSArray(args[1], args[2], st);
              // Parse the index
              var idx = args[3]:int;
              // TO DO: in the future, we will force the client to handle this
              idx = convertPythonIndexToChapel(idx, arrays.size);
              var s = arrays[idx];
              var repMsg="item %s %jt".format("int", s);
              smLogger.debug(getModuleName(),getRoutineName(),getLineNumber(),repMsg); 
              return new MsgTuple(repMsg, MsgType.NORMAL);
          }
          otherwise { 
              var errorMsg = notImplementedError(pn, objtype); 
              smLogger.error(getModuleName(),getRoutineName(),getLineNumber(),errorMsg);      
              return new MsgTuple(errorMsg, MsgType.ERROR);                          
          }
      }
  }

  /* Allow Python-style negative indices. */
  proc convertPythonIndexToChapel(pyidx: int, high: int): int {
    var chplIdx: int;
    if (pyidx < 0) {
      chplIdx = high + 1 + pyidx;
    } else {
      chplIdx = pyidx;
    }
    return chplIdx;
  }

  proc segSliceIndex(objtype: string, args: [] string, 
                                         st: borrowed SymTab): MsgTuple throws {
    var pn = Reflection.getRoutineName();

    // check to make sure symbols defined
    st.checkTable(args[1]);
    st.checkTable(args[2]);

    select objtype {
        when "str" {
            // Make a temporary string array
            var strings = getSegString(args[1], args[2], st);

            // Parse the slice parameters
            var start = args[3]:int;
            var stop = args[4]:int;
            var stride = args[5]:int;

            // Only stride-1 slices are allowed for now
            if (stride != 1) { 
                var errorMsg = notImplementedError(pn, "stride != 1"); 
                smLogger.error(getModuleName(),getRoutineName(),getLineNumber(),errorMsg);      
                return new MsgTuple(errorMsg, MsgType.ERROR);
            }
            // TO DO: in the future, we will force the client to handle this
            var slice: range(stridable=true) = convertPythonSliceToChapel(start, stop, stride);
            var newSegName = st.nextName();
            var newValName = st.nextName();
            // Compute the slice
            var (newSegs, newVals) = strings[slice];
            // Store the resulting offsets and bytes arrays
            var newSegsEntry = new shared SymEntry(newSegs);
            var newValsEntry = new shared SymEntry(newVals);
            st.addEntry(newSegName, newSegsEntry);
            st.addEntry(newValName, newValsEntry);
            var repMsg = "created " + st.attrib(newSegName) + " +created " + st.attrib(newValName);
            smLogger.debug(getModuleName(),getRoutineName(),getLineNumber(),repMsg); 
            return new MsgTuple(repMsg, MsgType.NORMAL);
      }
      when "int" {
            // Make a temporary integer  array
            var sarrays = new owned SegSArray(args[1], args[2], st);
            // Parse the slice parameters
            var start = args[3]:int;
            var stop = args[4]:int;
            var stride = args[5]:int;
            // Only stride-1 slices are allowed for now
            if (stride != 1) { 
                var errorMsg = notImplementedError(pn, "stride != 1"); 
                smLogger.error(getModuleName(),getRoutineName(),getLineNumber(),errorMsg);      
                return new MsgTuple(errorMsg, MsgType.ERROR);
            }
            // TO DO: in the future, we will force the client to handle this
            var slice: range(stridable=true) = convertPythonSliceToChapel(start, stop, stride);
            var newSegName = st.nextName();
            var newValName = st.nextName();
            // Compute the slice
            var (newSegs, newVals) = sarrays[slice];
            // Store the resulting offsets and bytes arrays
            var newSegsEntry = new shared SymEntry(newSegs);
            var newValsEntry = new shared SymEntry(newVals);
            st.addEntry(newSegName, newSegsEntry);
            st.addEntry(newValName, newValsEntry);
        
            var repMsg = "created " + st.attrib(newSegName) + " +created " + st.attrib(newValName);
            smLogger.debug(getModuleName(),getRoutineName(),getLineNumber(),repMsg); 
            return new MsgTuple(repMsg, MsgType.NORMAL);
        }
        otherwise {
            var errorMsg = notImplementedError(pn, objtype);
            smLogger.error(getModuleName(),getRoutineName(),getLineNumber(),errorMsg);      
            return new MsgTuple(errorMsg, MsgType.ERROR);          
        }
    }
  }

  proc convertPythonSliceToChapel(start:int, stop:int, stride:int=1): range(stridable=true) {
    var slice: range(stridable=true);
    // convert python slice to chapel slice
    // backwards iteration with negative stride
    if  (start > stop) & (stride < 0) {slice = (stop+1)..start by stride;}
    // forward iteration with positive stride
    else if (start <= stop) & (stride > 0) {slice = start..(stop-1) by stride;}
    // BAD FORM start < stop and stride is negative
    else {slice = 1..0;}
    return slice;
  }

  proc segPdarrayIndex(objtype: string, args: [] string, 
                                 st: borrowed SymTab): MsgTuple throws {
    var pn = Reflection.getRoutineName();

    // check to make sure symbols defined
    st.checkTable(args[1]);
    st.checkTable(args[2]);

    var newSegName = st.nextName();
    var newValName = st.nextName();
    
    smLogger.debug(getModuleName(),getRoutineName(),getLineNumber(),
                                                  "objtype:%s".format(objtype));
    
    select objtype {
        when "str" {
            var strings = getSegString(args[1], args[2], st);
            var iname = args[3];
            var gIV: borrowed GenSymEntry = st.lookup(iname);
            try {
                select gIV.dtype {
                    when DType.Int64 {
                        var iv = toSymEntry(gIV, int);
                        var (newSegs, newVals) = strings[iv.a];
                        var newSegsEntry = new shared SymEntry(newSegs);
                        var newValsEntry = new shared SymEntry(newVals);
                        st.addEntry(newSegName, newSegsEntry);
                        st.addEntry(newValName, newValsEntry);
                    }
                    when DType.Bool {
                        var iv = toSymEntry(gIV, bool);
                        var (newSegs, newVals) = strings[iv.a];
                        var newSegsEntry = new shared SymEntry(newSegs);
                        var newValsEntry = new shared SymEntry(newVals);
                        st.addEntry(newSegName, newSegsEntry);
                        st.addEntry(newValName, newValsEntry);
                    }
                    otherwise {
                        var errorMsg = "("+objtype+","+dtype2str(gIV.dtype)+")";
                        smLogger.error(getModuleName(),getRoutineName(),
                                                      getLineNumber(),errorMsg); 
                        return new MsgTuple(notImplementedError(pn,errorMsg), MsgType.ERROR);
                    }
                }
            } catch e: Error {
                var errorMsg =  e.message();
                smLogger.error(getModuleName(),getRoutineName(),getLineNumber(),errorMsg);
                return new MsgTuple(errorMsg, MsgType.ERROR);
            }
        }
        when "int" {
            var sarrays = new owned SegSArray(args[1], args[2], st);
            var iname = args[3];
            var gIV: borrowed GenSymEntry = st.lookup(iname);
            try {
                select gIV.dtype {
                    when DType.Int64 {
                        var iv = toSymEntry(gIV, int);
                        var (newSegs, newVals) = sarrays[iv.a];
                        var newSegsEntry = new shared SymEntry(newSegs);
                        var newValsEntry = new shared SymEntry(newVals);
                        st.addEntry(newSegName, newSegsEntry);
                        st.addEntry(newValName, newValsEntry);
                    }
                    when DType.Bool {
                        var iv = toSymEntry(gIV, bool);
                        var (newSegs, newVals) = sarrays[iv.a];
                        var newSegsEntry = new shared SymEntry(newSegs);
                        var newValsEntry = new shared SymEntry(newVals);
                        st.addEntry(newSegName, newSegsEntry);
                        st.addEntry(newValName, newValsEntry);
                    }
                    otherwise {
                        var errorMsg = "("+objtype+","+dtype2str(gIV.dtype)+")";
                        smLogger.error(getModuleName(),getRoutineName(),
                                                      getLineNumber(),errorMsg); 
                        return new MsgTuple(errorMsg, MsgType.ERROR);          
                    }
                }
            } catch e: Error {
                var errorMsg= "Error: %t".format(e.message());
                smLogger.error(getModuleName(),getRoutineName(),getLineNumber(),
                      e.message());
                return new MsgTuple(errorMsg, MsgType.ERROR);          
            }
        }
        otherwise {
            var errorMsg = "unsupported objtype: %t".format(objtype);
            smLogger.error(getModuleName(),getRoutineName(),getLineNumber(),errorMsg);
            return new MsgTuple(notImplementedError(pn, objtype), MsgType.ERROR);
        }
    }
    var repMsg = "created " + st.attrib(newSegName) + "+created " + st.attrib(newValName);
    smLogger.debug(getModuleName(),getRoutineName(),getLineNumber(),repMsg);

    return new MsgTuple(repMsg, MsgType.NORMAL);
  }

  proc segBinopvvMsg(cmd: string, payload: string, st: borrowed SymTab): MsgTuple throws {
    var pn = Reflection.getRoutineName();
    var repMsg: string;
    var (op,
         // Type and attrib names of left segmented array
         ltype, lsegName, lvalName,
         // Type and attrib names of right segmented array
         rtype, rsegName, rvalName, leftStr, jsonStr)
           = payload.splitMsgToTuple(9);

    // check to make sure symbols defined
    st.checkTable(lsegName);
    st.checkTable(lvalName);
    st.checkTable(rsegName);
    st.checkTable(rvalName);

    select (ltype, rtype) {
        when ("str", "str") {
            var lstrings = getSegString(lsegName, lvalName, st);
            var rstrings = getSegString(rsegName, rvalName, st);

            select op {
                when "==" {
                    var rname = st.nextName();
                    var e = st.addEntry(rname, lstrings.size, bool);
                    e.a = (lstrings == rstrings);
                    repMsg = "created " + st.attrib(rname);
                }
                when "!=" {
                    var rname = st.nextName();
                    var e = st.addEntry(rname, lstrings.size, bool);
                    e.a = (lstrings != rstrings);
                    repMsg = "created " + st.attrib(rname);
                }
                when "stick" {
                    var left = (leftStr.toLower() != "false");
                    var json = jsonToPdArray(jsonStr, 1);
                    const delim = json[json.domain.low];
                    var oname = st.nextName();
                    var vname = st.nextName();
                    if left {
                        var (newOffsets, newVals) = lstrings.stick(rstrings, delim, false);
                        st.addEntry(oname, new shared SymEntry(newOffsets));
                        st.addEntry(vname, new shared SymEntry(newVals));
                    } else {
                        var (newOffsets, newVals) = lstrings.stick(rstrings, delim, true);
                        st.addEntry(oname, new shared SymEntry(newOffsets));
                        st.addEntry(vname, new shared SymEntry(newVals));
                    }
                    repMsg = "created %s+created %s".format(st.attrib(oname), st.attrib(vname));
                    smLogger.debug(getModuleName(),getRoutineName(),getLineNumber(),repMsg);
                }
                otherwise {
                    var errorMsg = notImplementedError(pn, ltype, op, rtype);
                    smLogger.error(getModuleName(),getRoutineName(),getLineNumber(),errorMsg);
                    return new MsgTuple(errorMsg, MsgType.ERROR);
                }
              }
           }
       otherwise {
           var errorMsg = unrecognizedTypeError(pn, "("+ltype+", "+rtype+")");
           smLogger.error(getModuleName(),getRoutineName(),getLineNumber(),errorMsg);
           return new MsgTuple(errorMsg, MsgType.ERROR);
       } 
    }

    return new MsgTuple(repMsg, MsgType.NORMAL);
  }

  proc segBinopvvIntMsg(cmd: string, payload: string, st: borrowed SymTab): MsgTuple throws {
    var pn = Reflection.getRoutineName();
    var repMsg: string;
    var (op,
         // Type and attrib names of left segmented array
         ltype, lsegName, lvalName,
         // Type and attrib names of right segmented array
         rtype, rsegName, rvalName, leftStr, jsonStr)
           = payload.splitMsgToTuple(9);

    // check to make sure symbols defined
    st.check(lsegName);
    st.check(lvalName);
    st.check(rsegName);
    st.check(rvalName);

    select (ltype, rtype) {
        when ("int", "int") {
          var lsa = new owned SegSArray(lsegName, lvalName, st);
          var rsa = new owned SegSArray(rsegName, rvalName, st);
          select op {
              when "==" {
                var rname = st.nextName();
                var e = st.addEntry(rname, lsa.size, bool);
                e.a = (lsa == rsa);
                repMsg = "created " + st.attrib(rname);
              }
              when "!=" {
                var rname = st.nextName();
                var e = st.addEntry(rname, lsa.size, bool);
                e.a = (lsa != rsa);
                repMsg = "created " + st.attrib(rname);
              }
              otherwise {
                var errorMsg= notImplementedError(pn, ltype, op, rtype);
                smLogger.error(getModuleName(),getRoutineName(),getLineNumber(),errorMsg);
                return new MsgTuple(errorMsg, MsgType.ERROR);
              }
          }
        }
        otherwise {
          var errorMsg= unrecognizedTypeError(pn, "("+ltype+", "+rtype+")");
          smLogger.error(getModuleName(),getRoutineName(),getLineNumber(),errorMsg);
          return new MsgTuple(errorMsg, MsgType.ERROR);
        } 
    }
    smLogger.debug(getModuleName(),getRoutineName(),getLineNumber(), repMsg);
    return new MsgTuple(repMsg, MsgType.NORMAL);
  }
  proc segBinopvsMsg(cmd: string, payload: string, st: borrowed SymTab): MsgTuple throws {
      var pn = Reflection.getRoutineName();
      var repMsg: string;
      var (op, objtype, segName, valName, valtype, encodedVal)
          = payload.splitMsgToTuple(6);

      // check to make sure symbols defined
      st.checkTable(segName);
      st.checkTable(valName);

      var json = jsonToPdArray(encodedVal, 1);
      var value = json[json.domain.low];
      var rname = st.nextName();

      select (objtype, valtype) {
          when ("str", "str") {
              var strings = getSegString(segName, valName, st);
              select op {
                  when "==" {
                      var e = st.addEntry(rname, strings.size, bool);
                      e.a = (strings == value);
                  }
                  when "!=" {
                      var e = st.addEntry(rname, strings.size, bool);
                      e.a = (strings != value);
                  }
                  otherwise {
                      var errorMsg = notImplementedError(pn, objtype, op, valtype);
                      smLogger.error(getModuleName(),getRoutineName(),getLineNumber(),errorMsg);
                      return new MsgTuple(errorMsg, MsgType.ERROR);
                  }
              }
          }
          otherwise {
              var errorMsg = unrecognizedTypeError(pn, "("+objtype+", "+valtype+")");
              smLogger.error(getModuleName(),getRoutineName(),getLineNumber(),errorMsg);
              return new MsgTuple(errorMsg, MsgType.ERROR);
          } 
      }

      repMsg = "created %s".format(st.attrib(rname));
      smLogger.debug(getModuleName(),getRoutineName(),getLineNumber(), repMsg);
      return new MsgTuple(repMsg, MsgType.NORMAL);
  }


  proc segBinopvsIntMsg(cmd: string, payload: string, st: borrowed SymTab): MsgTuple throws {
    var pn = Reflection.getRoutineName();
    var repMsg: string;
    var (op, objtype, segName, valName, valtype, encodedVal)
          = payload.splitMsgToTuple(6);

    // check to make sure symbols defined
    st.check(segName);
    st.check(valName);
    var json = jsonToPdArrayInt(encodedVal, 1);
    var value = json[json.domain.low];
    var rname = st.nextName();
    select (objtype, valtype) {
    when ("int", "int") {
      var sarrays  = new owned SegSArray(segName, valName, st);
      select op {
        when "==" {
          var e = st.addEntry(rname, sarrays.size, bool);
          var tmp=sarrays[sarrays.offsets.aD.low]:int;
          e.a = (tmp == value);
        }
        when "!=" {
          var e = st.addEntry(rname, sarrays.size, bool);
          var tmp=sarrays[sarrays.offsets.aD.low]:int;
          e.a = (tmp != value);
        }
        otherwise {
          var errorMsg= notImplementedError(pn, objtype, op, valtype);
          smLogger.error(getModuleName(),getRoutineName(),getLineNumber(),errorMsg);
          return new MsgTuple(errorMsg, MsgType.ERROR);
        }
      }
    }
    otherwise {
        var errorMsg= unrecognizedTypeError(pn, "("+objtype+", "+valtype+")");
        smLogger.error(getModuleName(),getRoutineName(),getLineNumber(),errorMsg);
        return new MsgTuple(errorMsg, MsgType.ERROR);

    } 
    }
    repMsg= "created " + st.attrib(rname);
    smLogger.debug(getModuleName(),getRoutineName(),getLineNumber(), repMsg);
    return new MsgTuple(repMsg, MsgType.NORMAL);

  }

  proc segIn1dMsg(cmd: string, payload: string, st: borrowed SymTab): MsgTuple throws {
      var pn = Reflection.getRoutineName();
      var repMsg: string;
      var (mainObjtype, mainSegName, mainValName, testObjtype, testSegName,
         testValName, invertStr) = payload.splitMsgToTuple(7);

      // check to make sure symbols defined
      st.checkTable(mainSegName);
      st.checkTable(mainValName);
      st.checkTable(testSegName);
      st.checkTable(testValName);

      var invert: bool;
      if invertStr == "True" {invert = true;
      } else if invertStr == "False" {invert = false;
      } else {
          var errorMsg = "Invalid argument in %s: %s (expected True or False)".format(pn, invertStr);
          smLogger.error(getModuleName(),getRoutineName(),getLineNumber(),errorMsg);
          return new MsgTuple(errorMsg, MsgType.ERROR);
      }
    
      var rname = st.nextName();
 
      select (mainObjtype, testObjtype) {
          when ("str", "str") {
              var mainStr = getSegString(mainSegName, mainValName, st);
              var testStr = getSegString(testSegName, testValName, st);
              var e = st.addEntry(rname, mainStr.size, bool);
              if invert {
                  e.a = !in1d(mainStr, testStr);
              } else {
                  e.a = in1d(mainStr, testStr);
              }
          }
          otherwise {
              var errorMsg = unrecognizedTypeError(pn, "("+mainObjtype+", "+testObjtype+")");
              smLogger.error(getModuleName(),getRoutineName(),getLineNumber(),errorMsg);      
              return new MsgTuple(errorMsg, MsgType.ERROR);            
          }
      }

      repMsg = "created " + st.attrib(rname);
      smLogger.debug(getModuleName(),getRoutineName(),getLineNumber(),repMsg);
      return new MsgTuple(repMsg, MsgType.NORMAL);
  }

  // this function is added for suffix array
  proc segIn1dIntMsg(cmd: string, payload: string, st: borrowed SymTab): MsgTuple throws {
    var pn = Reflection.getRoutineName();
    var repMsg: string;
    var (mainObjtype, mainSegName, mainValName, testObjtype, testSegName,
         testValName, invertStr) = payload.splitMsgToTuple(7);

    // check to make sure symbols defined
    st.check(mainSegName);
    st.check(mainValName);
    st.check(testSegName);
    st.check(testValName);

    var invert: bool;
    if invertStr == "True" {invert = true;}
    else if invertStr == "False" {invert = false;}
    else {

          var errorMsg="Error: Invalid argument in %s: %s (expected True or False)".format(pn, invertStr);
          return new MsgTuple(errorMsg, MsgType.ERROR);
    }
    var rname = st.nextName();
    select (mainObjtype, testObjtype) {
    when ("int", "int") {
      var mainSA = new owned SegSArray(mainSegName, mainValName, st);
      var testSA = new owned SegSArray(testSegName, testValName, st);
      var e = st.addEntry(rname, mainSA.size, bool);
      if invert {
        e.a = !in1d_Int(mainSA, testSA);
      } else {
        e.a = in1d_Int(mainSA, testSA);
      }
    }
    otherwise {
        var errorMsg = unrecognizedTypeError(pn, "("+mainObjtype+", "+testObjtype+")");
        smLogger.error(getModuleName(),getRoutineName(),getLineNumber(),errorMsg);      
        return new MsgTuple(errorMsg, MsgType.ERROR);
      }
    }
    repMsg= "created " + st.attrib(rname);
    smLogger.debug(getModuleName(),getRoutineName(),getLineNumber(),repMsg);
    return new MsgTuple(repMsg, MsgType.NORMAL);
  }

  proc segGroupMsg(cmd: string, payload: string, st: borrowed SymTab): MsgTuple throws {
      var pn = Reflection.getRoutineName();
      var (objtype, segName, valName) = payload.splitMsgToTuple(3);

      // check to make sure symbols defined
      st.checkTable(segName);
      st.checkTable(valName);
      
      var rname = st.nextName();
      select (objtype) {
          when "str" {
              var strings = getSegString(segName, valName, st);
              var iv = st.addEntry(rname, strings.size, int);
              iv.a = strings.argGroup();
          }
          otherwise {
              var errorMsg = notImplementedError(pn, "("+objtype+")");
              smLogger.error(getModuleName(),getRoutineName(),getLineNumber(),errorMsg);      
              return new MsgTuple(errorMsg, MsgType.ERROR);            
          }
      }

      var repMsg =  "created " + st.attrib(rname);
      smLogger.debug(getModuleName(),getRoutineName(),getLineNumber(),repMsg);
      return new MsgTuple(repMsg, MsgType.NORMAL);
  }



  proc segSuffixArrayMsg(cmd: string, payload: string, st: borrowed SymTab): MsgTuple throws {
      var pn = Reflection.getRoutineName();
      var (objtype, segName, valName) = payload.splitMsgToTuple(3);
      var repMsg: string;

      // check to make sure symbols defined
      st.check(segName);
      st.check(valName);

      //var strings = new owned SegString(segName, valName, st);
      var strings = getSegString(segName, valName, st);
      var size=strings.size;
      var nBytes = strings.nBytes;
      var length=strings.getLengths();
      var offsegs = (+ scan length) - length;
      var algorithmNum=2:int; //2:"divsufsort";1:SuffixArraySkew
      select (objtype) {
          when "str" {
              // To be checked, I am not sure if this formula can estimate the total memory requirement
              // Lengths + 2*segs + 2*vals (copied to SymTab)
              overMemLimit(8*size + 16*size + nBytes);

              //allocate an offset array
              var sasoff = offsegs;
              //allocate an values array
              var sasval:[0..(nBytes-1)] int;
              //              var lcpval:[0..(nBytes-1)] int; now we will not build the LCP array at the same time

              var i:int;
              var j:int;
              forall i in 0..(size-1) do {
              // the start position of ith string in value array

                var startposition:int;
                var endposition:int;
                startposition = offsegs[i];
                endposition = startposition+length[i]-1;
                // what we do in the select structure is filling the sasval array with correct index
                select (algorithmNum) {
                    when 1 {
                       var sasize=length[i]:int;
                       ref strArray=strings.values.a[startposition..endposition];
                       var tmparray:[0..sasize+2] int;
                       var intstrArray:[0..sasize+2] int;
                       var x:int;
                       var y:int;
                       forall (x,y) in zip ( intstrArray[0..sasize-1],
                                strings.values.a[startposition..endposition]) do x=y;
                       intstrArray[sasize]=0;
                       intstrArray[sasize+1]=0;
                       intstrArray[sasize+2]=0;
                       SuffixArraySkew(intstrArray,tmparray,sasize,256);
                       for (x, y) in zip(sasval[startposition..endposition], tmparray[0..sasize-1]) do
                               x = y;
                    }
                    when 2 {
                       var sasize=length[i]:int(32);
                       var localstrArray:[0..endposition-startposition] uint(8);
                       var a:int(8);
                       var b:int(8);
                       ref strArray=strings.values.a[startposition..endposition];
                       localstrArray=strArray;
                       //for all (a,b) in zip (localstrArray[0..sasize-1],strArray) do a=b;
                       var tmparray:[1..sasize] int(32);
                       divsufsort(localstrArray,tmparray,sasize);
                       //divsufsort(strArray,tmparray,sasize);
                       var x:int;
                       var y:int(32);
                       for (x, y) in zip(sasval[startposition..endposition], tmparray[1..sasize]) do
                            x = y;
                    }
                }

/*
// Here we calculate the lcp(Longest Common Prefix) array value
                forall j in startposition+1..endposition do{
                        var tmpcount=0:int;
                        var tmpbefore=sasval[j-1]:int;
                        var tmpcur=sasval[j]:int;
                        var tmplen=min(sasize-tmpcur, sasize-tmpbefore);
                        var tmpi:int;
                        for tmpi in 0..tmplen-1 do {
                            if (intstrArray[tmpbefore]!=intstrArray[tmpcur]) {
                                 break;
                            }                        
                            tmpcount+=1;
                        } 
                        lcpval[j]=tmpcount;
                }
*/
              }
              var segName2 = st.nextName();
              var valName2 = st.nextName();
              //              var lcpvalName = st.nextName();

              var segEntry = new shared SymEntry(sasoff);
              var valEntry = new shared SymEntry(sasval);
              //              var lcpvalEntry = new shared SymEntry(lcpval);
              /*
              valEntry.enhancedInfo=lcpvalName;
              lcpvalEntry.enhancedInfo=valName2;
              we have removed enchancedInfo.
              */
              st.addEntry(segName2, segEntry);
              st.addEntry(valName2, valEntry);
//              st.addEntry(lcpvalName, lcpvalEntry);
              repMsg = 'created ' + st.attrib(segName2) + '+created ' + st.attrib(valName2);
              smLogger.debug(getModuleName(),getRoutineName(),getLineNumber(),repMsg);
              return new MsgTuple(repMsg, MsgType.NORMAL);

          }
          otherwise {
              var errorMsg = notImplementedError(pn, "("+objtype+")");
              writeln(generateErrorContext(
                                     msg=errorMsg, 
                                     lineNumber=getLineNumber(), 
                                     moduleName=getModuleName(), 
                                     routineName=getRoutineName(), 
                                     errorClass="NotImplementedError")); 
              smLogger.error(getModuleName(),getRoutineName(),getLineNumber(),errorMsg);      
              return new MsgTuple(errorMsg, MsgType.ERROR);            
          }
      }

  }

  proc segLCPMsg(cmd: string, payload: string, st: borrowed SymTab): MsgTuple throws {
      var pn = Reflection.getRoutineName();
      var (objtype, segName1, valName1,segName2,valName2) = payload.splitMsgToTuple(5);
      var repMsg: string;

      // check to make sure symbols defined
      st.check(segName1);
      st.check(valName1);
      st.check(segName2);
      st.check(valName2);

      var suffixarrays = new owned SegSArray(segName1, valName1, st);
      var size=suffixarrays.size;
      var nBytes = suffixarrays.nBytes;
      var length=suffixarrays.getLengths();
      var offsegs = (+ scan length) - length;


      //var strings = new owned SegString(segName2, valName2, st);
      var strings = getSegString(segName2, valName2, st);

      select (objtype) {
          when "int" {
              // To be checked, I am not sure if this formula can estimate the total memory requirement
              // Lengths + 2*segs + 2*vals (copied to SymTab)
              overMemLimit(8*size + 16*size + nBytes);

              //allocate an offset array
              var sasoff = offsegs;
              //allocate an values array
              var lcpval:[0..(nBytes-1)] int;

              var i:int;
              var j:int;
              forall i in 0..(size-1) do {
              // the start position of ith surrix array  in value array
                var startposition:int;
                var endposition:int;
                startposition = offsegs[i];
                endposition = startposition+length[i]-1;

                var sasize=length[i]:int;
                ref sufArray=suffixarrays.values.a[startposition..endposition];
                ref strArray=strings.values.a[startposition..endposition];
// Here we calculate the lcp(Longest Common Prefix) array value
                forall j in startposition+1..endposition do{
                        var tmpcount=0:int;
                        var tmpbefore=sufArray[j-1]:int;
                        var tmpcur=sufArray[j]:int;
                        var tmplen=min(sasize-tmpcur, sasize-tmpbefore);
                        var tmpi:int;
                        for tmpi in 0..tmplen-1 do {
                            if (strArray[tmpbefore]!=strArray[tmpcur]) {
                                 break;
                            }                        
                            tmpbefore+=1;
                            tmpcur+=1;
                            tmpcount+=1;
                        } 
                        lcpval[j]=tmpcount;
                }
              }
              var lcpsegName = st.nextName();
              var lcpvalName = st.nextName();

              var lcpsegEntry = new shared SymEntry(sasoff);
              var lcpvalEntry = new shared SymEntry(lcpval);
              /*
              valEntry.enhancedInfo=lcpvalName;
              lcpvalEntry.enhancedInfo=valName2;
              we have removed enchancedInfo.
              */
              st.addEntry(lcpsegName, lcpsegEntry);
              st.addEntry(lcpvalName, lcpvalEntry);
              repMsg = 'created ' + st.attrib(lcpsegName) + '+created ' + st.attrib(lcpvalName);
              smLogger.debug(getModuleName(),getRoutineName(),getLineNumber(),repMsg);
              return new MsgTuple(repMsg, MsgType.NORMAL);


          }
          otherwise {
              var errorMsg = notImplementedError(pn, "("+objtype+")");
              writeln(generateErrorContext(
                                     msg=errorMsg, 
                                     lineNumber=getLineNumber(), 
                                     moduleName=getModuleName(), 
                                     routineName=getRoutineName(), 
                                     errorClass="NotImplementedError")); 
              smLogger.error(getModuleName(),getRoutineName(),getLineNumber(),errorMsg);      
              return new MsgTuple(errorMsg, MsgType.ERROR);            
          }
      }

  }

// directly read a string from given file and generate its suffix array
  proc segSAFileMsg(cmd: string, payload: string, st: borrowed SymTab): MsgTuple throws {
      var pn = Reflection.getRoutineName();
//      var (FileName) = payload.decode().splitMsgToTuple(1);
      var FileName = payload;
      var repMsg: string;

//      var filesize:int(32);
      var filesize:int;
      var f = open(FileName, iomode.r);
      var size=1:int;
      var nBytes = f.size;
      var length:[0..0] int  =nBytes;
      var offsegs:[0..0] int =0 ;

      var sasize=nBytes:int;
      var startposition:int;
      var endposition:int;
      startposition = 0;
      endposition = nBytes-1;
      var strArray:[startposition..endposition]uint(8);
      var r = f.reader(kind=ionative);
      r.read(strArray);
      r.close();

      var segName = st.nextName();
      var valName = st.nextName();

      var segEntry = new shared SymEntry(offsegs);
      var valEntry = new shared SymEntry(strArray);
      st.addEntry(segName, segEntry);
      st.addEntry(valName, valEntry);

      var algorithmNum=2:int; //2:"divsufsort";1:SuffixArraySkew

      select ("str") {
          when "str" {
              // To be checked, I am not sure if this formula can estimate the total memory requirement
              // Lengths + 2*segs + 2*vals (copied to SymTab)
              overMemLimit(8*size + 16*size + nBytes);

              //allocate an offset array
              var sasoff = offsegs;
              //allocate a suffix array  values array and lcp array
              var sasval:[0..(nBytes-1)] int;
//              var lcpval:[0..(nBytes-1)] int;

              var i:int;
              forall i in 0..(size-1) do {
              // the start position of ith string in value array
                select (algorithmNum) {
                    when 1 {
                       var sasize=length[i]:int;
                       var tmparray:[0..sasize+2] int;
                       var intstrArray:[0..sasize+2] int;
                       var x:int;
                       var y:int;
                       forall (x,y) in zip ( intstrArray[0..sasize-1],strArray[startposition..endposition]) do x=y;
                       intstrArray[sasize]=0;
                       intstrArray[sasize+1]=0;
                       intstrArray[sasize+2]=0;
                       SuffixArraySkew(intstrArray,tmparray,sasize,256);
                       for (x, y) in zip(sasval[startposition..endposition], tmparray[0..sasize-1]) do
                               x = y;
                    }
                    when 2 {
                       var sasize=length[i]:int(32);
                       //ref strArray=strings.values.a[startposition..endposition];
                       var tmparray:[1..sasize] int(32);
                       divsufsort(strArray,tmparray,sasize);
                       var x:int;
                       var y:int(32);
                       for (x, y) in zip(sasval[startposition..endposition], tmparray[1..sasize]) do
                            x = y;
                    }
                }// end of select 
              } // end of forall
              var segName2 = st.nextName();
              var valName2 = st.nextName();
//              var lcpvalName = st.nextName();

              var segEntry = new shared SymEntry(sasoff);
              var valEntry = new shared SymEntry(sasval);
//              var lcpvalEntry = new shared SymEntry(lcpval);
              /*
              valEntry.enhancedInfo=lcpvalName;
              lcpvalEntry.enhancedInfo=valName2;
              We have removed enhancedInfo.
              */
              st.addEntry(segName2, segEntry);
              st.addEntry(valName2, valEntry);
//              st.addEntry(lcpvalName, lcpvalEntry);
              repMsg = 'created ' + st.attrib(segName2) + '+created ' + st.attrib(valName2) 
                        + '+created ' + st.attrib(segName) + '+created ' + st.attrib(valName);
              smLogger.debug(getModuleName(),getRoutineName(),getLineNumber(),repMsg);
              return new MsgTuple(repMsg, MsgType.NORMAL);

          }
          otherwise {
              var errorMsg = notImplementedError(pn, "("+FileName+")");
              writeln(generateErrorContext(
                                     msg=errorMsg, 
                                     lineNumber=getLineNumber(), 
                                     moduleName=getModuleName(), 
                                     routineName=getRoutineName(), 
                                     errorClass="NotImplementedError")); 
              smLogger.error(getModuleName(),getRoutineName(),getLineNumber(),errorMsg);      
              return new MsgTuple(errorMsg, MsgType.ERROR);            
          }
      }

  }

}
<|MERGE_RESOLUTION|>--- conflicted
+++ resolved
@@ -12,23 +12,12 @@
   use IO;
   use GenSymIO only jsonToPdArray,jsonToPdArrayInt;
 
-<<<<<<< HEAD
   use SymArrayDmap;
   use SACA;
 
 
-  private config const DEBUG = false;
-  const smLogger = new Logger();
-  
-  if v {
-      smLogger.level = LogLevel.DEBUG;
-  } else {
-      smLogger.level = LogLevel.INFO;
-  }
-=======
   private config const logLevel = ServerConfig.logLevel;
   const smLogger = new Logger(logLevel);
->>>>>>> 042d1f57
 
   proc randomStringsMsg(cmd: string, payload: string, st: borrowed SymTab): MsgTuple throws {
       var pn = Reflection.getRoutineName();
