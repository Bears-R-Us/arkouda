module SegmentedMsg {
  use Reflection;
  use Errors;
  use Logging;
  use Message;
  use SegmentedArray;
  use ServerErrorStrings;
  use ServerConfig;
  use MultiTypeSymbolTable;
  use MultiTypeSymEntry;
  use RandArray;
  use IO;
  use GenSymIO only jsonToPdArray,jsonToPdArrayInt;

  use SymArrayDmap;
  use SACA;
  use Random;
  use RadixSortLSD;
  use Set;
  use DistributedBag;
  public use ArgSortMsg;
  use Time;

  private config const DEBUG = false;
  const smLogger = new Logger();
  
  if v {
      smLogger.level = LogLevel.DEBUG;
  } else {
      smLogger.level = LogLevel.INFO;
  }

  proc randomStringsMsg(cmd: string, payload: string, st: borrowed SymTab): MsgTuple throws {
      var pn = Reflection.getRoutineName();
      var (lenStr, dist, charsetStr, arg1str, arg2str, seedStr)
          = payload.splitMsgToTuple(6);
      var len = lenStr: int;
      var charset = str2CharSet(charsetStr);
      var segName = st.nextName();
      var valName = st.nextName();
      var repMsg: string;
      smLogger.debug(getModuleName(),getRoutineName(),getLineNumber(),
             "dist: %s segName: %t valName: %t".format(dist.toLower(),segName,valName));
      select dist.toLower() {
          when "uniform" {
              var minLen = arg1str:int;
              var maxLen = arg2str:int;
              // Lengths + 2*segs + 2*vals (copied to SymTab)
              overMemLimit(8*len + 16*len + (maxLen + minLen)*len);
              var (segs, vals) = newRandStringsUniformLength(len, minLen, maxLen, charset, seedStr);
              var segEntry = new shared SymEntry(segs);
              var valEntry = new shared SymEntry(vals);
              st.addEntry(segName, segEntry);
              st.addEntry(valName, valEntry);
              repMsg = 'created ' + st.attrib(segName) + '+created ' + st.attrib(valName);
          }
          when "lognormal" {
              var logMean = arg1str:real;
              var logStd = arg2str:real;
              // Lengths + 2*segs + 2*vals (copied to SymTab)
              overMemLimit(8*len + 16*len + exp(logMean + (logStd**2)/2):int*len);
              var (segs, vals) = newRandStringsLogNormalLength(len, logMean, logStd, charset, seedStr);
              var segEntry = new shared SymEntry(segs);
              var valEntry = new shared SymEntry(vals);
              st.addEntry(segName, segEntry);
              st.addEntry(valName, valEntry);
              repMsg = 'created ' + st.attrib(segName) + '+created ' + st.attrib(valName);
          }
          otherwise { 
              var errorMsg = notImplementedError(pn, dist);      
              smLogger.error(getModuleName(),getRoutineName(),getLineNumber(),errorMsg);  
              return new MsgTuple(errorMsg, MsgType.ERROR);    
          }
      }

      smLogger.debug(getModuleName(),getRoutineName(),getLineNumber(),repMsg);      
      return new MsgTuple(repMsg, MsgType.NORMAL);
  }

<<<<<<< HEAD
  proc segmentLengthsMsg(cmd: string, payload: string, 
                                          st: borrowed SymTab): MsgTuple throws {
=======


  proc segmentLengthsMsg(cmd: string, payload: bytes, 
                                          st: borrowed SymTab): string throws {
>>>>>>> f4fb22bb
    var pn = Reflection.getRoutineName();
    var (objtype, segName, valName) = payload.splitMsgToTuple(3);

    // check to make sure symbols defined
    st.check(segName);
    st.check(valName);
    
    var rname = st.nextName();
    smLogger.debug(getModuleName(),getRoutineName(),getLineNumber(),
            "cmd: %s objtype: %t segName: %t valName: %t".format(
                   cmd,objtype,segName,valName));

    select objtype {
      when "str" {
        var strings = new owned SegString(segName, valName, st);
        var lengths = st.addEntry(rname, strings.size, int);
        // Do not include the null terminator in the length
        lengths.a = strings.getLengths() - 1;
      }
      when "int" {
        var sarrays = new owned SegSArray(segName, valName, st);
        var lengths = st.addEntry(rname, sarrays.size, int);
        // Do not include the null terminator in the length
        lengths.a = sarrays.getLengths() - 1;
      }
      otherwise {
          var errorMsg = notImplementedError(pn, "%s".format(objtype));
          smLogger.error(getModuleName(),getRoutineName(),getLineNumber(),errorMsg);                      
          return new MsgTuple(errorMsg, MsgType.ERROR);
      }
    }

    var repMsg = "created "+st.attrib(rname);
    smLogger.debug(getModuleName(),getRoutineName(),getLineNumber(),repMsg);
    return new MsgTuple(repMsg, MsgType.NORMAL);
  }

  proc segmentedEfuncMsg(cmd: string, payload: string, st: borrowed SymTab): MsgTuple throws {
      var pn = Reflection.getRoutineName();
      var repMsg: string;
      var (subcmd, objtype, segName, valName, valtype, valStr) = 
                                              payload.splitMsgToTuple(6);

      // check to make sure symbols defined
      st.check(segName);
      st.check(valName);

      var json = jsonToPdArray(valStr, 1);
      var val = json[json.domain.low];
      var rname = st.nextName();
    
      smLogger.debug(getModuleName(),getRoutineName(),getLineNumber(),
                         "cmd: %s subcmd: %s objtype: %t valtype: %t".format(
                          cmd,subcmd,objtype,valtype));
    
        select (objtype, valtype) {
          when ("str", "str") {
            var strings = new owned SegString(segName, valName, st);
            select subcmd {
                when "contains" {
                var truth = st.addEntry(rname, strings.size, bool);
                truth.a = strings.substringSearch(val, SearchMode.contains);
                repMsg = "created "+st.attrib(rname);
            }
            when "startswith" {
                var truth = st.addEntry(rname, strings.size, bool);
                truth.a = strings.substringSearch(val, SearchMode.startsWith);
                repMsg = "created "+st.attrib(rname);
            }
            when "endswith" {
                var truth = st.addEntry(rname, strings.size, bool);
                truth.a = strings.substringSearch(val, SearchMode.endsWith);
                repMsg = "created "+st.attrib(rname);
            }
            otherwise {
               var errorMsg = notImplementedError(pn, "subcmd: %s, (%s, %s)".format(
                         subcmd, objtype, valtype));
               smLogger.error(getModuleName(),getRoutineName(),getLineNumber(),errorMsg);
               return new MsgTuple(errorMsg, MsgType.ERROR);
            }
          }
        }
        otherwise {
          var errorMsg = "(%s, %s)".format(objtype, valtype);
          smLogger.error(getModuleName(),getRoutineName(),getLineNumber(),errorMsg);
          return new MsgTuple(notImplementedError(pn, errorMsg), MsgType.ERROR);
        }
      }

      smLogger.debug(getModuleName(),getRoutineName(),getLineNumber(),repMsg);
      return new MsgTuple(repMsg, MsgType.NORMAL);
  }

proc segmentedPeelMsg(cmd: string, payload: string, st: borrowed SymTab): MsgTuple throws {
    var pn = Reflection.getRoutineName();
    var repMsg: string;
    var (subcmd, objtype, segName, valName, valtype, valStr,
         idStr, kpStr, lStr, jsonStr) = payload.splitMsgToTuple(10);

    // check to make sure symbols defined
    st.check(segName);
    st.check(valName);

    smLogger.debug(getModuleName(),getRoutineName(),getLineNumber(),
                         "cmd: %s subcmd: %s objtype: %t valtype: %t".format(
                          cmd,subcmd,objtype,valtype));

    select (objtype, valtype) {
    when ("str", "str") {
      var strings = new owned SegString(segName, valName, st);
      select subcmd {
        when "peel" {
          var times = valStr:int;
          var includeDelimiter = (idStr.toLower() == "true");
          var keepPartial = (kpStr.toLower() == "true");
          var left = (lStr.toLower() == "true");
          var json = jsonToPdArray(jsonStr, 1);
          var val = json[json.domain.low];
          var loname = st.nextName();
          var lvname = st.nextName();
          var roname = st.nextName();
          var rvname = st.nextName();
          select (includeDelimiter, keepPartial, left) {
          when (false, false, false) {
            var (lo, lv, ro, rv) = strings.peel(val, times, false, false, false);
            st.addEntry(loname, new shared SymEntry(lo));
            st.addEntry(lvname, new shared SymEntry(lv));
            st.addEntry(roname, new shared SymEntry(ro));
            st.addEntry(rvname, new shared SymEntry(rv));
          } when (false, false, true) {
            var (lo, lv, ro, rv) = strings.peel(val, times, false, false, true);
            st.addEntry(loname, new shared SymEntry(lo));
            st.addEntry(lvname, new shared SymEntry(lv));
            st.addEntry(roname, new shared SymEntry(ro));
            st.addEntry(rvname, new shared SymEntry(rv));
          } when (false, true, false) {
            var (lo, lv, ro, rv) = strings.peel(val, times, false, true, false);
            st.addEntry(loname, new shared SymEntry(lo));
            st.addEntry(lvname, new shared SymEntry(lv));
            st.addEntry(roname, new shared SymEntry(ro));
            st.addEntry(rvname, new shared SymEntry(rv));
          } when (false, true, true) {
            var (lo, lv, ro, rv) = strings.peel(val, times, false, true, true);
            st.addEntry(loname, new shared SymEntry(lo));
            st.addEntry(lvname, new shared SymEntry(lv));
            st.addEntry(roname, new shared SymEntry(ro));
            st.addEntry(rvname, new shared SymEntry(rv));
          } when (true, false, false) {
            var (lo, lv, ro, rv) = strings.peel(val, times, true, false, false);
            st.addEntry(loname, new shared SymEntry(lo));
            st.addEntry(lvname, new shared SymEntry(lv));
            st.addEntry(roname, new shared SymEntry(ro));
            st.addEntry(rvname, new shared SymEntry(rv));
          } when (true, false, true) {
            var (lo, lv, ro, rv) = strings.peel(val, times, true, false, true);
            st.addEntry(loname, new shared SymEntry(lo));
            st.addEntry(lvname, new shared SymEntry(lv));
            st.addEntry(roname, new shared SymEntry(ro));
            st.addEntry(rvname, new shared SymEntry(rv));
          } when (true, true, false) {
            var (lo, lv, ro, rv) = strings.peel(val, times, true, true, false);
            st.addEntry(loname, new shared SymEntry(lo));
            st.addEntry(lvname, new shared SymEntry(lv));
            st.addEntry(roname, new shared SymEntry(ro));
            st.addEntry(rvname, new shared SymEntry(rv));
          } when (true, true, true) {
            var (lo, lv, ro, rv) = strings.peel(val, times, true, true, true);
            st.addEntry(loname, new shared SymEntry(lo));
            st.addEntry(lvname, new shared SymEntry(lv));
            st.addEntry(roname, new shared SymEntry(ro));
            st.addEntry(rvname, new shared SymEntry(rv));
          } otherwise {
              var errorMsg = notImplementedError(pn, 
                               "subcmd: %s, (%s, %s)".format(subcmd, objtype, valtype));
              smLogger.error(getModuleName(),getRoutineName(),getLineNumber(),errorMsg);      
              return new MsgTuple(errorMsg, MsgType.ERROR);                            
              }
          }
          repMsg = "created %s+created %s+created %s+created %s".format(st.attrib(loname),
                                                                        st.attrib(lvname),
                                                                        st.attrib(roname),
                                                                        st.attrib(rvname));
        }
        otherwise {
            var errorMsg = notImplementedError(pn, 
                              "subcmd: %s, (%s, %s)".format(subcmd, objtype, valtype));
            smLogger.error(getModuleName(),getRoutineName(),getLineNumber(),errorMsg);      
            return new MsgTuple(errorMsg, MsgType.ERROR);                                          
        }
      }
    }
    otherwise {
        var errorMsg = notImplementedError(pn, "(%s, %s)".format(objtype, valtype));
        smLogger.error(getModuleName(),getRoutineName(),getLineNumber(),errorMsg);      
        return new MsgTuple(errorMsg, MsgType.ERROR);       
      }
    }
    
    smLogger.debug(getModuleName(),getRoutineName(),getLineNumber(),repMsg);
    return new MsgTuple(repMsg, MsgType.NORMAL);
  }

  proc segmentedHashMsg(cmd: string, payload: string, st: borrowed SymTab): MsgTuple throws {
    var pn = Reflection.getRoutineName();
    var repMsg: string;
    var (objtype, segName, valName) = payload.splitMsgToTuple(3);

    // check to make sure symbols defined
    st.check(segName);
    st.check(valName);

    select objtype {
        when "str" {
            var strings = new owned SegString(segName, valName, st);
            var hashes = strings.hash();
            var name1 = st.nextName();
            var hash1 = st.addEntry(name1, hashes.size, int);
            var name2 = st.nextName();
            var hash2 = st.addEntry(name2, hashes.size, int);
            forall (h, h1, h2) in zip(hashes, hash1.a, hash2.a) {
                (h1,h2) = h:(int,int);
            }
            var repMsg = "created " + st.attrib(name1) + "+created " + st.attrib(name2);
            smLogger.debug(getModuleName(),getRoutineName(),getLineNumber(),repMsg);
            return new MsgTuple(repMsg, MsgType.NORMAL);
        }
/*
        when "int" {
            var sarrays = new owned SegSArray(segName, valName, st);
            var hashes = sarrays.hash();
            var name1 = st.nextName();
            var hash1 = st.addEntry(name1, hashes.size, int);
            var name2 = st.nextName();
            var hash2 = st.addEntry(name2, hashes.size, int);
            forall (h, h1, h2) in zip(hashes, hash1.a, hash2.a) {
                (h1,h2) = h:(int,int);
            }
            return "created " + st.attrib(name1) + "+created " + st.attrib(name2);
        }
*/
        otherwise {
            var errorMsg = notImplementedError(pn, objtype);
            smLogger.error(getModuleName(),getRoutineName(),getLineNumber(),errorMsg);      
            return new MsgTuple(errorMsg, MsgType.ERROR);
        }
    }
  }


  /*
   * Assigns a segIntIndex, sliceIndex, or pdarrayIndex to the incoming payload
   * consisting of a sub-command, object type, offset SymTab key, array SymTab
   * key, and index value for the incoming payload.
   * 
   * Note: the sub-command indicates the index type which can be one of the following:
   * 1. intIndex : setIntIndex
   * 2. sliceIndex : segSliceIndex
   * 3. pdarrayIndex : segPdarrayIndex
  */ 
  proc segmentedIndexMsg(cmd: string, payload: string, st: borrowed SymTab): MsgTuple throws {
    var pn = Reflection.getRoutineName();
    var repMsg: string;
    // 'subcmd' is the type of indexing to perform
    // 'objtype' is the type of segmented array
    var (subcmd, objtype, rest) = payload.splitMsgToTuple(3);
    var fields = rest.split();
    var args: [1..#fields.size] string = fields; // parsed by subroutines
    smLogger.debug(getModuleName(),getRoutineName(),getLineNumber(),
                            "subcmd: %s objtype: %s rest: %s".format(subcmd,objtype,rest));
    try {
        select subcmd {
            when "intIndex" {
                return segIntIndex(objtype, args, st);
            }
            when "sliceIndex" {
                return segSliceIndex(objtype, args, st);
            }
            when "pdarrayIndex" {
                return segPdarrayIndex(objtype, args, st);
            }
            otherwise {
                var errorMsg = "Error in %s, unknown subcommand %s".format(pn, subcmd);
                smLogger.error(getModuleName(),getRoutineName(),getLineNumber(),errorMsg);      
                return new MsgTuple(errorMsg, MsgType.ERROR);
            }
        }
    } catch e: OutOfBoundsError {
        var errorMsg = "index out of bounds";
        smLogger.error(getModuleName(),getRoutineName(),getLineNumber(),errorMsg);      
        return new MsgTuple(errorMsg, MsgType.ERROR);
    } catch e: Error {
        var errorMsg = "unknown cause %t".format(e);
        smLogger.error(getModuleName(),getRoutineName(),getLineNumber(),errorMsg);      
        return new MsgTuple(errorMsg, MsgType.ERROR);
    }
  }
 
  /*
  Returns the object corresponding to the index
  */ 
  proc segIntIndex(objtype: string, args: [] string, 
                                         st: borrowed SymTab): MsgTuple throws {
      var pn = Reflection.getRoutineName();

      // check to make sure symbols defined
      st.check(args[1]);
      st.check(args[2]);
      
      select objtype {
          when "str" {
              // Make a temporary strings array
              var strings = new owned SegString(args[1], args[2], st);
              // Parse the index
              var idx = args[3]:int;
              // TO DO: in the future, we will force the client to handle this
              idx = convertPythonIndexToChapel(idx, strings.size);
              var s = strings[idx];

              var repMsg = "item %s %jt".format("str", s);
              smLogger.debug(getModuleName(),getRoutineName(),getLineNumber(),repMsg); 
              return new MsgTuple(repMsg, MsgType.NORMAL);
          }
          when "int" {
              // Make a temporary int array
              var arrays = new owned SegSArray(args[1], args[2], st);
              // Parse the index
              var idx = args[3]:int;
              // TO DO: in the future, we will force the client to handle this
              idx = convertPythonIndexToChapel(idx, arrays.size);
              var s = arrays[idx];
              return "item %s %jt".format("int", s);
          }
          otherwise { 
              var errorMsg = notImplementedError(pn, objtype); 
              smLogger.error(getModuleName(),getRoutineName(),getLineNumber(),errorMsg);      
              return new MsgTuple(errorMsg, MsgType.ERROR);                          
          }
      }
  }

  /* Allow Python-style negative indices. */
  proc convertPythonIndexToChapel(pyidx: int, high: int): int {
    var chplIdx: int;
    if (pyidx < 0) {
      chplIdx = high + 1 + pyidx;
    } else {
      chplIdx = pyidx;
    }
    return chplIdx;
  }

  proc segSliceIndex(objtype: string, args: [] string, 
                                         st: borrowed SymTab): MsgTuple throws {
    var pn = Reflection.getRoutineName();

    // check to make sure symbols defined
    st.check(args[1]);
    st.check(args[2]);

    select objtype {
<<<<<<< HEAD
        when "str" {
            // Make a temporary string array
            var strings = new owned SegString(args[1], args[2], st);

            // Parse the slice parameters
            var start = args[3]:int;
            var stop = args[4]:int;
            var stride = args[5]:int;

            // Only stride-1 slices are allowed for now
            if (stride != 1) { 
                var errorMsg = notImplementedError(pn, "stride != 1"); 
                smLogger.error(getModuleName(),getRoutineName(),getLineNumber(),errorMsg);      
                return new MsgTuple(errorMsg, MsgType.ERROR);
            }
            // TO DO: in the future, we will force the client to handle this
            var slice: range(stridable=true) = convertPythonSliceToChapel(start, stop, stride);
            var newSegName = st.nextName();
            var newValName = st.nextName();
            // Compute the slice
            var (newSegs, newVals) = strings[slice];
            // Store the resulting offsets and bytes arrays
            var newSegsEntry = new shared SymEntry(newSegs);
            var newValsEntry = new shared SymEntry(newVals);
            st.addEntry(newSegName, newSegsEntry);
            st.addEntry(newValName, newValsEntry);
=======
      when "str" {
        // Make a temporary string array
        var strings = new owned SegString(args[1], args[2], st);
        // Parse the slice parameters
        var start = args[3]:int;
        var stop = args[4]:int;
        var stride = args[5]:int;
        // Only stride-1 slices are allowed for now
        if (stride != 1) { 
            var errorMsg = notImplementedError(pn, "stride != 1"); 
            smLogger.error(getModuleName(),getRoutineName(),getLineNumber(),errorMsg);      
            return errorMsg;
        }
        // TO DO: in the future, we will force the client to handle this
        var slice: range(stridable=true) = convertPythonSliceToChapel(start, stop, stride);
        var newSegName = st.nextName();
        var newValName = st.nextName();
        // Compute the slice
        var (newSegs, newVals) = strings[slice];

        // Store the resulting offsets and bytes arrays
        var newSegsEntry = new shared SymEntry(newSegs);
        var newValsEntry = new shared SymEntry(newVals);
        st.addEntry(newSegName, newSegsEntry);
        st.addEntry(newValName, newValsEntry);
        return "created " + st.attrib(newSegName) + " +created " + st.attrib(newValName);
      }
      when "int" {
        // Make a temporary integer  array
        var sarrays = new owned SegSArray(args[1], args[2], st);
        // Parse the slice parameters
        var start = args[3]:int;
        var stop = args[4]:int;
        var stride = args[5]:int;
        // Only stride-1 slices are allowed for now
        if (stride != 1) { 
            var errorMsg = notImplementedError(pn, "stride != 1"); 
            smLogger.error(getModuleName(),getRoutineName(),getLineNumber(),errorMsg);      
            return errorMsg;
        }
        // TO DO: in the future, we will force the client to handle this
        var slice: range(stridable=true) = convertPythonSliceToChapel(start, stop, stride);
        var newSegName = st.nextName();
        var newValName = st.nextName();
        // Compute the slice
        var (newSegs, newVals) = sarrays[slice];
        // Store the resulting offsets and bytes arrays
        var newSegsEntry = new shared SymEntry(newSegs);
        var newValsEntry = new shared SymEntry(newVals);
        st.addEntry(newSegName, newSegsEntry);
        st.addEntry(newValName, newValsEntry);
>>>>>>> f4fb22bb
        
            var repMsg = "created " + st.attrib(newSegName) + " +created " + st.attrib(newValName);
            smLogger.debug(getModuleName(),getRoutineName(),getLineNumber(),repMsg); 
            return new MsgTuple(repMsg, MsgType.NORMAL);
        }
        otherwise {
            var errorMsg = notImplementedError(pn, objtype);
            smLogger.error(getModuleName(),getRoutineName(),getLineNumber(),errorMsg);      
            return new MsgTuple(errorMsg, MsgType.ERROR);          
        }
    }
  }

  proc convertPythonSliceToChapel(start:int, stop:int, stride:int=1): range(stridable=true) {
    var slice: range(stridable=true);
    // convert python slice to chapel slice
    // backwards iteration with negative stride
    if  (start > stop) & (stride < 0) {slice = (stop+1)..start by stride;}
    // forward iteration with positive stride
    else if (start <= stop) & (stride > 0) {slice = start..(stop-1) by stride;}
    // BAD FORM start < stop and stride is negative
    else {slice = 1..0;}
    return slice;
  }

  proc segPdarrayIndex(objtype: string, args: [] string, 
                                 st: borrowed SymTab): MsgTuple throws {
    var pn = Reflection.getRoutineName();

    // check to make sure symbols defined
    st.check(args[1]);
    st.check(args[2]);

    var newSegName = st.nextName();
    var newValName = st.nextName();
    
    smLogger.debug(getModuleName(),getRoutineName(),getLineNumber(),
                                                  "objtype:%s".format(objtype));
    
    select objtype {
        when "str" {
            var strings = new owned SegString(args[1], args[2], st);
            var iname = args[3];
            var gIV: borrowed GenSymEntry = st.lookup(iname);
            try {
                select gIV.dtype {
                    when DType.Int64 {
                        var iv = toSymEntry(gIV, int);
                        var (newSegs, newVals) = strings[iv.a];
                        var newSegsEntry = new shared SymEntry(newSegs);
                        var newValsEntry = new shared SymEntry(newVals);
                        st.addEntry(newSegName, newSegsEntry);
                        st.addEntry(newValName, newValsEntry);
                    }
                    when DType.Bool {
                        var iv = toSymEntry(gIV, bool);
                        var (newSegs, newVals) = strings[iv.a];
                        var newSegsEntry = new shared SymEntry(newSegs);
                        var newValsEntry = new shared SymEntry(newVals);
                        st.addEntry(newSegName, newSegsEntry);
                        st.addEntry(newValName, newValsEntry);
                    }
                    otherwise {
                        var errorMsg = "("+objtype+","+dtype2str(gIV.dtype)+")";
                        smLogger.error(getModuleName(),getRoutineName(),
                                                      getLineNumber(),errorMsg); 
                        return new MsgTuple(notImplementedError(pn,errorMsg), MsgType.ERROR);
                    }
                }
            } catch e: Error {
                var errorMsg =  e.message();
                smLogger.error(getModuleName(),getRoutineName(),getLineNumber(),errorMsg);
                return new MsgTuple(errorMsg, MsgType.ERROR);
            }
        }
        when "int" {
            var sarrays = new owned SegSArray(args[1], args[2], st);
            var iname = args[3];
            var gIV: borrowed GenSymEntry = st.lookup(iname);
            try {
                select gIV.dtype {
                    when DType.Int64 {
                        var iv = toSymEntry(gIV, int);
                        var (newSegs, newVals) = sarrays[iv.a];
                        var newSegsEntry = new shared SymEntry(newSegs);
                        var newValsEntry = new shared SymEntry(newVals);
                        st.addEntry(newSegName, newSegsEntry);
                        st.addEntry(newValName, newValsEntry);
                    }
                    when DType.Bool {
                        var iv = toSymEntry(gIV, bool);
                        var (newSegs, newVals) = sarrays[iv.a];
                        var newSegsEntry = new shared SymEntry(newSegs);
                        var newValsEntry = new shared SymEntry(newVals);
                        st.addEntry(newSegName, newSegsEntry);
                        st.addEntry(newValName, newValsEntry);
                    }
                    otherwise {
                        var errorMsg = "("+objtype+","+dtype2str(gIV.dtype)+")";
                        smLogger.error(getModuleName(),getRoutineName(),
                                                      getLineNumber(),errorMsg); 
                        return notImplementedError(pn,errorMsg);
                    }
                }
            } catch e: Error {
                smLogger.error(getModuleName(),getRoutineName(),getLineNumber(),
                      e.message());
                return "Error: %t".format(e.message());
            }
        }
        otherwise {
            var errorMsg = "unsupported objtype: %t".format(objtype);
            smLogger.error(getModuleName(),getRoutineName(),getLineNumber(),errorMsg);
            return new MsgTuple(notImplementedError(pn, objtype), MsgType.ERROR);
        }
    }
    var repMsg = "created " + st.attrib(newSegName) + "+created " + st.attrib(newValName);
    smLogger.debug(getModuleName(),getRoutineName(),getLineNumber(),repMsg);

    return new MsgTuple(repMsg, MsgType.NORMAL);
  }

  proc segBinopvvMsg(cmd: string, payload: string, st: borrowed SymTab): MsgTuple throws {
    var pn = Reflection.getRoutineName();
    var repMsg: string;
    var (op,
         // Type and attrib names of left segmented array
         ltype, lsegName, lvalName,
         // Type and attrib names of right segmented array
         rtype, rsegName, rvalName, leftStr, jsonStr)
           = payload.splitMsgToTuple(9);

    // check to make sure symbols defined
    st.check(lsegName);
    st.check(lvalName);
    st.check(rsegName);
    st.check(rvalName);

    select (ltype, rtype) {
        when ("str", "str") {
            var lstrings = new owned SegString(lsegName, lvalName, st);
            var rstrings = new owned SegString(rsegName, rvalName, st);

            select op {
                when "==" {
                    var rname = st.nextName();
                    var e = st.addEntry(rname, lstrings.size, bool);
                    e.a = (lstrings == rstrings);
                    repMsg = "created " + st.attrib(rname);
                }
                when "!=" {
                    var rname = st.nextName();
                    var e = st.addEntry(rname, lstrings.size, bool);
                    e.a = (lstrings != rstrings);
                    repMsg = "created " + st.attrib(rname);
                }
                when "stick" {
                    var left = (leftStr.toLower() != "false");
                    var json = jsonToPdArray(jsonStr, 1);
                    const delim = json[json.domain.low];
                    var oname = st.nextName();
                    var vname = st.nextName();
                    if left {
                        var (newOffsets, newVals) = lstrings.stick(rstrings, delim, false);
                        st.addEntry(oname, new shared SymEntry(newOffsets));
                        st.addEntry(vname, new shared SymEntry(newVals));
                    } else {
                        var (newOffsets, newVals) = lstrings.stick(rstrings, delim, true);
                        st.addEntry(oname, new shared SymEntry(newOffsets));
                        st.addEntry(vname, new shared SymEntry(newVals));
                    }
                    repMsg = "created %s+created %s".format(st.attrib(oname), st.attrib(vname));
                    smLogger.debug(getModuleName(),getRoutineName(),getLineNumber(),repMsg);
                }
                otherwise {
                    var errorMsg = notImplementedError(pn, ltype, op, rtype);
                    smLogger.error(getModuleName(),getRoutineName(),getLineNumber(),errorMsg);
                    return new MsgTuple(errorMsg, MsgType.ERROR);
                }
              }
           }
       otherwise {
           var errorMsg = unrecognizedTypeError(pn, "("+ltype+", "+rtype+")");
           smLogger.error(getModuleName(),getRoutineName(),getLineNumber(),errorMsg);
           return new MsgTuple(errorMsg, MsgType.ERROR);
       } 
    }

    return new MsgTuple(repMsg, MsgType.NORMAL);
  }

<<<<<<< HEAD
  proc segBinopvsMsg(cmd: string, payload: string, st: borrowed SymTab): MsgTuple throws {
      var pn = Reflection.getRoutineName();
      var repMsg: string;
      var (op, objtype, segName, valName, valtype, encodedVal)
          = payload.splitMsgToTuple(6);

      // check to make sure symbols defined
      st.check(segName);
      st.check(valName);

      var json = jsonToPdArray(encodedVal, 1);
      var value = json[json.domain.low];
      var rname = st.nextName();

      select (objtype, valtype) {
          when ("str", "str") {
              var strings = new owned SegString(segName, valName, st);
              select op {
                  when "==" {
                      var e = st.addEntry(rname, strings.size, bool);
                      e.a = (strings == value);
                  }
                  when "!=" {
                      var e = st.addEntry(rname, strings.size, bool);
                      e.a = (strings != value);
                  }
                  otherwise {
                      var errorMsg = notImplementedError(pn, objtype, op, valtype);
                      smLogger.error(getModuleName(),getRoutineName(),getLineNumber(),errorMsg);
                      return new MsgTuple(errorMsg, MsgType.ERROR);
                  }
              }
          }
          otherwise {
              var errorMsg = unrecognizedTypeError(pn, "("+objtype+", "+valtype+")");
              smLogger.error(getModuleName(),getRoutineName(),getLineNumber(),errorMsg);
              return new MsgTuple(errorMsg, MsgType.ERROR);
          } 
      }

      repMsg = "created %s".format(st.attrib(rname));
      smLogger.debug(getModuleName(),getRoutineName(),getLineNumber(), repMsg);
      return new MsgTuple(repMsg, MsgType.NORMAL);
  }

  proc segIn1dMsg(cmd: string, payload: string, st: borrowed SymTab): MsgTuple throws {
      var pn = Reflection.getRoutineName();
      var repMsg: string;
      var (mainObjtype, mainSegName, mainValName, testObjtype, testSegName,
         testValName, invertStr) = payload.splitMsgToTuple(7);
=======
  proc segBinopvvIntMsg(cmd: string, payload: bytes, st: borrowed SymTab): string throws {
    var pn = Reflection.getRoutineName();
    var repMsg: string;
    var (op,
         // Type and attrib names of left segmented array
         ltype, lsegName, lvalName,
         // Type and attrib names of right segmented array
         rtype, rsegName, rvalName, leftStr, jsonStr)
           = payload.decode().splitMsgToTuple(9);

    // check to make sure symbols defined
    st.check(lsegName);
    st.check(lvalName);
    st.check(rsegName);
    st.check(rvalName);

    select (ltype, rtype) {
    when ("int", "int") {
      var lsa = new owned SegSArray(lsegName, lvalName, st);
      var rsa = new owned SegString(rsegName, rvalName, st);
      select op {
        when "==" {
          var rname = st.nextName();
          var e = st.addEntry(rname, lsa.size, bool);
          e.a = (lsa == rsa);
          repMsg = "created " + st.attrib(rname);
        }
        when "!=" {
          var rname = st.nextName();
          var e = st.addEntry(rname, lsa.size, bool);
          e.a = (lsa != rsa);
          repMsg = "created " + st.attrib(rname);
        }
        otherwise {return notImplementedError(pn, ltype, op, rtype);}
        }
    }
    otherwise {return unrecognizedTypeError(pn, "("+ltype+", "+rtype+")");} 
    }
    return repMsg;
  }

  proc segBinopvsMsg(cmd: string, payload: bytes, st: borrowed SymTab): string throws {
    var pn = Reflection.getRoutineName();
    var repMsg: string;
    var (op, objtype, segName, valName, valtype, encodedVal)
          = payload.decode().splitMsgToTuple(6);

    // check to make sure symbols defined
    st.check(segName);
    st.check(valName);
    var json = jsonToPdArray(encodedVal, 1);
    var value = json[json.domain.low];
    var rname = st.nextName();
    select (objtype, valtype) {
    when ("str", "str") {
      var strings = new owned SegString(segName, valName, st);
      select op {
        when "==" {
          var e = st.addEntry(rname, strings.size, bool);
          e.a = (strings == value);
        }
        when "!=" {
          var e = st.addEntry(rname, strings.size, bool);
          e.a = (strings != value);
        }
        otherwise {return notImplementedError(pn, objtype, op, valtype);}
        }
    }
    otherwise {return unrecognizedTypeError(pn, "("+objtype+", "+valtype+")");} 
    }
    return "created " + st.attrib(rname);
  }

  proc segBinopvsIntMsg(cmd: string, payload: bytes, st: borrowed SymTab): string throws {
    var pn = Reflection.getRoutineName();
    var repMsg: string;
    var (op, objtype, segName, valName, valtype, encodedVal)
          = payload.decode().splitMsgToTuple(6);

    // check to make sure symbols defined
    st.check(segName);
    st.check(valName);
    var json = jsonToPdArrayInt(encodedVal, 1);
    var value = json[json.domain.low];
    var rname = st.nextName();
    select (objtype, valtype) {
    when ("int", "int") {
      var sarrays  = new owned SegSArray(segName, valName, st);
      select op {
        when "==" {
          var e = st.addEntry(rname, sarrays.size, bool);
          var tmp=sarrays[sarrays.offsets.aD.low]:int;
          e.a = (tmp == value);
//          e.a = (sarrays == value);
        }
        when "!=" {
          var e = st.addEntry(rname, sarrays.size, bool);
          var tmp=sarrays[sarrays.offsets.aD.low]:int;
          e.a = (tmp != value);
//          e.a = (sarrays != value);
        }
        otherwise {return notImplementedError(pn, objtype, op, valtype);}
        }
    }
    otherwise {return unrecognizedTypeError(pn, "("+objtype+", "+valtype+")");} 
    }
    return "created " + st.attrib(rname);
  }

  proc segIn1dMsg(cmd: string, payload: bytes, st: borrowed SymTab): string throws {
    var pn = Reflection.getRoutineName();
    var repMsg: string;
    var (mainObjtype, mainSegName, mainValName, testObjtype, testSegName,
         testValName, invertStr) = payload.decode().splitMsgToTuple(7);
>>>>>>> f4fb22bb

      // check to make sure symbols defined
      st.check(mainSegName);
      st.check(mainValName);
      st.check(testSegName);
      st.check(testValName);

      var invert: bool;
      if invertStr == "True" {invert = true;
      } else if invertStr == "False" {invert = false;
      } else {
          var errorMsg = "Invalid argument in %s: %s (expected True or False)".format(pn, invertStr);
          smLogger.error(getModuleName(),getRoutineName(),getLineNumber(),errorMsg);
          return new MsgTuple(errorMsg, MsgType.ERROR);
      }
    
      var rname = st.nextName();
 
      select (mainObjtype, testObjtype) {
          when ("str", "str") {
              var mainStr = new owned SegString(mainSegName, mainValName, st);
              var testStr = new owned SegString(testSegName, testValName, st);
              var e = st.addEntry(rname, mainStr.size, bool);
              if invert {
                  e.a = !in1d(mainStr, testStr);
              } else {
                  e.a = in1d(mainStr, testStr);
              }
          }
          otherwise {
              var errorMsg = unrecognizedTypeError(pn, "("+mainObjtype+", "+testObjtype+")");
              smLogger.error(getModuleName(),getRoutineName(),getLineNumber(),errorMsg);      
              return new MsgTuple(errorMsg, MsgType.ERROR);            
          }
      }

      repMsg = "created " + st.attrib(rname);
      smLogger.debug(getModuleName(),getRoutineName(),getLineNumber(),repMsg);
      return new MsgTuple(repMsg, MsgType.NORMAL);
  }

<<<<<<< HEAD
  proc segGroupMsg(cmd: string, payload: string, st: borrowed SymTab): MsgTuple throws {
=======
  proc segIn1dIntMsg(cmd: string, payload: bytes, st: borrowed SymTab): string throws {
    var pn = Reflection.getRoutineName();
    var repMsg: string;
    var (mainObjtype, mainSegName, mainValName, testObjtype, testSegName,
         testValName, invertStr) = payload.decode().splitMsgToTuple(7);

    // check to make sure symbols defined
    st.check(mainSegName);
    st.check(mainValName);
    st.check(testSegName);
    st.check(testValName);

    var invert: bool;
    if invertStr == "True" {invert = true;}
    else if invertStr == "False" {invert = false;}
    else {return "Error: Invalid argument in %s: %s (expected True or False)".format(pn, invertStr);}
    
    var rname = st.nextName();
    select (mainObjtype, testObjtype) {
    when ("int", "int") {
      var mainSA = new owned SegSArray(mainSegName, mainValName, st);
      var testSA = new owned SegSArray(testSegName, testValName, st);
      var e = st.addEntry(rname, mainSA.size, bool);
      if invert {
        e.a = !in1d_Int(mainSA, testSA);
      } else {
        e.a = in1d_Int(mainSA, testSA);
      }
    }
    otherwise {
        var errorMsg = unrecognizedTypeError(pn, "("+mainObjtype+", "+testObjtype+")");
        smLogger.error(getModuleName(),getRoutineName(),getLineNumber(),errorMsg);      
        return errorMsg;            
      }
    }
    return "created " + st.attrib(rname);
  }
  proc segGroupMsg(cmd: string, payload: bytes, st: borrowed SymTab): string throws {
>>>>>>> f4fb22bb
      var pn = Reflection.getRoutineName();
      var (objtype, segName, valName) = payload.splitMsgToTuple(3);

      // check to make sure symbols defined
      st.check(segName);
      st.check(valName);
      
      var rname = st.nextName();
      select (objtype) {
          when "str" {
              var strings = new owned SegString(segName, valName, st);
              var iv = st.addEntry(rname, strings.size, int);
              iv.a = strings.argGroup();
          }
          otherwise {
              var errorMsg = notImplementedError(pn, "("+objtype+")");
              smLogger.error(getModuleName(),getRoutineName(),getLineNumber(),errorMsg);      
              return new MsgTuple(errorMsg, MsgType.ERROR);            
          }
      }

      var repMsg =  "created " + st.attrib(rname);
      smLogger.debug(getModuleName(),getRoutineName(),getLineNumber(),repMsg);
      return new MsgTuple(repMsg, MsgType.NORMAL);
  }



  proc segSuffixArrayMsg(cmd: string, payload: bytes, st: borrowed SymTab): string throws {
      var pn = Reflection.getRoutineName();
      var (objtype, segName, valName) = payload.decode().splitMsgToTuple(3);
      var repMsg: string;

      // check to make sure symbols defined
      st.check(segName);
      st.check(valName);

      var strings = new owned SegString(segName, valName, st);
      var size=strings.size;
      var nBytes = strings.nBytes;
      var length=strings.getLengths();
      var offsegs = (+ scan length) - length;
      var algorithmNum=2:int; //2:"divsufsort";1:SuffixArraySkew
      select (objtype) {
          when "str" {
              // To be checked, I am not sure if this formula can estimate the total memory requirement
              // Lengths + 2*segs + 2*vals (copied to SymTab)
              overMemLimit(8*size + 16*size + nBytes);

              //allocate an offset array
              var sasoff = offsegs;
              //allocate an values array
              var sasval:[0..(nBytes-1)] int;
              //              var lcpval:[0..(nBytes-1)] int; now we will not build the LCP array at the same time

              var i:int;
              var j:int;
              forall i in 0..(size-1) do {
              // the start position of ith string in value array

                var startposition:int;
                var endposition:int;
                startposition = offsegs[i];
                endposition = startposition+length[i]-1;
                // what we do in the select structure is filling the sasval array with correct index
                select (algorithmNum) {
                    when 1 {
                       var sasize=length[i]:int;
                       ref strArray=strings.values.a[startposition..endposition];
                       var tmparray:[0..sasize+2] int;
                       var intstrArray:[0..sasize+2] int;
                       var x:int;
                       var y:int;
                       forall (x,y) in zip ( intstrArray[0..sasize-1],
                                strings.values.a[startposition..endposition]) do x=y;
                       intstrArray[sasize]=0;
                       intstrArray[sasize+1]=0;
                       intstrArray[sasize+2]=0;
                       SuffixArraySkew(intstrArray,tmparray,sasize,256);
                       for (x, y) in zip(sasval[startposition..endposition], tmparray[0..sasize-1]) do
                               x = y;
                    }
                    when 2 {
                       var sasize=length[i]:int(32);
                       var localstrArray:[0..endposition-startposition] uint(8);
                       var a:int(8);
                       var b:int(8);
                       ref strArray=strings.values.a[startposition..endposition];
                       localstrArray=strArray;
                       //for all (a,b) in zip (localstrArray[0..sasize-1],strArray) do a=b;
                       var tmparray:[1..sasize] int(32);
                       divsufsort(localstrArray,tmparray,sasize);
                       //divsufsort(strArray,tmparray,sasize);
                       var x:int;
                       var y:int(32);
                       for (x, y) in zip(sasval[startposition..endposition], tmparray[1..sasize]) do
                            x = y;
                    }
                }

/*
// Here we calculate the lcp(Longest Common Prefix) array value
                forall j in startposition+1..endposition do{
                        var tmpcount=0:int;
                        var tmpbefore=sasval[j-1]:int;
                        var tmpcur=sasval[j]:int;
                        var tmplen=min(sasize-tmpcur, sasize-tmpbefore);
                        var tmpi:int;
                        for tmpi in 0..tmplen-1 do {
                            if (intstrArray[tmpbefore]!=intstrArray[tmpcur]) {
                                 break;
                            }                        
                            tmpcount+=1;
                        } 
                        lcpval[j]=tmpcount;
                }
*/
              }
              var segName2 = st.nextName();
              var valName2 = st.nextName();
              //              var lcpvalName = st.nextName();

              var segEntry = new shared SymEntry(sasoff);
              var valEntry = new shared SymEntry(sasval);
              //              var lcpvalEntry = new shared SymEntry(lcpval);
              /*
              valEntry.enhancedInfo=lcpvalName;
              lcpvalEntry.enhancedInfo=valName2;
              we have removed enchancedInfo.
              */
              st.addEntry(segName2, segEntry);
              st.addEntry(valName2, valEntry);
//              st.addEntry(lcpvalName, lcpvalEntry);
              repMsg = 'created ' + st.attrib(segName2) + '+created ' + st.attrib(valName2);
              return repMsg;


          }
          otherwise {
              var errorMsg = notImplementedError(pn, "("+objtype+")");
              writeln(generateErrorContext(
                                     msg=errorMsg, 
                                     lineNumber=getLineNumber(), 
                                     moduleName=getModuleName(), 
                                     routineName=getRoutineName(), 
                                     errorClass="NotImplementedError")); 
              return errorMsg;            
          }
      }

  }

  proc segLCPMsg(cmd: string, payload: bytes, st: borrowed SymTab): string throws {
      var pn = Reflection.getRoutineName();
      var (objtype, segName1, valName1,segName2,valName2) = payload.decode().splitMsgToTuple(5);
      var repMsg: string;

      // check to make sure symbols defined
      st.check(segName1);
      st.check(valName1);
      st.check(segName2);
      st.check(valName2);

      var suffixarrays = new owned SegSArray(segName1, valName1, st);
      var size=suffixarrays.size;
      var nBytes = suffixarrays.nBytes;
      var length=suffixarrays.getLengths();
      var offsegs = (+ scan length) - length;


      var strings = new owned SegString(segName2, valName2, st);

      select (objtype) {
          when "int" {
              // To be checked, I am not sure if this formula can estimate the total memory requirement
              // Lengths + 2*segs + 2*vals (copied to SymTab)
              overMemLimit(8*size + 16*size + nBytes);

              //allocate an offset array
              var sasoff = offsegs;
              //allocate an values array
              var lcpval:[0..(nBytes-1)] int;

              var i:int;
              var j:int;
              forall i in 0..(size-1) do {
              // the start position of ith surrix array  in value array
                var startposition:int;
                var endposition:int;
                startposition = offsegs[i];
                endposition = startposition+length[i]-1;




                var sasize=length[i]:int;
                ref sufArray=suffixarrays.values.a[startposition..endposition];
                ref strArray=strings.values.a[startposition..endposition];
// Here we calculate the lcp(Longest Common Prefix) array value
                forall j in startposition+1..endposition do{
                        var tmpcount=0:int;
                        var tmpbefore=sufArray[j-1]:int;
                        var tmpcur=sufArray[j]:int;
                        var tmplen=min(sasize-tmpcur, sasize-tmpbefore);
                        var tmpi:int;
                        for tmpi in 0..tmplen-1 do {
                            if (strArray[tmpbefore]!=strArray[tmpcur]) {
                                 break;
                            }                        
                            tmpbefore+=1;
                            tmpcur+=1;
                            tmpcount+=1;
                        } 
                        lcpval[j]=tmpcount;
                }
              }
              var lcpsegName = st.nextName();
              var lcpvalName = st.nextName();

              var lcpsegEntry = new shared SymEntry(sasoff);
              var lcpvalEntry = new shared SymEntry(lcpval);
              /*
              valEntry.enhancedInfo=lcpvalName;
              lcpvalEntry.enhancedInfo=valName2;
              we have removed enchancedInfo.
              */
              st.addEntry(lcpsegName, lcpsegEntry);
              st.addEntry(lcpvalName, lcpvalEntry);
              repMsg = 'created ' + st.attrib(lcpsegName) + '+created ' + st.attrib(lcpvalName);
              return repMsg;


          }
          otherwise {
              var errorMsg = notImplementedError(pn, "("+objtype+")");
              writeln(generateErrorContext(
                                     msg=errorMsg, 
                                     lineNumber=getLineNumber(), 
                                     moduleName=getModuleName(), 
                                     routineName=getRoutineName(), 
                                     errorClass="NotImplementedError")); 
              return errorMsg;            
          }
      }

  }

// directly read a string from given file and generate its suffix array
  proc segSAFileMsg(cmd: string, payload: bytes, st: borrowed SymTab): string throws {
      var pn = Reflection.getRoutineName();
//      var (FileName) = payload.decode().splitMsgToTuple(1);
      var FileName = payload.decode();
      var repMsg: string;

//      var filesize:int(32);
      var filesize:int;
      var f = open(FileName, iomode.r);
      var size=1:int;
      var nBytes = f.size;
      var length:[0..0] int  =nBytes;
      var offsegs:[0..0] int =0 ;

      var sasize=nBytes:int;
      var startposition:int;
      var endposition:int;
      startposition = 0;
      endposition = nBytes-1;
      var strArray:[startposition..endposition]uint(8);
      var r = f.reader(kind=ionative);
      r.read(strArray);
      r.close();

      var segName = st.nextName();
      var valName = st.nextName();

      var segEntry = new shared SymEntry(offsegs);
      var valEntry = new shared SymEntry(strArray);
      st.addEntry(segName, segEntry);
      st.addEntry(valName, valEntry);

      var algorithmNum=2:int; //2:"divsufsort";1:SuffixArraySkew

      select ("str") {
          when "str" {
              // To be checked, I am not sure if this formula can estimate the total memory requirement
              // Lengths + 2*segs + 2*vals (copied to SymTab)
              overMemLimit(8*size + 16*size + nBytes);

              //allocate an offset array
              var sasoff = offsegs;
              //allocate a suffix array  values array and lcp array
              var sasval:[0..(nBytes-1)] int;
//              var lcpval:[0..(nBytes-1)] int;

              var i:int;
              forall i in 0..(size-1) do {
              // the start position of ith string in value array
                select (algorithmNum) {
                    when 1 {
                       var sasize=length[i]:int;
                       var tmparray:[0..sasize+2] int;
                       var intstrArray:[0..sasize+2] int;
                       var x:int;
                       var y:int;
                       forall (x,y) in zip ( intstrArray[0..sasize-1],strArray[startposition..endposition]) do x=y;
                       intstrArray[sasize]=0;
                       intstrArray[sasize+1]=0;
                       intstrArray[sasize+2]=0;
                       SuffixArraySkew(intstrArray,tmparray,sasize,256);
                       for (x, y) in zip(sasval[startposition..endposition], tmparray[0..sasize-1]) do
                               x = y;
                    }
                    when 2 {
                       var sasize=length[i]:int(32);
                       //ref strArray=strings.values.a[startposition..endposition];
                       var tmparray:[1..sasize] int(32);
                       divsufsort(strArray,tmparray,sasize);
                       var x:int;
                       var y:int(32);
                       for (x, y) in zip(sasval[startposition..endposition], tmparray[1..sasize]) do
                            x = y;
                    }
                }// end of select 
              } // end of forall
              var segName2 = st.nextName();
              var valName2 = st.nextName();
//              var lcpvalName = st.nextName();

              var segEntry = new shared SymEntry(sasoff);
              var valEntry = new shared SymEntry(sasval);
//              var lcpvalEntry = new shared SymEntry(lcpval);
              /*
              valEntry.enhancedInfo=lcpvalName;
              lcpvalEntry.enhancedInfo=valName2;
              We have removed enhancedInfo.
              */
              st.addEntry(segName2, segEntry);
              st.addEntry(valName2, valEntry);
//              st.addEntry(lcpvalName, lcpvalEntry);
              repMsg = 'created ' + st.attrib(segName2) + '+created ' + st.attrib(valName2) 
                        + '+created ' + st.attrib(segName) + '+created ' + st.attrib(valName);
              return repMsg;

          }
          otherwise {
              var errorMsg = notImplementedError(pn, "("+FileName+")");
              writeln(generateErrorContext(
                                     msg=errorMsg, 
                                     lineNumber=getLineNumber(), 
                                     moduleName=getModuleName(), 
                                     routineName=getRoutineName(), 
                                     errorClass="NotImplementedError")); 
              return errorMsg;            
          }
      }

  }


// directly read a graph from given file and build the SegGraph class in memory
  proc segGraphFileMsg(cmd: string, payload: bytes, st: borrowed SymTab): string throws {
      //var pn = Reflection.getRoutineName();
      var (NeS,NvS,ColS,DirectedS, FileName) = payload.decode().splitMsgToTuple(5);
      //writeln("======================Graph Reading=====================");
      //writeln(NeS,NvS,ColS,DirectedS, FileName);
      var Ne=NeS:int;
      var Nv=NvS:int;
      var NumCol=ColS:int;
      var directed=DirectedS:int;
      var weighted=0:int;
      var timer: Timer;
      if NumCol>2 {
           weighted=1;
      }

      timer.start();
      var src=makeDistArray(Ne,int);
      var dst=makeDistArray(Ne,int);
      //var length=makeDistArray(Nv,int);
      var neighbour=makeDistArray(Nv,int);
      var start_i=makeDistArray(Nv,int);

      var e_weight = makeDistArray(Ne,int);
      var v_weight = makeDistArray(Nv,int);

      var iv=makeDistArray(Ne,int);

      var srcR=makeDistArray(Ne,int);
      var dstR=makeDistArray(Ne,int);
      var neighbourR=makeDistArray(Nv,int);
      var start_iR=makeDistArray(Nv,int);
      ref  ivR=iv;

      var linenum=0:int;

      var repMsg: string;

      var startpos, endpos:int;
      var sort:int;
      var filesize:int;

      proc readComplete() throws {
           var f = open(FileName, iomode.r);
           var r = f.reader(kind=ionative);
           var dataarray:[0..Ne-1,0..NumCol-1] int;
           r.read(dataarray);
           r.close();
           f.close();
           coforall loc in Locales  {
              on loc {
                  //var srclocal=src.localSubdomain();
                  //var dstlocal=dst.localSubdomain();
                  //var neighbourlocal=neighbour.localSubdomain();
                  //var ewlocal=e_weight.localSubdomain();
                  forall i in src.localSubdomain() {
                       src[i]=dataarray[i,0];
                  }
                  forall i in dst.localSubdomain() {
                       dst[i]=dataarray[i,1];
                  }
                  if NumCol==3 {
                      forall i in e_weight.localSubdomain() {
                          e_weight[i]=dataarray[i,2];
                      }
                  }
                  forall i in src.localSubdomain() {
                       src[i]=src[i]+(src[i]==dst[i]);
                       src[i]=src[i]%Nv;
                       dst[i]=dst[i]%Nv;
                  }
                  forall i in start_i.localSubdomain()  {
                       start_i[i]=-1;
                  }
                  forall i in neighbour.localSubdomain()  {
                       neighbour[i]=0;
                  }
              }//end on loc
           }//end coforall
      }// end readComplete

      proc readLinebyLine() throws {
           coforall loc in Locales  {
              on loc {
                  var f = open(FileName, iomode.r);
                  var r = f.reader(kind=ionative);
                  var line:string;
                  var a,b,c:string;
                  var curline=0:int;
                  var srclocal=src.localSubdomain();
                  var dstlocal=dst.localSubdomain();
                  var ewlocal=e_weight.localSubdomain();

                  while r.readline(line) {
                      if NumCol==2 {
                           (a,b)=  line.splitMsgToTuple(2);
                      } else {
                           (a,b,c)=  line.splitMsgToTuple(3);
                            if ewlocal.contains(curline){
                                e_weight[curline]=c:int;
                            }
                      }
                      if srclocal.contains(curline) {
                          src[curline]=a:int;
                          dst[curline]=b:int;
                      }
                      //if dstlocal.contains(curline) {
                      //    dst[curline]=b:int;
                      //}
                      curline+=1;
                  } 
                  forall i in src.localSubdomain() {
                       src[i]=src[i]+(src[i]==dst[i]);
                       src[i]=src[i]%Nv;
                       dst[i]=dst[i]%Nv;
                  }
                  forall i in start_i.localSubdomain()  {
                       start_i[i]=-1;
                  }
                  forall i in neighbour.localSubdomain()  {
                       neighbour[i]=0;
                  }
                  forall i in start_iR.localSubdomain()  {
                       start_iR[i]=-1;
                  }
                  forall i in neighbourR.localSubdomain()  {
                       neighbourR[i]=0;
                  }
                  r.close();
                  f.close();
               }// end on loc
           }//end coforall
      }//end readLinebyLine
      
      readLinebyLine();
      //start_i=-1;
      //start_iR=-1;
      timer.stop();
      writeln("$$$$$$$$$$$$  $$$$$$$$$$$$$$$$$$$$$$$");
      writeln("$$$$$$$$$$$$  $$$$$$$$$$$$$$$$$$$$$$$");
      writeln("$$$$$$$$$$$$ Reading File takes ", timer.elapsed()," $$$$$$$$$$$$$$$$$$$$$$$");
      writeln("$$$$$$$$$$$$  $$$$$$$$$$$$$$$$$$$$$$$");
      writeln("$$$$$$$$$$$$  $$$$$$$$$$$$$$$$$$$$$$$");
      timer.start();
      proc twostep_sort() {
        iv = radixSortLSD_ranks(src);
        // permute into sorted order
        var tmpedges=src;
        coforall loc in Locales  {
           on loc {
              forall i in tmpedges.localSubdomain(){
                   tmpedges[i] = src[iv[i]]; //# permute first vertex into sorted order
              }
              forall i in src.localSubdomain(){
                   src[i] = tmpedges[i]; //# permute first vertex into sorted order
              }
              forall i in tmpedges.localSubdomain(){
                   tmpedges[i] = dst[iv[i]]; //# permute first vertex into sorted order
              }
              forall i in dst.localSubdomain(){
                   dst[i] = tmpedges[i]; //# permute first vertex into sorted order
              }
              if (weighted){
                  forall i in tmpedges.localSubdomain(){
                        tmpedges[i] = e_weight[iv[i]]; //# permute first vertex into sorted order
                  }
                  forall i in e_weight.localSubdomain(){
                       e_weight[i] = tmpedges[i]; //# permute first vertex into sorted order
                  }
              }// end weighted
           }//end loc
        }//end coforall
        //tmpedges = src[iv]; //# permute first vertex into sorted order
        //src=tmpedges;
        //tmpedges = dst[iv]; //# permute second vertex into sorted order
        //dst=tmpedges;
        startpos=0;
        sort=0;
        while (startpos < Ne-2) {
           endpos=startpos+1;
           sort=0;
           while (endpos <=Ne-1) {
              if (src[startpos]==src[endpos])  {
                 sort=1;
                 endpos+=1;
                 continue;
              } else {
                 break;
              }
           }//end of while endpos
           if (sort==1) {
              var tmpary:[0..endpos-startpos-1] int;
              tmpary=dst[startpos..endpos-1];
              var ivx=radixSortLSD_ranks(tmpary);
              dst[startpos..endpos-1]=tmpary[ivx];
              sort=0;
           }
           startpos+=1;
        }//end of while startpos
      }// end of twostep_sort()

      proc combine_sort() throws {
             param bitsPerDigit = RSLSD_bitsPerDigit;
             var bitWidths: [0..1] int;
             var negs: [0..1] bool;
             var totalDigits: int;
             var size=Ne: int;

             for (bitWidth, ary, neg) in zip(bitWidths, [src,dst], negs) {
                       (bitWidth, neg) = getBitWidth(ary); 
                       totalDigits += (bitWidth + (bitsPerDigit-1)) / bitsPerDigit;
             }
             proc mergedArgsort(param numDigits) throws {
                    //overMemLimit(((4 + 3) * size * (numDigits * bitsPerDigit / 8))
                    //             + (2 * here.maxTaskPar * numLocales * 2**16 * 8));
                    var merged = makeDistArray(size, numDigits*uint(bitsPerDigit));
                    var curDigit = RSLSD_tupleLow + numDigits - totalDigits;
                    for (ary , nBits, neg) in zip([src,dst], bitWidths, negs) {
                        proc mergeArray(type t) {
                            ref A = ary;
                            const r = 0..#nBits by bitsPerDigit;
                            for rshift in r {
                                 const myDigit = (r.high - rshift) / bitsPerDigit;
                                 const last = myDigit == 0;
                                 forall (m, a) in zip(merged, A) {
                                     m[curDigit+myDigit] =  getDigit(a, rshift, last, neg):uint(bitsPerDigit);
                                 }
                            }
                            curDigit += r.size;
                        }
                        mergeArray(int); 
                    }
                    var tmpiv = argsortDefault(merged);
                    return tmpiv;
             }

             try {
                 if totalDigits <=  4 { 
                      iv = mergedArgsort( 4); 
                 }
                 if (totalDigits >  4) && ( totalDigits <=  8) { 
                      iv =  mergedArgsort( 8); 
                 }
                 if (totalDigits >  8) && ( totalDigits <=  16) { 
                      iv = mergedArgsort(16); 
                 }
                 if (totalDigits >  16) && ( totalDigits <=  32) { 
                      iv = mergedArgsort(32); 
                 }
                 if (totalDigits >32) {    
                      return "Error, TotalDigits >32";
                 }

             } catch e: Error {
                  smLogger.error(getModuleName(),getRoutineName(),getLineNumber(),
                      e.message());
                    return "Error: %t".format(e.message());
             }
             var tmpedges=src[iv];
             src=tmpedges;
             tmpedges=dst[iv];
             dst=tmpedges;
             if (weighted){
                tmpedges=e_weight[iv];
                e_weight=tmpedges;
             }

             return "success";
      }//end combine_sort

      proc set_neighbour(){ 
          for i in 0..Ne-1 do {
             neighbour[src[i]]+=1;
             if (start_i[src[i]] ==-1){
                 start_i[src[i]]=i;
             }
          }
      }

      //twostep_sort();
      combine_sort();
      set_neighbour();

      if (directed==0) { //undirected graph
          proc twostep_sortR(){
             var ivR = radixSortLSD_ranks(srcR);
             var tmpedges=src;
             tmpedges = srcR[ivR]; //# permute first vertex into sorted order
             srcR=tmpedges;
             tmpedges = dstR[ivR]; //# permute second vertex into sorted order
             dstR=tmpedges;
             startpos=0;
             sort=0;
             while (startpos < Ne-2) {
                 endpos=startpos+1;
                 sort=0;
                 while (endpos <=Ne-1) {
                     if (srcR[startpos]==srcR[endpos])  {
                        sort=1;
                        endpos+=1;
                        continue;
                      } else {
                          break;
                      }
                 }//end of while endpos
                 if (sort==1) {
                     var tmparyR:[0..endpos-startpos-1] int;
                     tmparyR=dstR[startpos..endpos-1];
                     var ivxR=radixSortLSD_ranks(tmparyR);
                     dstR[startpos..endpos-1]=tmparyR[ivxR];
                     sort=0;
                 }
                 startpos+=1;
             }//end of while startpos
          }// end of two step R


          proc combine_sortR() throws {
             /* we cannot use the coargsort version because it will break the memory limit */
             param bitsPerDigit = RSLSD_bitsPerDigit;
             var bitWidths: [0..1] int;
             var negs: [0..1] bool;
             var totalDigits: int;
             var size=Ne: int;
             for (bitWidth, ary, neg) in zip(bitWidths, [srcR,dstR], negs) {
                 (bitWidth, neg) = getBitWidth(ary); 
                 totalDigits += (bitWidth + (bitsPerDigit-1)) / bitsPerDigit;

             }
             proc mergedArgsort(param numDigits) throws {
               //overMemLimit(((4 + 3) * size * (numDigits * bitsPerDigit / 8))
               //          + (2 * here.maxTaskPar * numLocales * 2**16 * 8));
               var merged = makeDistArray(size, numDigits*uint(bitsPerDigit));
               var curDigit = RSLSD_tupleLow + numDigits - totalDigits;
               for (ary , nBits, neg) in zip([srcR,dstR], bitWidths, negs) {
                  proc mergeArray(type t) {
                     ref A = ary;
                     const r = 0..#nBits by bitsPerDigit;
                     for rshift in r {
                        const myDigit = (r.high - rshift) / bitsPerDigit;
                        const last = myDigit == 0;
                        forall (m, a) in zip(merged, A) {
                             m[curDigit+myDigit] =  getDigit(a, rshift, last, neg):uint(bitsPerDigit);
                        }
                     }
                     curDigit += r.size;
                  }
                  mergeArray(int); 
               }
               var tmpiv = argsortDefault(merged);
               return tmpiv;
             } 

             try {
                 if totalDigits <=  4 { 
                      ivR = mergedArgsort( 4); 
                 }
                 if (totalDigits >  4) && ( totalDigits <=  8) { 
                      ivR =  mergedArgsort( 8); 
                 }
                 if (totalDigits >  8) && ( totalDigits <=  16) { 
                      ivR = mergedArgsort(16); 
                 }
                 if (totalDigits >  16) && ( totalDigits <=  32) { 
                      ivR = mergedArgsort(32); 
                 }
             } catch e: Error {
                  smLogger.error(getModuleName(),getRoutineName(),getLineNumber(),
                      e.message());
                    return "Error: %t".format(e.message());
             }

             var tmpedges = srcR[ivR]; 
             srcR=tmpedges;
             tmpedges = dstR[ivR]; 
             dstR=tmpedges;
             return "success";

          }// end combine_sortR


          proc set_neighbourR(){
             for i in 0..Ne-1 do {
                neighbourR[srcR[i]]+=1;
                if (start_iR[srcR[i]] ==-1){
                    start_iR[srcR[i]]=i;
                }
             }
          }
          //twostep_sortR();
          coforall loc in Locales  {
              on loc {
                  forall i in srcR.localSubdomain(){
                        srcR[i]=dst[i];
                        dstR[i]=src[i];
                   }
              }
          }
          combine_sortR();
          set_neighbourR();

      }//end of undirected


      var ewName ,vwName:string;
      if (weighted!=0) {
        fillInt(v_weight,1,1000);
        //fillRandom(v_weight,0,100);
        ewName = st.nextName();
        vwName = st.nextName();
        var vwEntry = new shared SymEntry(v_weight);
        var ewEntry = new shared SymEntry(e_weight);
        st.addEntry(vwName, vwEntry);
        st.addEntry(ewName, ewEntry);
      }
      var srcName = st.nextName();
      var dstName = st.nextName();
      var startName = st.nextName();
      var neiName = st.nextName();
      var srcEntry = new shared SymEntry(src);
      var dstEntry = new shared SymEntry(dst);
      var startEntry = new shared SymEntry(start_i);
      var neiEntry = new shared SymEntry(neighbour);
      st.addEntry(srcName, srcEntry);
      st.addEntry(dstName, dstEntry);
      st.addEntry(startName, startEntry);
      st.addEntry(neiName, neiEntry);
      var sNv=Nv:string;
      var sNe=Ne:string;
      var sDirected=directed:string;
      var sWeighted=weighted:string;

      var srcNameR, dstNameR, startNameR, neiNameR:string;
      if (directed!=0) {//for directed graph
          if (weighted!=0) {// for weighted graph
              repMsg =  sNv + '+ ' + sNe + '+ ' + sDirected + '+ ' + sWeighted +
                    '+created ' + st.attrib(srcName)   + '+created ' + st.attrib(dstName) +
                    '+created ' + st.attrib(startName) + '+created ' + st.attrib(neiName) +
                    '+created ' + st.attrib(vwName)    + '+created ' + st.attrib(ewName);
          } else {// for unweighted graph
              repMsg =  sNv + '+ ' + sNe + '+ ' + sDirected + '+ ' + sWeighted +
                    '+created ' + st.attrib(srcName)   + '+created ' + st.attrib(dstName) +
                    '+created ' + st.attrib(startName) + '+created ' + st.attrib(neiName) ;

          }
      } else {//for undirected graph

          srcNameR = st.nextName();
          dstNameR = st.nextName();
          startNameR = st.nextName();
          neiNameR = st.nextName();
          var srcEntryR = new shared SymEntry(srcR);
          var dstEntryR = new shared SymEntry(dstR);
          var startEntryR = new shared SymEntry(start_iR);
          var neiEntryR = new shared SymEntry(neighbourR);
          st.addEntry(srcNameR, srcEntryR);
          st.addEntry(dstNameR, dstEntryR);
          st.addEntry(startNameR, startEntryR);
          st.addEntry(neiNameR, neiEntryR);
          if (weighted!=0) {// for weighted graph
              repMsg =  sNv + '+ ' + sNe + '+ ' + sDirected + ' +' + sWeighted +
                    '+created ' + st.attrib(srcName)   + '+created ' + st.attrib(dstName) +
                    '+created ' + st.attrib(startName) + '+created ' + st.attrib(neiName) +
                    '+created ' + st.attrib(srcNameR)   + '+created ' + st.attrib(dstNameR) +
                    '+created ' + st.attrib(startNameR) + '+created ' + st.attrib(neiNameR) +
                    '+created ' + st.attrib(vwName)    + '+created ' + st.attrib(ewName);
          } else {// for unweighted graph
              repMsg =  sNv + '+ ' + sNe + '+ ' + sDirected + ' +' + sWeighted +
                    '+created ' + st.attrib(srcName)   + '+created ' + st.attrib(dstName) +
                    '+created ' + st.attrib(startName) + '+created ' + st.attrib(neiName) +
                    '+created ' + st.attrib(srcNameR)   + '+created ' + st.attrib(dstNameR) +
                    '+created ' + st.attrib(startNameR) + '+created ' + st.attrib(neiNameR) ;
          }

      }
      timer.stop();
      writeln("$$$$$$$$$$$$  $$$$$$$$$$$$$$$$$$$$$$$");
      writeln("$$$$$$$$$$$$  $$$$$$$$$$$$$$$$$$$$$$$");
      writeln("$$$$$$$$$$$$Sorting Edges takes ", timer.elapsed()," $$$$$$$$$$$$$$$$$$$$$$$");
      writeln("$$$$$$$$$$$$  $$$$$$$$$$$$$$$$$$$$$$$");
      writeln("$$$$$$$$$$$$  $$$$$$$$$$$$$$$$$$$$$$$");
      smLogger.debug(getModuleName(),getRoutineName(),getLineNumber(),repMsg);
      return repMsg;
  }



  proc segrmatgenMsg(cmd: string, payload: bytes, st: borrowed SymTab): string throws {
      var repMsg: string;
      var (slgNv, sNe_per_v, sp, sdire,swei,rest )
          = payload.decode().splitMsgToTuple(6);
      //writeln(slgNv, sNe_per_v, sp, sdire,swei,rest);
      var lgNv = slgNv: int;
      var Ne_per_v = sNe_per_v: int;
      var p = sp: real;
      var directed=sdire : int;
      var weighted=swei : int;

      var Nv = 2**lgNv:int;
      // number of edges
      var Ne = Ne_per_v * Nv:int;

      var timer:Timer;
      timer.start();
      var n_vertices=Nv;
      var n_edges=Ne;
      var src=makeDistArray(Ne,int);
      var dst=makeDistArray(Ne,int);
      var neighbour=makeDistArray(Nv,int);
      var start_i=makeDistArray(Nv,int);
    
      var iv=makeDistArray(Ne,int);

      //var e_weight=makeDistArray(Nv,int);
      //var v_weight=makeDistArray(Nv,int);


      coforall loc in Locales  {
          on loc {
              forall i in src.localSubdomain() {
                  src[i]=1;
              }
              forall i in dst.localSubdomain() {
                  dst[i]=0;
              }
              forall i in start_i.localSubdomain() {
                  start_i[i]=-1;
              }
              forall i in neighbour.localSubdomain() {
                  neighbour[i]=0;
              }
          }
      }
      //start_i=-1;
      //neighbour=0;
      //src=1;
      //dst=1;
      var srcName:string ;
      var dstName:string ;
      var startName:string ;
      var neiName:string ;
      var sNv:string;
      var sNe:string;
      var sDirected:string;
      var sWeighted:string;


      proc rmat_gen() {
             var a = p;
             var b = (1.0 - a)/ 3.0:real;
             var c = b;
             var d = b;
             var ab=a+b;
             var c_norm = c / (c + d):real;
             var a_norm = a / (a + b):real;
             // generate edges
             //var src_bit=: [0..Ne-1]int;
             //var dst_bit: [0..Ne-1]int;
             var src_bit=src;
             var dst_bit=dst;

             for ib in 1..lgNv {
                 //var tmpvar: [0..Ne-1] real;
                 var tmpvar=src;
                 fillRandom(tmpvar);
                 coforall loc in Locales  {
                       on loc {
                           forall i in src_bit.localSubdomain() {
                                 src_bit[i]=tmpvar[i]>ab;
                           }       
                       }
                 }
                 //src_bit=tmpvar>ab;
                 fillRandom(tmpvar);
                 coforall loc in Locales  {
                       on loc {
                           forall i in dst_bit.localSubdomain() {
                                 dst_bit[i]=tmpvar[i]>(c_norm * src_bit[i] + a_norm * (~ src_bit[i]));
                           }       
                       }
                 }
                 //dst_bit=tmpvar>(c_norm * src_bit + a_norm * (~ src_bit));
                 coforall loc in Locales  {
                       on loc {
                           forall i in dst.localSubdomain() {
                                 dst[i]=dst[i]+ ((2**(ib-1)) * dst_bit[i]);
                           }       
                           forall i in src.localSubdomain() {
                                 src[i]=src[i]+ ((2**(ib-1)) * src_bit[i]);
                           }       
                       }
                 }
                 //src = src + ((2**(ib-1)) * src_bit);
                 //dst = dst + ((2**(ib-1)) * dst_bit);
             }
             coforall loc in Locales  {
                       on loc {
                           forall i in src_bit.localSubdomain() {
                                 src[i]=src[i]+(src[i]==dst[i]);
                                 src[i]=src[i]%Nv;
                                 dst[i]=dst[i]%Nv;
                           }       
                       }
             }
             //src=src%Nv;
             //dst=dst%Nv;

             //remove self loop
             //src=src+(src==dst);
             //src=src%Nv;
      }//end rmat_gen
      
      proc combine_sort() throws {
             param bitsPerDigit = RSLSD_bitsPerDigit;
             var bitWidths: [0..1] int;
             var negs: [0..1] bool;
             var totalDigits: int;
             var size=Ne: int;

             for (bitWidth, ary, neg) in zip(bitWidths, [src,dst], negs) {
                       (bitWidth, neg) = getBitWidth(ary); 
                       totalDigits += (bitWidth + (bitsPerDigit-1)) / bitsPerDigit;
             }
             proc mergedArgsort(param numDigits) throws {
                    //overMemLimit(((4 + 3) * size * (numDigits * bitsPerDigit / 8))
                    //             + (2 * here.maxTaskPar * numLocales * 2**16 * 8));
                    var merged = makeDistArray(size, numDigits*uint(bitsPerDigit));
                    var curDigit = RSLSD_tupleLow + numDigits - totalDigits;
                    for (ary , nBits, neg) in zip([src,dst], bitWidths, negs) {
                        proc mergeArray(type t) {
                            ref A = ary;
                            const r = 0..#nBits by bitsPerDigit;
                            for rshift in r {
                                 const myDigit = (r.high - rshift) / bitsPerDigit;
                                 const last = myDigit == 0;
                                 forall (m, a) in zip(merged, A) {
                                     m[curDigit+myDigit] =  getDigit(a, rshift, last, neg):uint(bitsPerDigit);
                                 }
                            }
                            curDigit += r.size;
                        }
                        mergeArray(int); 
                    }
                    var tmpiv = argsortDefault(merged);
                    return tmpiv;
             }

             try {
                 if totalDigits <=  4 { 
                      iv = mergedArgsort( 4); 
                 }
                 if (totalDigits >  4) && ( totalDigits <=  8) { 
                      iv =  mergedArgsort( 8); 
                 }
                 if (totalDigits >  8) && ( totalDigits <=  16) { 
                      iv = mergedArgsort(16); 
                 }
                 if (totalDigits >  16) && ( totalDigits <=  32) { 
                      iv = mergedArgsort(32); 
                 }
                 if (totalDigits >32)  {
                       return "Error, TotalDigits >32";
                 }

             } catch e: Error {
                  smLogger.error(getModuleName(),getRoutineName(),getLineNumber(),
                      e.message());
                    return "Error: %t".format(e.message());
             }
             var tmpedges=src[iv];
             src=tmpedges;
             tmpedges=dst[iv];
             dst=tmpedges;
             // we need to change the weight order too to make them consistent 
             //if (weighted){
             //   tmpedges=e_weight[iv];
             //   e_weight=tmpedges;
             //}
             return "success";

      }//end combine_sort

      proc twostep_sort(){
             iv = radixSortLSD_ranks(src);
             // permute into sorted order
             var tmpedges=src;
             tmpedges=src[iv];
             src=tmpedges;
             tmpedges=dst[iv];
             dst=tmpedges;
             //# to premute/rename vertices
             var startpos=0, endpos:int;
             var sort=0:int;
             while (startpos < Ne-2) {
                     endpos=startpos+1;
                     sort=0;
                     //writeln("startpos=",startpos,"endpos=",endpos);
                     while (endpos <=Ne-1) {
                         if (src[startpos]==src[endpos])  {
                              sort=1;
                              endpos+=1;
                              continue;
                         } else {
                              break;
                         }
                     }//end of while endpos
                     if (sort==1) {
                         var tmpary:[0..endpos-startpos-1] int;
                         tmpary=dst[startpos..endpos-1];
                         var ivx=radixSortLSD_ranks(tmpary);
                         dst[startpos..endpos-1]=tmpary[ivx];
                         //writeln("src1=",src1,"dst1=",dst1,"ivx=",ivx);
                         sort=0;
                     } 
                     startpos+=1;
             }//end of while startpos
      }// end twostep_sort

      proc set_neighbour(){
             for i in 0..Ne-1 do {
                 neighbour[src[i]]+=1;
                 if (start_i[src[i]] ==-1){
                      start_i[src[i]]=i;
                      //writeln("assign index ",i, " to vertex ",src[i]);
                 }
             }
      }
      proc set_common_symtable(): string throws {
             srcName = st.nextName();
             dstName = st.nextName();
             startName = st.nextName();
             neiName = st.nextName();
             var srcEntry = new shared SymEntry(src);
             var dstEntry = new shared SymEntry(dst);
             var startEntry = new shared SymEntry(start_i);
             var neiEntry = new shared SymEntry(neighbour);
             st.addEntry(srcName, srcEntry);
             st.addEntry(dstName, dstEntry);
             st.addEntry(startName, startEntry);
             st.addEntry(neiName, neiEntry);
             sNv=Nv:string;
             sNe=Ne:string;
             sDirected=directed:string;
             sWeighted=weighted:string;
             return "success";
      }


      if (directed!=0) {// for directed graph
          if (weighted!=0) { // for weighted graph
             //var e_weight: [0..Ne-1] int;
             //var v_weight: [0..Nv-1] int;
             var e_weight = makeDistArray(Ne,int);
             var v_weight = makeDistArray(Nv,int);
             rmat_gen();
             timer.stop();
             writeln("$$$$$$$$$$$$  $$$$$$$$$$$$$$$$$$$$$$$");
             writeln("$$$$$$$$$$$$  $$$$$$$$$$$$$$$$$$$$$$$");
             writeln("$$$$$$$$$$$$$$$$$ RMAT generate the graph takes ",timer.elapsed(), "$$$$$$$$$$$$$$$$$$");
             writeln("$$$$$$$$$$$$  $$$$$$$$$$$$$$$$$$$$$$$");
             writeln("$$$$$$$$$$$$  $$$$$$$$$$$$$$$$$$$$$$$");
             timer.start();
             //twostep_sort();
             combine_sort();
             set_neighbour();

             var ewName ,vwName:string;
             fillInt(e_weight,1,1000);
             //fillRandom(e_weight,0,100);
             fillInt(v_weight,1,1000);
             //fillRandom(v_weight,0,100);
             ewName = st.nextName();
             vwName = st.nextName();
             var vwEntry = new shared SymEntry(v_weight);
             var ewEntry = new shared SymEntry(e_weight);
             try! st.addEntry(vwName, vwEntry);
             try! st.addEntry(ewName, ewEntry);
      
             set_common_symtable();
             repMsg =  sNv + '+ ' + sNe + '+ ' + sDirected + '+ ' + sWeighted +
                    '+created ' + st.attrib(srcName)   + '+created ' + st.attrib(dstName) + 
                    '+created ' + st.attrib(startName) + '+created ' + st.attrib(neiName) + 
                    '+created ' + st.attrib(vwName)    + '+created ' + st.attrib(ewName);

          } else {
             rmat_gen();
             timer.stop();
             writeln("$$$$$$$$$$$$  $$$$$$$$$$$$$$$$$$$$$$$");
             writeln("$$$$$$$$$$$$  $$$$$$$$$$$$$$$$$$$$$$$");
             writeln("$$$$$$$$$$$$$$$$$ RMAT generate the graph takes ",timer.elapsed(), "$$$$$$$$$$$$$$$$$$");
             writeln("$$$$$$$$$$$$  $$$$$$$$$$$$$$$$$$$$$$$");
             writeln("$$$$$$$$$$$$  $$$$$$$$$$$$$$$$$$$$$$$");
             timer.start();
             //twostep_sort();
             combine_sort();
             set_neighbour();
             set_common_symtable();
             repMsg =  sNv + '+ ' + sNe + '+ ' + sDirected + '+ ' + sWeighted +
                    '+created ' + st.attrib(srcName)   + '+created ' + st.attrib(dstName) + 
                    '+created ' + st.attrib(startName) + '+created ' + st.attrib(neiName) ; 
          }
      }// end for directed graph
      else {
          // only for undirected graph, we only declare R variables here
          var srcR=makeDistArray(Ne,int);
          var dstR=makeDistArray(Ne,int);
          var neighbourR=makeDistArray(Nv,int);
          var start_iR=makeDistArray(Nv,int);
          ref  ivR=iv;

          coforall loc in Locales  {
              on loc {
                  forall i in srcR.localSubdomain(){
                        srcR[i]=dst[i];
                        dstR[i]=src[i];
                   }
              }
          }
          coforall loc in Locales  {
              on loc {
                           forall i in start_iR.localSubdomain() {
                                 start_iR[i]=-1;
                           }       
                           forall i in neighbourR.localSubdomain() {
                                 neighbourR[i]=0;
                           }       
              }
          }
          //start_iR=-1;
          //lengthR=0;
          //neighbourR=0;
          var srcNameR, dstNameR, startNameR, neiNameR:string;
        
          proc combine_sortR() throws {
             /* we cannot use the coargsort version because it will break the memory limit */
             param bitsPerDigit = RSLSD_bitsPerDigit;
             var bitWidths: [0..1] int;
             var negs: [0..1] bool;
             var totalDigits: int;
             var size=Ne: int;
             for (bitWidth, ary, neg) in zip(bitWidths, [srcR,dstR], negs) {
                 (bitWidth, neg) = getBitWidth(ary); 
                 totalDigits += (bitWidth + (bitsPerDigit-1)) / bitsPerDigit;

             }
             proc mergedArgsort(param numDigits) throws {
               //overMemLimit(((4 + 3) * size * (numDigits * bitsPerDigit / 8))
               //          + (2 * here.maxTaskPar * numLocales * 2**16 * 8));
               var merged = makeDistArray(size, numDigits*uint(bitsPerDigit));
               var curDigit = RSLSD_tupleLow + numDigits - totalDigits;
               for (ary , nBits, neg) in zip([srcR,dstR], bitWidths, negs) {
                  proc mergeArray(type t) {
                     ref A = ary;
                     const r = 0..#nBits by bitsPerDigit;
                     for rshift in r {
                        const myDigit = (r.high - rshift) / bitsPerDigit;
                        const last = myDigit == 0;
                        forall (m, a) in zip(merged, A) {
                             m[curDigit+myDigit] =  getDigit(a, rshift, last, neg):uint(bitsPerDigit);
                        }
                     }
                     curDigit += r.size;
                  }
                  mergeArray(int); 
               }
               var tmpiv = argsortDefault(merged);
               return tmpiv;
             } 

             try {
                 if totalDigits <=  4 { 
                      ivR = mergedArgsort( 4); 
                 }
                 if (totalDigits >  4) && ( totalDigits <=  8) { 
                      ivR =  mergedArgsort( 8); 
                 }
                 if (totalDigits >  8) && ( totalDigits <=  16) { 
                      ivR = mergedArgsort(16); 
                 }
                 if (totalDigits >  16) && ( totalDigits <=  32) { 
                      ivR = mergedArgsort(32); 
                 }
             } catch e: Error {
                  smLogger.error(getModuleName(),getRoutineName(),getLineNumber(),
                      e.message());
                    return "Error: %t".format(e.message());
             }
             var tmpedges=srcR[ivR];
             srcR=tmpedges;
             tmpedges = dstR[ivR]; 
             dstR=tmpedges;
             return "success";
             

          }// end combine_sortR

          proc   twostep_sortR() {
             ivR = radixSortLSD_ranks(srcR);
             var tmpedges = srcR[ivR]; //# permute first vertex into sorted order
             srcR=tmpedges;
             tmpedges = dstR[ivR]; //# permute second vertex into sorted order
             dstR=tmpedges;
             var startpos=0:int;
             var endpos:int;
             var sort=0;
             while (startpos < Ne-2) {
                endpos=startpos+1;
                sort=0;
                while (endpos <=Ne-1) {
                   if (srcR[startpos]==srcR[endpos])  {
                      sort=1;
                      endpos+=1;
                      continue;
                   } else {
                      break;
                   } 
                }//end of while endpos
                if (sort==1) {
                    var tmparyR:[0..endpos-startpos-1] int;
                    tmparyR=dstR[startpos..endpos-1];
                    var ivxR=radixSortLSD_ranks(tmparyR);
                    dstR[startpos..endpos-1]=tmparyR[ivxR];
                    sort=0;
                } 
                startpos+=1;
             } //end of while startpos
          }// end twostep_sort

          proc    set_neighbourR(){
             for i in 0..Ne-1 do {
                neighbourR[srcR[i]]+=1;
                if (start_iR[srcR[i]] ==-1){
                    start_iR[srcR[i]]=i;
                }
             }
          }

          proc   set_common_symtableR():string throws {
          //proc   set_common_symtableR() {
             srcNameR = st.nextName();
             dstNameR = st.nextName();
             startNameR = st.nextName();
             neiNameR = st.nextName();
             var srcEntryR = new shared SymEntry(srcR);
             var dstEntryR = new shared SymEntry(dstR);
             var startEntryR = new shared SymEntry(start_iR);
             var neiEntryR = new shared SymEntry(neighbourR);
             st.addEntry(srcNameR, srcEntryR);
             st.addEntry(dstNameR, dstEntryR);
             st.addEntry(startNameR, startEntryR);
             st.addEntry(neiNameR, neiEntryR);
             return "success";
          }


          if (weighted!=0) {
             rmat_gen();
             timer.stop();
             writeln("$$$$$$$$$$$$  $$$$$$$$$$$$$$$$$$$$$$$");
             writeln("$$$$$$$$$$$$  $$$$$$$$$$$$$$$$$$$$$$$");
             writeln("$$$$$$$$$$$$$$$$$ RMAT graph generating takes ",timer.elapsed(), "$$$$$$$$$$$$$$$$$$");
             writeln("$$$$$$$$$$$$  $$$$$$$$$$$$$$$$$$$$$$$");
             writeln("$$$$$$$$$$$$  $$$$$$$$$$$$$$$$$$$$$$$");
             timer.start();
             //twostep_sort();
             combine_sort();
             set_neighbour();
             coforall loc in Locales  {
                       on loc {
                           forall i in srcR.localSubdomain() {
                                 srcR[i]=dst[i];
                                 dstR[i]=src[i];
                           }       
                       }
             }
             //srcR = dst;
             //dstR = src;
             //twostep_sortR(); 
             combine_sortR();
             set_neighbourR();

             //only for weighted  graph
             var ewName ,vwName:string;
             var e_weight = makeDistArray(Ne,int);
             var v_weight = makeDistArray(Nv,int);
             //var e_weight: [0..Ne-1] int;
             //var v_weight: [0..Nv-1] int;

             fillInt(e_weight,1,1000);
             //fillRandom(e_weight,0,100);
             fillInt(v_weight,1,1000);
             //fillRandom(v_weight,0,100);
             ewName = st.nextName();
             vwName = st.nextName();
             var vwEntry = new shared SymEntry(v_weight);
             var ewEntry = new shared SymEntry(e_weight);
             st.addEntry(vwName, vwEntry);
             st.addEntry(ewName, ewEntry);
             // end of weighted!=0
      
             set_common_symtable();
             set_common_symtableR();
 
             repMsg =  sNv + '+ ' + sNe + '+ ' + sDirected + ' +' + sWeighted +
                    '+created ' + st.attrib(srcName)   + '+created ' + st.attrib(dstName) + 
                    '+created ' + st.attrib(startName) + '+created ' + st.attrib(neiName) + 
                    '+created ' + st.attrib(srcNameR)   + '+created ' + st.attrib(dstNameR) + 
                    '+created ' + st.attrib(startNameR) + '+created ' + st.attrib(neiNameR) + 
                    '+created ' + st.attrib(vwName)    + '+created ' + st.attrib(ewName);


          } else {

             rmat_gen();
             timer.stop();
             writeln("$$$$$$$$$$$$  $$$$$$$$$$$$$$$$$$$$$$$");
             writeln("$$$$$$$$$$$$  $$$$$$$$$$$$$$$$$$$$$$$");
             writeln("$$$$$$$$$$$$$$$$$ RMAT graph generating takes ",timer.elapsed(), "$$$$$$$$$$$$$$$$$$");
             writeln("$$$$$$$$$$$$  $$$$$$$$$$$$$$$$$$$$$$$");
             writeln("$$$$$$$$$$$$  $$$$$$$$$$$$$$$$$$$$$$$");
             timer.start();
             //twostep_sort();
             combine_sort();
             set_neighbour();
             coforall loc in Locales  {
                       on loc {
                           forall i in srcR.localSubdomain() {
                                 srcR[i]=dst[i];
                                 dstR[i]=src[i];
                           }       
                       }
             }
             //srcR = dst;
             //dstR = src;
             //twostep_sortR(); 
             combine_sortR();
             set_neighbourR();
             set_common_symtable();
             set_common_symtableR();
             repMsg =  sNv + '+ ' + sNe + '+ ' + sDirected + ' +' + sWeighted +
                    '+created ' + st.attrib(srcName)   + '+created ' + st.attrib(dstName) + 
                    '+created ' + st.attrib(startName) + '+created ' + st.attrib(neiName) + 
                    '+created ' + st.attrib(srcNameR)   + '+created ' + st.attrib(dstNameR) + 
                    '+created ' + st.attrib(startNameR) + '+created ' + st.attrib(neiNameR) ; 


          }// end unweighted graph
      }// end undirected graph
      timer.stop();
      writeln("$$$$$$$$$$$$  $$$$$$$$$$$$$$$$$$$$$$$");
      writeln("$$$$$$$$$$$$  $$$$$$$$$$$$$$$$$$$$$$$");
      writeln("$$$$$$$$$$$$$$$$$ sorting RMAT graph takes ",timer.elapsed(), "$$$$$$$$$$$$$$$$$$");
      writeln("$$$$$$$$$$$$  $$$$$$$$$$$$$$$$$$$$$$$");
      writeln("$$$$$$$$$$$$  $$$$$$$$$$$$$$$$$$$$$$$");
      smLogger.debug(getModuleName(),getRoutineName(),getLineNumber(),repMsg);      
      return repMsg;
  }


  proc segBFSMsg(cmd: string, payload: bytes, st: borrowed SymTab): string throws {
      var repMsg: string;
      //var (n_verticesN,n_edgesN,directedN,weightedN,srcN, dstN, startN, neighbourN,vweightN,eweightN, rootN )
      //    = payload.decode().splitMsgToTuple(10);
      var (n_verticesN,n_edgesN,directedN,weightedN,restpart )
          = payload.decode().splitMsgToTuple(5);
      var Nv=n_verticesN:int;
      var Ne=n_edgesN:int;
      var Directed=directedN:int;
      var Weighted=weightedN:int;
      var depthName:string;
      var timer:Timer;
      timer.start();
      var depth=makeDistArray(Nv,int);
      coforall loc in Locales  {
                  on loc {
                           forall i in depth.localSubdomain() {
                                 depth[i]=-1;
                           }       
                  }
      }
      //var depth=-1: [0..Nv-1] int;
      var root:int;
      var srcN, dstN, startN, neighbourN,vweightN,eweightN, rootN :string;
      var srcRN, dstRN, startRN, neighbourRN:string;


      proc bfs_kernel(nei:[?D1] int, start_i:[?D2] int,src:[?D3] int, dst:[?D4] int):string throws{
          var cur_level=0;
          //var SetCurF: domain(int);//use domain to keep the current frontier
          //var SetNextF:domain(int);//use domain to keep the next frontier
          var SetCurF=  new DistBag(int,Locales);//use bag to keep the current frontier
          var SetNextF=  new DistBag(int,Locales); //use bag to keep the next frontier
          //var SetCurF= new set(int,parSafe = true);//use set to keep the current frontier
          //var SetNextF=new set(int,parSafe = true);//use set to keep the next fromtier
          SetCurF.add(root);
          var numCurF=1:int;

          //while (!SetCurF.isEmpty()) {
          while (numCurF>0) {
                //writeln("SetCurF=");
                //writeln(SetCurF.these());
                coforall loc in Locales  with (ref SetNextF) {
                   on loc {
                       ref nf=nei;
                       ref sf=start_i;
                       ref df=dst;
                       ref srcf=src;

                       var ld=srcf.localSubdomain();
                       //writeln("the local subdomain is");
                       //writeln(ld);
                       //var myele:domain(int);
                       var myele = new set(int,parSafe = true);
                       for i in SetCurF{
                           //writeln("src domain=",ld );
                           proc binary_Search(ary:[?D1] int,e:int):bool {
                                if (e<ary[D1.low] || e> ary[D1.high] ){ 
                                      return(false);
                                } else {
                                   if (e==ary[D1.low] || e== ary[D1.high] ){ 
                                      return(true);
                                   } else {  
                                       var mid=(D1.low+D1.high)/2:int;
                                       if (ary[mid]==e) {
                                           return (true);
                                       } else {
                                          if (ary[mid]<e ) {
                                             if ( mid< D1.high) {
                                                 return binary_Search(ary[mid+1..D1.high],e);
                                             } else  {
                                                return false;
                                             }
                                          }
                                          else {
                                             if ( mid> D1.low) {
                                                 return binary_Search(ary[D1.low..mid-1],e);
                                             } else {
                                                  return false;
                                             }
                                          }
                                       }
                                   }
                                }
                           }
                           if ( binary_Search(src(ld),i) ) {
                               myele.add(i);// add the vertex in current frontier and on my locales into myele
                           }
                       }
                       //for i in SetCurF{
                       //    if ld.contains(i) {
                       //        myele.add(i);// add the vertex in current frontier and on my locales into myele
                       //    }
                       //}
                       //writeln("current locale=",loc, " has elements =", myele);
                       forall i in myele with (ref SetNextF) {
                              var numNF=-1 :int;
                              numNF=nf[i];
                              ref NF=df[sf[i]..sf[i]+numNF-1];
                              if (numNF>0) {
                                   // may be forall j in NF is better?
                                   for j in NF {
                                        if (depth[j]==-1) {
                                           depth[j]=cur_level+1;
                                           SetNextF.add(j);
                                        }
                                   }
                              }
                       }// end forall
                   }//end on loc
                }//end forall loc
                cur_level+=1;
                numCurF=SetNextF.getSize();
                //numCurF=SetNextF.size;
                //writeln("SetCurF= ", SetCurF, " SetNextF=", SetNextF, " level ", cur_level+1," numCurf=", numCurF);
                //numCurF=SetNextF.size;
                SetCurF.clear();
                SetCurF<=>SetNextF;
                //SetNextF.clear();
                //SetCurF=SetNextF;
                //SetNextF.clear();
          }//end while  
          writeln("$$$$$$$$$$$$$$$$$$$$$$$$$$$$$$$$$$$$$");
          writeln("$$$$$$$$$$$$$$$$$$$$$$$$$$$$$$$$$$$$$");
          writeln("$$$$$$$$$$$$$$$Search Radius = ", cur_level+1,"$$$$$$$$$$$$$$$$$$$$$$");
          writeln("$$$$$$$$$$$$$$$$$$$$$$$$$$$$$$$$$$$$$");
          writeln("$$$$$$$$$$$$$$$$$$$$$$$$$$$$$$$$$$$$$");
          return "success";
      }



      proc bfs_kernel_u(nei:[?D1] int, start_i:[?D2] int,src:[?D3] int, dst:[?D4] int,
                        neiR:[?D11] int, start_iR:[?D12] int,srcR:[?D13] int, dstR:[?D14] int):string throws{
          var cur_level=0;
          //var SetCurF: domain(int);//use domain to keep the current frontier
          //var SetNextF:domain(int);//use domain to keep the next frontier
          var SetCurF=  new DistBag(int,Locales);//use bag to keep the current frontier
          var SetNextF=  new DistBag(int,Locales); //use bag to keep the next frontier
          //var SetCurF= new set(int,parSafe = true);//use set to keep the current frontier
          //var SetNextF=new set(int,parSafe = true);//use set to keep the next fromtier
          SetCurF.add(root);
          var numCurF=1:int;

          //while (!SetCurF.isEmpty()) {
          while (numCurF>0) {
                //writeln("SetCurF=");
                //writeln(SetCurF);
                coforall loc in Locales  with (ref SetNextF) {
                   on loc {
                       ref srcf=src;
                       ref df=dst;
                       ref nf=nei;
                       ref sf=start_i;

                       ref srcfR=srcR;
                       ref dfR=dstR;
                       ref nfR=neiR;
                       ref sfR=start_iR;

                       var ld=srcf.localSubdomain();
                       var ldR=srcfR.localSubdomain();
                       //writeln("the local subdomain is");
                       //writeln(ld);
                       //var myele:domain(int);

                       var myele = new set(int,parSafe = true);
                       for i in SetCurF{
                           //writeln("src domain=",ld, " srcR domian=",ldR);
                           proc binary_Search(ary:[?D1] int,e:int):bool {
                                if (e<ary[D1.low] || e> ary[D1.high] ){ 
                                      return(false);
                                } else {
                                   if (e==ary[D1.low] || e== ary[D1.high] ){ 
                                      return(true);
                                   } else {  
                                       var mid=(D1.low+D1.high)/2:int;
                                       if (ary[mid]==e) {
                                           return (true);
                                       } else {
                                          if (ary[mid]<e ) {
                                             if ( mid< D1.high) {
                                                 return binary_Search(ary[mid+1..D1.high],e);
                                             } else  {
                                                return false;
                                             }
                                          }
                                          else {
                                             if ( mid> D1.low) {
                                                 return binary_Search(ary[D1.low..mid-1],e);
                                             } else {
                                                  return false;
                                             }
                                          }
                                       }
                                   }
                                }
                           }
                           if ( binary_Search(src(ld),i) || binary_Search(srcR(ldR),i) ) {
                               myele.add(i);// add the vertex in current frontier and on my locales into myele
                           }
                       }

                       //writeln("current locale=",loc, " has elements =", myele);
                       forall i in myele with (ref SetNextF) {
                       //forall i in SetCurF with (ref SetNextF){
                              var numNF=-1 :int;
                              numNF=nf[i];
                              ref NF=df[sf[i]..sf[i]+numNF-1];
                              if (numNF>0) {
                                   // may be forall j in NF is better?
                                   for j in NF {
                                        if (depth[j]==-1) {
                                           depth[j]=cur_level+1;
                                           SetNextF.add(j);
                                        }
                                   }
                              }
                              var numNFR=-1 :int;
                              numNFR=nfR[i];
                              ref NFR=dfR[sfR[i]..sfR[i]+numNFR-1];
                              if (numNFR>0) {
                                   // may be forall j in NF is better?
                                   for j in NFR {
                                        if (depth[j]==-1) {
                                           depth[j]=cur_level+1;
                                           SetNextF.add(j);
                                        }
                                   }
                              }

                       }//end forall

                   }//end on loc
                }//end coforall loc
                cur_level+=1;
                numCurF=SetNextF.getSize();
                //numCurF=SetNextF.size;
                //writeln("SetCurF= ", SetCurF, " SetNextF=", SetNextF, " level ", cur_level+1," numCurf=", numCurF);
                //numCurF=SetNextF.size;
                //SetCurF=SetNextF;
                SetCurF.clear();
                SetCurF<=>SetNextF;
                //SetNextF.clear();
          }//end while  
          writeln("$$$$$$$$$$$$$$$$$$$$$$$$$$$$$$$$$$$$$");
          writeln("$$$$$$$$$$$$$$$$$$$$$$$$$$$$$$$$$$$$$");
          writeln("$$$$$$$$$$$$$$$Search Radius = ", cur_level+1,"$$$$$$$$$$$$$$$$$$$$$$");
          writeln("$$$$$$$$$$$$$$$$$$$$$$$$$$$$$$$$$$$$$");
          writeln("$$$$$$$$$$$$$$$$$$$$$$$$$$$$$$$$$$$$$");
          return "success";
      }//end of bfs_kernel_u


      proc return_depth(): string throws{
          var depthName = st.nextName();
          var depthEntry = new shared SymEntry(depth);
          st.addEntry(depthName, depthEntry);
          //try! st.addEntry(vertexName, vertexEntry);

          var depMsg =  'created ' + st.attrib(depthName);
          //var lrepMsg =  'created ' + st.attrib(levelName) + '+created ' + st.attrib(vertexName) ;
          return depMsg;

      }


      if (Directed!=0) {
          if (Weighted!=0) {
              //var pn = Reflection.getRoutineName();
               (srcN, dstN, startN, neighbourN,vweightN,eweightN, rootN)=
                   restpart.splitMsgToTuple(7);
              root=rootN:int;
              depth[root]=0;
              var ag = new owned SegGraphDW(Nv,Ne,Directed,Weighted,srcN,dstN,
                                 startN,neighbourN,vweightN,eweightN, st);
              bfs_kernel(ag.neighbour.a, ag.start_i.a,ag.src.a,ag.dst.a);
              repMsg=return_depth();

          } else {

              (srcN, dstN, startN, neighbourN,rootN )=restpart.splitMsgToTuple(5);
              var ag = new owned SegGraphD(Nv,Ne,Directed,Weighted,srcN,dstN,
                      startN,neighbourN,st);
              root=rootN:int;
              depth[root]=0;
              bfs_kernel(ag.neighbour.a, ag.start_i.a,ag.src.a,ag.dst.a);
              repMsg=return_depth();
          }
      }
      else {
          if (Weighted!=0) {
               (srcN, dstN, startN, neighbourN,srcRN, dstRN, startRN, neighbourRN,vweightN,eweightN, rootN )=
                   restpart.splitMsgToTuple(11);
               var ag = new owned SegGraphUDW(Nv,Ne,Directed,Weighted,
                      srcN,dstN, startN,neighbourN,
                      srcRN,dstRN, startRN,neighbourRN,
                      vweightN,eweightN, st);
              root=rootN:int;
              depth[root]=0;
              bfs_kernel_u(ag.neighbour.a, ag.start_i.a,ag.src.a,ag.dst.a,
                           ag.neighbourR.a, ag.start_iR.a,ag.srcR.a,ag.dstR.a);
              repMsg=return_depth();

          } else {
              (srcN, dstN, startN, neighbourN,srcRN, dstRN, startRN, neighbourRN, rootN )=
                   restpart.splitMsgToTuple(9);
              var ag = new owned SegGraphUD(Nv,Ne,Directed,Weighted,
                      srcN,dstN, startN,neighbourN,
                      srcRN,dstRN, startRN,neighbourRN,
                      st);

              root=rootN:int;
              depth[root]=0;
              bfs_kernel_u(ag.neighbour.a, ag.start_i.a,ag.src.a,ag.dst.a,
                           ag.neighbourR.a, ag.start_iR.a,ag.srcR.a,ag.dstR.a);
              repMsg=return_depth();
          }
      }
      timer.stop();
      writeln("$$$$$$$$$$$$$$$$$ graph BFS takes ",timer.elapsed(), "$$$$$$$$$$$$$$$$$$");
      smLogger.debug(getModuleName(),getRoutineName(),getLineNumber(),repMsg);
      return repMsg;

  }




}

<|MERGE_RESOLUTION|>--- conflicted
+++ resolved
@@ -77,15 +77,9 @@
       return new MsgTuple(repMsg, MsgType.NORMAL);
   }
 
-<<<<<<< HEAD
   proc segmentLengthsMsg(cmd: string, payload: string, 
                                           st: borrowed SymTab): MsgTuple throws {
-=======
-
-
-  proc segmentLengthsMsg(cmd: string, payload: bytes, 
-                                          st: borrowed SymTab): string throws {
->>>>>>> f4fb22bb
+
     var pn = Reflection.getRoutineName();
     var (objtype, segName, valName) = payload.splitMsgToTuple(3);
 
@@ -446,7 +440,6 @@
     st.check(args[2]);
 
     select objtype {
-<<<<<<< HEAD
         when "str" {
             // Make a temporary string array
             var strings = new owned SegString(args[1], args[2], st);
@@ -473,59 +466,34 @@
             var newValsEntry = new shared SymEntry(newVals);
             st.addEntry(newSegName, newSegsEntry);
             st.addEntry(newValName, newValsEntry);
-=======
-      when "str" {
-        // Make a temporary string array
-        var strings = new owned SegString(args[1], args[2], st);
-        // Parse the slice parameters
-        var start = args[3]:int;
-        var stop = args[4]:int;
-        var stride = args[5]:int;
-        // Only stride-1 slices are allowed for now
-        if (stride != 1) { 
-            var errorMsg = notImplementedError(pn, "stride != 1"); 
-            smLogger.error(getModuleName(),getRoutineName(),getLineNumber(),errorMsg);      
-            return errorMsg;
-        }
-        // TO DO: in the future, we will force the client to handle this
-        var slice: range(stridable=true) = convertPythonSliceToChapel(start, stop, stride);
-        var newSegName = st.nextName();
-        var newValName = st.nextName();
-        // Compute the slice
-        var (newSegs, newVals) = strings[slice];
-
-        // Store the resulting offsets and bytes arrays
-        var newSegsEntry = new shared SymEntry(newSegs);
-        var newValsEntry = new shared SymEntry(newVals);
-        st.addEntry(newSegName, newSegsEntry);
-        st.addEntry(newValName, newValsEntry);
-        return "created " + st.attrib(newSegName) + " +created " + st.attrib(newValName);
+            var repMsg = "created " + st.attrib(newSegName) + " +created " + st.attrib(newValName);
+            smLogger.debug(getModuleName(),getRoutineName(),getLineNumber(),repMsg); 
+            return new MsgTuple(repMsg, MsgType.NORMAL);
       }
       when "int" {
-        // Make a temporary integer  array
-        var sarrays = new owned SegSArray(args[1], args[2], st);
-        // Parse the slice parameters
-        var start = args[3]:int;
-        var stop = args[4]:int;
-        var stride = args[5]:int;
-        // Only stride-1 slices are allowed for now
-        if (stride != 1) { 
-            var errorMsg = notImplementedError(pn, "stride != 1"); 
-            smLogger.error(getModuleName(),getRoutineName(),getLineNumber(),errorMsg);      
-            return errorMsg;
-        }
-        // TO DO: in the future, we will force the client to handle this
-        var slice: range(stridable=true) = convertPythonSliceToChapel(start, stop, stride);
-        var newSegName = st.nextName();
-        var newValName = st.nextName();
-        // Compute the slice
-        var (newSegs, newVals) = sarrays[slice];
-        // Store the resulting offsets and bytes arrays
-        var newSegsEntry = new shared SymEntry(newSegs);
-        var newValsEntry = new shared SymEntry(newVals);
-        st.addEntry(newSegName, newSegsEntry);
-        st.addEntry(newValName, newValsEntry);
->>>>>>> f4fb22bb
+            // Make a temporary integer  array
+            var sarrays = new owned SegSArray(args[1], args[2], st);
+            // Parse the slice parameters
+            var start = args[3]:int;
+            var stop = args[4]:int;
+            var stride = args[5]:int;
+            // Only stride-1 slices are allowed for now
+            if (stride != 1) { 
+                var errorMsg = notImplementedError(pn, "stride != 1"); 
+                smLogger.error(getModuleName(),getRoutineName(),getLineNumber(),errorMsg);      
+                return errorMsg;
+            }
+            // TO DO: in the future, we will force the client to handle this
+            var slice: range(stridable=true) = convertPythonSliceToChapel(start, stop, stride);
+            var newSegName = st.nextName();
+            var newValName = st.nextName();
+            // Compute the slice
+            var (newSegs, newVals) = sarrays[slice];
+            // Store the resulting offsets and bytes arrays
+            var newSegsEntry = new shared SymEntry(newSegs);
+            var newValsEntry = new shared SymEntry(newVals);
+            st.addEntry(newSegName, newSegsEntry);
+            st.addEntry(newValName, newValsEntry);
         
             var repMsg = "created " + st.attrib(newSegName) + " +created " + st.attrib(newValName);
             smLogger.debug(getModuleName(),getRoutineName(),getLineNumber(),repMsg); 
@@ -717,7 +685,6 @@
     return new MsgTuple(repMsg, MsgType.NORMAL);
   }
 
-<<<<<<< HEAD
   proc segBinopvsMsg(cmd: string, payload: string, st: borrowed SymTab): MsgTuple throws {
       var pn = Reflection.getRoutineName();
       var repMsg: string;
@@ -763,84 +730,6 @@
       return new MsgTuple(repMsg, MsgType.NORMAL);
   }
 
-  proc segIn1dMsg(cmd: string, payload: string, st: borrowed SymTab): MsgTuple throws {
-      var pn = Reflection.getRoutineName();
-      var repMsg: string;
-      var (mainObjtype, mainSegName, mainValName, testObjtype, testSegName,
-         testValName, invertStr) = payload.splitMsgToTuple(7);
-=======
-  proc segBinopvvIntMsg(cmd: string, payload: bytes, st: borrowed SymTab): string throws {
-    var pn = Reflection.getRoutineName();
-    var repMsg: string;
-    var (op,
-         // Type and attrib names of left segmented array
-         ltype, lsegName, lvalName,
-         // Type and attrib names of right segmented array
-         rtype, rsegName, rvalName, leftStr, jsonStr)
-           = payload.decode().splitMsgToTuple(9);
-
-    // check to make sure symbols defined
-    st.check(lsegName);
-    st.check(lvalName);
-    st.check(rsegName);
-    st.check(rvalName);
-
-    select (ltype, rtype) {
-    when ("int", "int") {
-      var lsa = new owned SegSArray(lsegName, lvalName, st);
-      var rsa = new owned SegString(rsegName, rvalName, st);
-      select op {
-        when "==" {
-          var rname = st.nextName();
-          var e = st.addEntry(rname, lsa.size, bool);
-          e.a = (lsa == rsa);
-          repMsg = "created " + st.attrib(rname);
-        }
-        when "!=" {
-          var rname = st.nextName();
-          var e = st.addEntry(rname, lsa.size, bool);
-          e.a = (lsa != rsa);
-          repMsg = "created " + st.attrib(rname);
-        }
-        otherwise {return notImplementedError(pn, ltype, op, rtype);}
-        }
-    }
-    otherwise {return unrecognizedTypeError(pn, "("+ltype+", "+rtype+")");} 
-    }
-    return repMsg;
-  }
-
-  proc segBinopvsMsg(cmd: string, payload: bytes, st: borrowed SymTab): string throws {
-    var pn = Reflection.getRoutineName();
-    var repMsg: string;
-    var (op, objtype, segName, valName, valtype, encodedVal)
-          = payload.decode().splitMsgToTuple(6);
-
-    // check to make sure symbols defined
-    st.check(segName);
-    st.check(valName);
-    var json = jsonToPdArray(encodedVal, 1);
-    var value = json[json.domain.low];
-    var rname = st.nextName();
-    select (objtype, valtype) {
-    when ("str", "str") {
-      var strings = new owned SegString(segName, valName, st);
-      select op {
-        when "==" {
-          var e = st.addEntry(rname, strings.size, bool);
-          e.a = (strings == value);
-        }
-        when "!=" {
-          var e = st.addEntry(rname, strings.size, bool);
-          e.a = (strings != value);
-        }
-        otherwise {return notImplementedError(pn, objtype, op, valtype);}
-        }
-    }
-    otherwise {return unrecognizedTypeError(pn, "("+objtype+", "+valtype+")");} 
-    }
-    return "created " + st.attrib(rname);
-  }
 
   proc segBinopvsIntMsg(cmd: string, payload: bytes, st: borrowed SymTab): string throws {
     var pn = Reflection.getRoutineName();
@@ -878,12 +767,11 @@
     return "created " + st.attrib(rname);
   }
 
-  proc segIn1dMsg(cmd: string, payload: bytes, st: borrowed SymTab): string throws {
-    var pn = Reflection.getRoutineName();
-    var repMsg: string;
-    var (mainObjtype, mainSegName, mainValName, testObjtype, testSegName,
-         testValName, invertStr) = payload.decode().splitMsgToTuple(7);
->>>>>>> f4fb22bb
+  proc segIn1dMsg(cmd: string, payload: string, st: borrowed SymTab): MsgTuple throws {
+      var pn = Reflection.getRoutineName();
+      var repMsg: string;
+      var (mainObjtype, mainSegName, mainValName, testObjtype, testSegName,
+         testValName, invertStr) = payload.splitMsgToTuple(7);
 
       // check to make sure symbols defined
       st.check(mainSegName);
@@ -925,10 +813,7 @@
       return new MsgTuple(repMsg, MsgType.NORMAL);
   }
 
-<<<<<<< HEAD
-  proc segGroupMsg(cmd: string, payload: string, st: borrowed SymTab): MsgTuple throws {
-=======
-  proc segIn1dIntMsg(cmd: string, payload: bytes, st: borrowed SymTab): string throws {
+  proc segIn1dIntMsg(cmd: string, payload: bytes, st: borrowed SymTab): MsgTuple throws {
     var pn = Reflection.getRoutineName();
     var repMsg: string;
     var (mainObjtype, mainSegName, mainValName, testObjtype, testSegName,
@@ -963,10 +848,11 @@
         return errorMsg;            
       }
     }
-    return "created " + st.attrib(rname);
+    repMsg= "created " + st.attrib(rname);
+    return new MsgTuple(repMsg, MsgType.NORMAL);
   }
-  proc segGroupMsg(cmd: string, payload: bytes, st: borrowed SymTab): string throws {
->>>>>>> f4fb22bb
+
+  proc segGroupMsg(cmd: string, payload: string, st: borrowed SymTab): MsgTuple throws {
       var pn = Reflection.getRoutineName();
       var (objtype, segName, valName) = payload.splitMsgToTuple(3);
 
@@ -995,7 +881,7 @@
 
 
 
-  proc segSuffixArrayMsg(cmd: string, payload: bytes, st: borrowed SymTab): string throws {
+  proc segSuffixArrayMsg(cmd: string, payload: bytes, st: borrowed SymTab): MsgTuple throws {
       var pn = Reflection.getRoutineName();
       var (objtype, segName, valName) = payload.decode().splitMsgToTuple(3);
       var repMsg: string;
@@ -1101,7 +987,7 @@
               st.addEntry(valName2, valEntry);
 //              st.addEntry(lcpvalName, lcpvalEntry);
               repMsg = 'created ' + st.attrib(segName2) + '+created ' + st.attrib(valName2);
-              return repMsg;
+              return new MsgTuple(repMsg, MsgType.NORMAL);
 
 
           }
@@ -1113,13 +999,13 @@
                                      moduleName=getModuleName(), 
                                      routineName=getRoutineName(), 
                                      errorClass="NotImplementedError")); 
-              return errorMsg;            
+              return new MsgTuple(errorMsg, MsgType.ERROR);            
           }
       }
 
   }
 
-  proc segLCPMsg(cmd: string, payload: bytes, st: borrowed SymTab): string throws {
+  proc segLCPMsg(cmd: string, payload: bytes, st: borrowed SymTab): MsgTuple throws {
       var pn = Reflection.getRoutineName();
       var (objtype, segName1, valName1,segName2,valName2) = payload.decode().splitMsgToTuple(5);
       var repMsg: string;
@@ -1196,7 +1082,7 @@
               st.addEntry(lcpsegName, lcpsegEntry);
               st.addEntry(lcpvalName, lcpvalEntry);
               repMsg = 'created ' + st.attrib(lcpsegName) + '+created ' + st.attrib(lcpvalName);
-              return repMsg;
+              return new MsgTuple(repMsg, MsgType.NORMAL);
 
 
           }
@@ -1208,14 +1094,14 @@
                                      moduleName=getModuleName(), 
                                      routineName=getRoutineName(), 
                                      errorClass="NotImplementedError")); 
-              return errorMsg;            
+              return new MsgTuple(errorMsg, MsgType.ERROR);            
           }
       }
 
   }
 
 // directly read a string from given file and generate its suffix array
-  proc segSAFileMsg(cmd: string, payload: bytes, st: borrowed SymTab): string throws {
+  proc segSAFileMsg(cmd: string, payload: bytes, st: borrowed SymTab): MsgTuple throws {
       var pn = Reflection.getRoutineName();
 //      var (FileName) = payload.decode().splitMsgToTuple(1);
       var FileName = payload.decode();
@@ -1308,7 +1194,7 @@
 //              st.addEntry(lcpvalName, lcpvalEntry);
               repMsg = 'created ' + st.attrib(segName2) + '+created ' + st.attrib(valName2) 
                         + '+created ' + st.attrib(segName) + '+created ' + st.attrib(valName);
-              return repMsg;
+              return new MsgTuple(repMsg, MsgType.NORMAL);
 
           }
           otherwise {
@@ -1319,7 +1205,7 @@
                                      moduleName=getModuleName(), 
                                      routineName=getRoutineName(), 
                                      errorClass="NotImplementedError")); 
-              return errorMsg;            
+              return new MsgTuple(errorMsg, MsgType.ERROR);            
           }
       }
 
@@ -1327,7 +1213,7 @@
 
 
 // directly read a graph from given file and build the SegGraph class in memory
-  proc segGraphFileMsg(cmd: string, payload: bytes, st: borrowed SymTab): string throws {
+  proc segGraphFileMsg(cmd: string, payload: bytes, st: borrowed SymTab): MsgTuple throws {
       //var pn = Reflection.getRoutineName();
       var (NeS,NvS,ColS,DirectedS, FileName) = payload.decode().splitMsgToTuple(5);
       //writeln("======================Graph Reading=====================");
@@ -1808,12 +1694,12 @@
       writeln("$$$$$$$$$$$$  $$$$$$$$$$$$$$$$$$$$$$$");
       writeln("$$$$$$$$$$$$  $$$$$$$$$$$$$$$$$$$$$$$");
       smLogger.debug(getModuleName(),getRoutineName(),getLineNumber(),repMsg);
-      return repMsg;
+      return new MsgTuple(repMsg, MsgType.NORMAL);
   }
 
 
 
-  proc segrmatgenMsg(cmd: string, payload: bytes, st: borrowed SymTab): string throws {
+  proc segrmatgenMsg(cmd: string, payload: bytes, st: borrowed SymTab): MsgTuple throws {
       var repMsg: string;
       var (slgNv, sNe_per_v, sp, sdire,swei,rest )
           = payload.decode().splitMsgToTuple(6);
@@ -2381,11 +2267,11 @@
       writeln("$$$$$$$$$$$$  $$$$$$$$$$$$$$$$$$$$$$$");
       writeln("$$$$$$$$$$$$  $$$$$$$$$$$$$$$$$$$$$$$");
       smLogger.debug(getModuleName(),getRoutineName(),getLineNumber(),repMsg);      
-      return repMsg;
+      return new MsgTuple(repMsg, MsgType.NORMAL);
   }
 
 
-  proc segBFSMsg(cmd: string, payload: bytes, st: borrowed SymTab): string throws {
+  proc segBFSMsg(cmd: string, payload: bytes, st: borrowed SymTab): MsgTuple throws {
       var repMsg: string;
       //var (n_verticesN,n_edgesN,directedN,weightedN,srcN, dstN, startN, neighbourN,vweightN,eweightN, rootN )
       //    = payload.decode().splitMsgToTuple(10);
@@ -2707,7 +2593,7 @@
       timer.stop();
       writeln("$$$$$$$$$$$$$$$$$ graph BFS takes ",timer.elapsed(), "$$$$$$$$$$$$$$$$$$");
       smLogger.debug(getModuleName(),getRoutineName(),getLineNumber(),repMsg);
-      return repMsg;
+      return new MsgTuple(repMsg, MsgType.NORMAL);
 
   }
 
