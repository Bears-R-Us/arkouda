module SegmentedMsg {
  use Reflection;
  use Errors;
  use Logging;
  use Message;
  use SegmentedArray;
  use ServerErrorStrings;
  use ServerConfig;
  use MultiTypeSymbolTable;
  use MultiTypeSymEntry;
  use RandArray;
  use IO;
  use GenSymIO only jsonToPdArray,jsonToPdArrayInt;

  use SymArrayDmap;
  use SACA;


  private config const DEBUG = false;
  const smLogger = new Logger();
  
  if v {
      smLogger.level = LogLevel.DEBUG;
  } else {
      smLogger.level = LogLevel.INFO;
  }

  proc randomStringsMsg(cmd: string, payload: string, st: borrowed SymTab): MsgTuple throws {
      var pn = Reflection.getRoutineName();
      var (lenStr, dist, charsetStr, arg1str, arg2str, seedStr)
          = payload.splitMsgToTuple(6);
      var len = lenStr: int;
      var charset = str2CharSet(charsetStr);
      var segName = st.nextName();
      var valName = st.nextName();
      var repMsg: string;
      smLogger.debug(getModuleName(),getRoutineName(),getLineNumber(),
             "dist: %s segName: %t valName: %t".format(dist.toLower(),segName,valName));
      select dist.toLower() {
          when "uniform" {
              var minLen = arg1str:int;
              var maxLen = arg2str:int;
              // Lengths + 2*segs + 2*vals (copied to SymTab)
              overMemLimit(8*len + 16*len + (maxLen + minLen)*len);
              var (segs, vals) = newRandStringsUniformLength(len, minLen, maxLen, charset, seedStr);
              var segEntry = new shared SymEntry(segs);
              var valEntry = new shared SymEntry(vals);
              st.addEntry(segName, segEntry);
              st.addEntry(valName, valEntry);
              repMsg = 'created ' + st.attrib(segName) + '+created ' + st.attrib(valName);
          }
          when "lognormal" {
              var logMean = arg1str:real;
              var logStd = arg2str:real;
              // Lengths + 2*segs + 2*vals (copied to SymTab)
              overMemLimit(8*len + 16*len + exp(logMean + (logStd**2)/2):int*len);
              var (segs, vals) = newRandStringsLogNormalLength(len, logMean, logStd, charset, seedStr);
              var segEntry = new shared SymEntry(segs);
              var valEntry = new shared SymEntry(vals);
              st.addEntry(segName, segEntry);
              st.addEntry(valName, valEntry);
              repMsg = 'created ' + st.attrib(segName) + '+created ' + st.attrib(valName);
          }
          otherwise { 
              var errorMsg = notImplementedError(pn, dist);      
              smLogger.error(getModuleName(),getRoutineName(),getLineNumber(),errorMsg);  
              return new MsgTuple(errorMsg, MsgType.ERROR);    
          }
      }

      smLogger.debug(getModuleName(),getRoutineName(),getLineNumber(),repMsg);      
      return new MsgTuple(repMsg, MsgType.NORMAL);
  }

<<<<<<< HEAD
  proc segmentLengthsMsg(cmd: string, payload: string, 
                                          st: borrowed SymTab): MsgTuple throws {
=======


  proc segmentLengthsMsg(cmd: string, payload: bytes, 
                                          st: borrowed SymTab): string throws {
>>>>>>> 6d65335f
    var pn = Reflection.getRoutineName();
    var (objtype, segName, valName) = payload.splitMsgToTuple(3);

    // check to make sure symbols defined
    st.check(segName);
    st.check(valName);
    
    var rname = st.nextName();
    smLogger.debug(getModuleName(),getRoutineName(),getLineNumber(),
            "cmd: %s objtype: %t segName: %t valName: %t".format(
                   cmd,objtype,segName,valName));

    select objtype {
      when "str" {
        var strings = getSegString(segName, valName, st);
        var lengths = st.addEntry(rname, strings.size, int);
        // Do not include the null terminator in the length
        lengths.a = strings.getLengths() - 1;
      }
      when "int" {
        var sarrays = new owned SegSArray(segName, valName, st);
        var lengths = st.addEntry(rname, sarrays.size, int);
        // Do not include the null terminator in the length
        lengths.a = sarrays.getLengths() - 1;
      }
      otherwise {
          var errorMsg = notImplementedError(pn, "%s".format(objtype));
          smLogger.error(getModuleName(),getRoutineName(),getLineNumber(),errorMsg);                      
          return new MsgTuple(errorMsg, MsgType.ERROR);
      }
    }

    var repMsg = "created "+st.attrib(rname);
    smLogger.debug(getModuleName(),getRoutineName(),getLineNumber(),repMsg);
    return new MsgTuple(repMsg, MsgType.NORMAL);
  }

  proc segmentedEfuncMsg(cmd: string, payload: string, st: borrowed SymTab): MsgTuple throws {
      var pn = Reflection.getRoutineName();
      var repMsg: string;
      var (subcmd, objtype, segName, valName, valtype, valStr) = 
                                              payload.splitMsgToTuple(6);

      // check to make sure symbols defined
      st.check(segName);
      st.check(valName);

      var json = jsonToPdArray(valStr, 1);
      var val = json[json.domain.low];
      var rname = st.nextName();
    
      smLogger.debug(getModuleName(),getRoutineName(),getLineNumber(),
                         "cmd: %s subcmd: %s objtype: %t valtype: %t".format(
                          cmd,subcmd,objtype,valtype));
    
        select (objtype, valtype) {
          when ("str", "str") {
            var strings = getSegString(segName, valName, st);
            select subcmd {
                when "contains" {
                var truth = st.addEntry(rname, strings.size, bool);
                truth.a = strings.substringSearch(val, SearchMode.contains);
                repMsg = "created "+st.attrib(rname);
            }
            when "startswith" {
                var truth = st.addEntry(rname, strings.size, bool);
                truth.a = strings.substringSearch(val, SearchMode.startsWith);
                repMsg = "created "+st.attrib(rname);
            }
            when "endswith" {
                var truth = st.addEntry(rname, strings.size, bool);
                truth.a = strings.substringSearch(val, SearchMode.endsWith);
                repMsg = "created "+st.attrib(rname);
            }
            otherwise {
               var errorMsg = notImplementedError(pn, "subcmd: %s, (%s, %s)".format(
                         subcmd, objtype, valtype));
               smLogger.error(getModuleName(),getRoutineName(),getLineNumber(),errorMsg);
               return new MsgTuple(errorMsg, MsgType.ERROR);
            }
          }
        }
        otherwise {
          var errorMsg = "(%s, %s)".format(objtype, valtype);
          smLogger.error(getModuleName(),getRoutineName(),getLineNumber(),errorMsg);
          return new MsgTuple(notImplementedError(pn, errorMsg), MsgType.ERROR);
        }
      }

      smLogger.debug(getModuleName(),getRoutineName(),getLineNumber(),repMsg);
      return new MsgTuple(repMsg, MsgType.NORMAL);
  }

proc segmentedPeelMsg(cmd: string, payload: string, st: borrowed SymTab): MsgTuple throws {
    var pn = Reflection.getRoutineName();
    var repMsg: string;
    var (subcmd, objtype, segName, valName, valtype, valStr,
         idStr, kpStr, lStr, jsonStr) = payload.splitMsgToTuple(10);

    // check to make sure symbols defined
    st.check(segName);
    st.check(valName);

    smLogger.debug(getModuleName(),getRoutineName(),getLineNumber(),
                         "cmd: %s subcmd: %s objtype: %t valtype: %t".format(
                          cmd,subcmd,objtype,valtype));

    select (objtype, valtype) {
    when ("str", "str") {
      var strings = getSegString(segName, valName, st);
      select subcmd {
        when "peel" {
          var times = valStr:int;
          var includeDelimiter = (idStr.toLower() == "true");
          var keepPartial = (kpStr.toLower() == "true");
          var left = (lStr.toLower() == "true");
          var json = jsonToPdArray(jsonStr, 1);
          var val = json[json.domain.low];
          var loname = st.nextName();
          var lvname = st.nextName();
          var roname = st.nextName();
          var rvname = st.nextName();
          select (includeDelimiter, keepPartial, left) {
          when (false, false, false) {
            var (lo, lv, ro, rv) = strings.peel(val, times, false, false, false);
            st.addEntry(loname, new shared SymEntry(lo));
            st.addEntry(lvname, new shared SymEntry(lv));
            st.addEntry(roname, new shared SymEntry(ro));
            st.addEntry(rvname, new shared SymEntry(rv));
          } when (false, false, true) {
            var (lo, lv, ro, rv) = strings.peel(val, times, false, false, true);
            st.addEntry(loname, new shared SymEntry(lo));
            st.addEntry(lvname, new shared SymEntry(lv));
            st.addEntry(roname, new shared SymEntry(ro));
            st.addEntry(rvname, new shared SymEntry(rv));
          } when (false, true, false) {
            var (lo, lv, ro, rv) = strings.peel(val, times, false, true, false);
            st.addEntry(loname, new shared SymEntry(lo));
            st.addEntry(lvname, new shared SymEntry(lv));
            st.addEntry(roname, new shared SymEntry(ro));
            st.addEntry(rvname, new shared SymEntry(rv));
          } when (false, true, true) {
            var (lo, lv, ro, rv) = strings.peel(val, times, false, true, true);
            st.addEntry(loname, new shared SymEntry(lo));
            st.addEntry(lvname, new shared SymEntry(lv));
            st.addEntry(roname, new shared SymEntry(ro));
            st.addEntry(rvname, new shared SymEntry(rv));
          } when (true, false, false) {
            var (lo, lv, ro, rv) = strings.peel(val, times, true, false, false);
            st.addEntry(loname, new shared SymEntry(lo));
            st.addEntry(lvname, new shared SymEntry(lv));
            st.addEntry(roname, new shared SymEntry(ro));
            st.addEntry(rvname, new shared SymEntry(rv));
          } when (true, false, true) {
            var (lo, lv, ro, rv) = strings.peel(val, times, true, false, true);
            st.addEntry(loname, new shared SymEntry(lo));
            st.addEntry(lvname, new shared SymEntry(lv));
            st.addEntry(roname, new shared SymEntry(ro));
            st.addEntry(rvname, new shared SymEntry(rv));
          } when (true, true, false) {
            var (lo, lv, ro, rv) = strings.peel(val, times, true, true, false);
            st.addEntry(loname, new shared SymEntry(lo));
            st.addEntry(lvname, new shared SymEntry(lv));
            st.addEntry(roname, new shared SymEntry(ro));
            st.addEntry(rvname, new shared SymEntry(rv));
          } when (true, true, true) {
            var (lo, lv, ro, rv) = strings.peel(val, times, true, true, true);
            st.addEntry(loname, new shared SymEntry(lo));
            st.addEntry(lvname, new shared SymEntry(lv));
            st.addEntry(roname, new shared SymEntry(ro));
            st.addEntry(rvname, new shared SymEntry(rv));
          } otherwise {
              var errorMsg = notImplementedError(pn, 
                               "subcmd: %s, (%s, %s)".format(subcmd, objtype, valtype));
              smLogger.error(getModuleName(),getRoutineName(),getLineNumber(),errorMsg);      
              return new MsgTuple(errorMsg, MsgType.ERROR);                            
              }
          }
          repMsg = "created %s+created %s+created %s+created %s".format(st.attrib(loname),
                                                                        st.attrib(lvname),
                                                                        st.attrib(roname),
                                                                        st.attrib(rvname));
        }
        otherwise {
            var errorMsg = notImplementedError(pn, 
                              "subcmd: %s, (%s, %s)".format(subcmd, objtype, valtype));
            smLogger.error(getModuleName(),getRoutineName(),getLineNumber(),errorMsg);      
            return new MsgTuple(errorMsg, MsgType.ERROR);                                          
        }
      }
    }
    otherwise {
        var errorMsg = notImplementedError(pn, "(%s, %s)".format(objtype, valtype));
        smLogger.error(getModuleName(),getRoutineName(),getLineNumber(),errorMsg);      
        return new MsgTuple(errorMsg, MsgType.ERROR);       
      }
    }
    
    smLogger.debug(getModuleName(),getRoutineName(),getLineNumber(),repMsg);
    return new MsgTuple(repMsg, MsgType.NORMAL);
  }

  proc segmentedHashMsg(cmd: string, payload: string, st: borrowed SymTab): MsgTuple throws {
    var pn = Reflection.getRoutineName();
    var repMsg: string;
    var (objtype, segName, valName) = payload.splitMsgToTuple(3);

    // check to make sure symbols defined
    st.check(segName);
    st.check(valName);

    select objtype {
        when "str" {
            var strings = getSegString(segName, valName, st);
            var hashes = strings.hash();
            var name1 = st.nextName();
            var hash1 = st.addEntry(name1, hashes.size, int);
            var name2 = st.nextName();
            var hash2 = st.addEntry(name2, hashes.size, int);
            forall (h, h1, h2) in zip(hashes, hash1.a, hash2.a) {
                (h1,h2) = h:(int,int);
            }
            var repMsg = "created " + st.attrib(name1) + "+created " + st.attrib(name2);
            smLogger.debug(getModuleName(),getRoutineName(),getLineNumber(),repMsg);
            return new MsgTuple(repMsg, MsgType.NORMAL);
        }
/*
        when "int" {
            var sarrays = new owned SegSArray(segName, valName, st);
            var hashes = sarrays.hash();
            var name1 = st.nextName();
            var hash1 = st.addEntry(name1, hashes.size, int);
            var name2 = st.nextName();
            var hash2 = st.addEntry(name2, hashes.size, int);
            forall (h, h1, h2) in zip(hashes, hash1.a, hash2.a) {
                (h1,h2) = h:(int,int);
            }
            return "created " + st.attrib(name1) + "+created " + st.attrib(name2);
        }
*/
        otherwise {
            var errorMsg = notImplementedError(pn, objtype);
            smLogger.error(getModuleName(),getRoutineName(),getLineNumber(),errorMsg);      
            return new MsgTuple(errorMsg, MsgType.ERROR);
        }
    }
  }


  /*
   * Assigns a segIntIndex, sliceIndex, or pdarrayIndex to the incoming payload
   * consisting of a sub-command, object type, offset SymTab key, array SymTab
   * key, and index value for the incoming payload.
   * 
   * Note: the sub-command indicates the index type which can be one of the following:
   * 1. intIndex : setIntIndex
   * 2. sliceIndex : segSliceIndex
   * 3. pdarrayIndex : segPdarrayIndex
  */ 
  proc segmentedIndexMsg(cmd: string, payload: string, st: borrowed SymTab): MsgTuple throws {
    var pn = Reflection.getRoutineName();
    var repMsg: string;
    // 'subcmd' is the type of indexing to perform
    // 'objtype' is the type of segmented array
    var (subcmd, objtype, rest) = payload.splitMsgToTuple(3);
    var fields = rest.split();
    var args: [1..#fields.size] string = fields; // parsed by subroutines
    smLogger.debug(getModuleName(),getRoutineName(),getLineNumber(),
                            "subcmd: %s objtype: %s rest: %s".format(subcmd,objtype,rest));
    try {
        select subcmd {
            when "intIndex" {
                return segIntIndex(objtype, args, st);
            }
            when "sliceIndex" {
                return segSliceIndex(objtype, args, st);
            }
            when "pdarrayIndex" {
                return segPdarrayIndex(objtype, args, st);
            }
            otherwise {
                var errorMsg = "Error in %s, unknown subcommand %s".format(pn, subcmd);
                smLogger.error(getModuleName(),getRoutineName(),getLineNumber(),errorMsg);      
                return new MsgTuple(errorMsg, MsgType.ERROR);
            }
        }
    } catch e: OutOfBoundsError {
        var errorMsg = "index out of bounds";
        smLogger.error(getModuleName(),getRoutineName(),getLineNumber(),errorMsg);      
        return new MsgTuple(errorMsg, MsgType.ERROR);
    } catch e: Error {
        var errorMsg = "unknown cause %t".format(e);
        smLogger.error(getModuleName(),getRoutineName(),getLineNumber(),errorMsg);      
        return new MsgTuple(errorMsg, MsgType.ERROR);
    }
  }
 
  /*
  Returns the object corresponding to the index
  */ 
  proc segIntIndex(objtype: string, args: [] string, 
                                         st: borrowed SymTab): MsgTuple throws {
      var pn = Reflection.getRoutineName();

      // check to make sure symbols defined
      st.check(args[1]);
      st.check(args[2]);
      
      select objtype {
          when "str" {
              // Make a temporary strings array
              var strings = getSegString(args[1], args[2], st);
              // Parse the index
              var idx = args[3]:int;
              // TO DO: in the future, we will force the client to handle this
              idx = convertPythonIndexToChapel(idx, strings.size);
              var s = strings[idx];

              var repMsg = "item %s %jt".format("str", s);
              smLogger.debug(getModuleName(),getRoutineName(),getLineNumber(),repMsg); 
              return new MsgTuple(repMsg, MsgType.NORMAL);
          }
          when "int" {
              // Make a temporary int array
              var arrays = new owned SegSArray(args[1], args[2], st);
              // Parse the index
              var idx = args[3]:int;
              // TO DO: in the future, we will force the client to handle this
              idx = convertPythonIndexToChapel(idx, arrays.size);
              var s = arrays[idx];
              return "item %s %jt".format("int", s);
          }
          otherwise { 
              var errorMsg = notImplementedError(pn, objtype); 
              smLogger.error(getModuleName(),getRoutineName(),getLineNumber(),errorMsg);      
              return new MsgTuple(errorMsg, MsgType.ERROR);                          
          }
      }
  }

  /* Allow Python-style negative indices. */
  proc convertPythonIndexToChapel(pyidx: int, high: int): int {
    var chplIdx: int;
    if (pyidx < 0) {
      chplIdx = high + 1 + pyidx;
    } else {
      chplIdx = pyidx;
    }
    return chplIdx;
  }

  proc segSliceIndex(objtype: string, args: [] string, 
                                         st: borrowed SymTab): MsgTuple throws {
    var pn = Reflection.getRoutineName();

    // check to make sure symbols defined
    st.check(args[1]);
    st.check(args[2]);

    select objtype {
<<<<<<< HEAD
        when "str" {
            // Make a temporary string array
            var strings = getSegString(args[1], args[2], st);

            // Parse the slice parameters
            var start = args[3]:int;
            var stop = args[4]:int;
            var stride = args[5]:int;

            // Only stride-1 slices are allowed for now
            if (stride != 1) { 
                var errorMsg = notImplementedError(pn, "stride != 1"); 
                smLogger.error(getModuleName(),getRoutineName(),getLineNumber(),errorMsg);      
                return new MsgTuple(errorMsg, MsgType.ERROR);
            }
            // TO DO: in the future, we will force the client to handle this
            var slice: range(stridable=true) = convertPythonSliceToChapel(start, stop, stride);
            var newSegName = st.nextName();
            var newValName = st.nextName();
            // Compute the slice
            var (newSegs, newVals) = strings[slice];
            // Store the resulting offsets and bytes arrays
            var newSegsEntry = new shared SymEntry(newSegs);
            var newValsEntry = new shared SymEntry(newVals);
            st.addEntry(newSegName, newSegsEntry);
            st.addEntry(newValName, newValsEntry);
=======
      when "str" {
        // Make a temporary string array
        var strings = new owned SegString(args[1], args[2], st);
        // Parse the slice parameters
        var start = args[3]:int;
        var stop = args[4]:int;
        var stride = args[5]:int;
        // Only stride-1 slices are allowed for now
        if (stride != 1) { 
            var errorMsg = notImplementedError(pn, "stride != 1"); 
            smLogger.error(getModuleName(),getRoutineName(),getLineNumber(),errorMsg);      
            return errorMsg;
        }
        // TO DO: in the future, we will force the client to handle this
        var slice: range(stridable=true) = convertPythonSliceToChapel(start, stop, stride);
        var newSegName = st.nextName();
        var newValName = st.nextName();
        // Compute the slice
        var (newSegs, newVals) = strings[slice];

        // Store the resulting offsets and bytes arrays
        var newSegsEntry = new shared SymEntry(newSegs);
        var newValsEntry = new shared SymEntry(newVals);
        st.addEntry(newSegName, newSegsEntry);
        st.addEntry(newValName, newValsEntry);
        return "created " + st.attrib(newSegName) + " +created " + st.attrib(newValName);
      }
      when "int" {
        // Make a temporary integer  array
        var sarrays = new owned SegSArray(args[1], args[2], st);
        // Parse the slice parameters
        var start = args[3]:int;
        var stop = args[4]:int;
        var stride = args[5]:int;
        // Only stride-1 slices are allowed for now
        if (stride != 1) { 
            var errorMsg = notImplementedError(pn, "stride != 1"); 
            smLogger.error(getModuleName(),getRoutineName(),getLineNumber(),errorMsg);      
            return errorMsg;
        }
        // TO DO: in the future, we will force the client to handle this
        var slice: range(stridable=true) = convertPythonSliceToChapel(start, stop, stride);
        var newSegName = st.nextName();
        var newValName = st.nextName();
        // Compute the slice
        var (newSegs, newVals) = sarrays[slice];
        // Store the resulting offsets and bytes arrays
        var newSegsEntry = new shared SymEntry(newSegs);
        var newValsEntry = new shared SymEntry(newVals);
        st.addEntry(newSegName, newSegsEntry);
        st.addEntry(newValName, newValsEntry);
>>>>>>> 6d65335f
        
            var repMsg = "created " + st.attrib(newSegName) + " +created " + st.attrib(newValName);
            smLogger.debug(getModuleName(),getRoutineName(),getLineNumber(),repMsg); 
            return new MsgTuple(repMsg, MsgType.NORMAL);
        }
        otherwise {
            var errorMsg = notImplementedError(pn, objtype);
            smLogger.error(getModuleName(),getRoutineName(),getLineNumber(),errorMsg);      
            return new MsgTuple(errorMsg, MsgType.ERROR);          
        }
    }
  }

  proc convertPythonSliceToChapel(start:int, stop:int, stride:int=1): range(stridable=true) {
    var slice: range(stridable=true);
    // convert python slice to chapel slice
    // backwards iteration with negative stride
    if  (start > stop) & (stride < 0) {slice = (stop+1)..start by stride;}
    // forward iteration with positive stride
    else if (start <= stop) & (stride > 0) {slice = start..(stop-1) by stride;}
    // BAD FORM start < stop and stride is negative
    else {slice = 1..0;}
    return slice;
  }

  proc segPdarrayIndex(objtype: string, args: [] string, 
                                 st: borrowed SymTab): MsgTuple throws {
    var pn = Reflection.getRoutineName();

    // check to make sure symbols defined
    st.check(args[1]);
    st.check(args[2]);

    var newSegName = st.nextName();
    var newValName = st.nextName();
    
    smLogger.debug(getModuleName(),getRoutineName(),getLineNumber(),
                                                  "objtype:%s".format(objtype));
    
    select objtype {
        when "str" {
            var strings = getSegString(args[1], args[2], st);
            var iname = args[3];
            var gIV: borrowed GenSymEntry = st.lookup(iname);
            try {
                select gIV.dtype {
                    when DType.Int64 {
                        var iv = toSymEntry(gIV, int);
                        var (newSegs, newVals) = strings[iv.a];
                        var newSegsEntry = new shared SymEntry(newSegs);
                        var newValsEntry = new shared SymEntry(newVals);
                        st.addEntry(newSegName, newSegsEntry);
                        st.addEntry(newValName, newValsEntry);
                    }
                    when DType.Bool {
                        var iv = toSymEntry(gIV, bool);
                        var (newSegs, newVals) = strings[iv.a];
                        var newSegsEntry = new shared SymEntry(newSegs);
                        var newValsEntry = new shared SymEntry(newVals);
                        st.addEntry(newSegName, newSegsEntry);
                        st.addEntry(newValName, newValsEntry);
                    }
                    otherwise {
                        var errorMsg = "("+objtype+","+dtype2str(gIV.dtype)+")";
                        smLogger.error(getModuleName(),getRoutineName(),
                                                      getLineNumber(),errorMsg); 
                        return new MsgTuple(notImplementedError(pn,errorMsg), MsgType.ERROR);
                    }
                }
            } catch e: Error {
                var errorMsg =  e.message();
                smLogger.error(getModuleName(),getRoutineName(),getLineNumber(),errorMsg);
                return new MsgTuple(errorMsg, MsgType.ERROR);
            }
        }
        when "int" {
            var sarrays = new owned SegSArray(args[1], args[2], st);
            var iname = args[3];
            var gIV: borrowed GenSymEntry = st.lookup(iname);
            try {
                select gIV.dtype {
                    when DType.Int64 {
                        var iv = toSymEntry(gIV, int);
                        var (newSegs, newVals) = sarrays[iv.a];
                        var newSegsEntry = new shared SymEntry(newSegs);
                        var newValsEntry = new shared SymEntry(newVals);
                        st.addEntry(newSegName, newSegsEntry);
                        st.addEntry(newValName, newValsEntry);
                    }
                    when DType.Bool {
                        var iv = toSymEntry(gIV, bool);
                        var (newSegs, newVals) = sarrays[iv.a];
                        var newSegsEntry = new shared SymEntry(newSegs);
                        var newValsEntry = new shared SymEntry(newVals);
                        st.addEntry(newSegName, newSegsEntry);
                        st.addEntry(newValName, newValsEntry);
                    }
                    otherwise {
                        var errorMsg = "("+objtype+","+dtype2str(gIV.dtype)+")";
                        smLogger.error(getModuleName(),getRoutineName(),
                                                      getLineNumber(),errorMsg); 
                        return notImplementedError(pn,errorMsg);
                    }
                }
            } catch e: Error {
                smLogger.error(getModuleName(),getRoutineName(),getLineNumber(),
                      e.message());
                return "Error: %t".format(e.message());
            }
        }
        otherwise {
            var errorMsg = "unsupported objtype: %t".format(objtype);
            smLogger.error(getModuleName(),getRoutineName(),getLineNumber(),errorMsg);
            return new MsgTuple(notImplementedError(pn, objtype), MsgType.ERROR);
        }
    }
    var repMsg = "created " + st.attrib(newSegName) + "+created " + st.attrib(newValName);
    smLogger.debug(getModuleName(),getRoutineName(),getLineNumber(),repMsg);

    return new MsgTuple(repMsg, MsgType.NORMAL);
  }

  proc segBinopvvMsg(cmd: string, payload: string, st: borrowed SymTab): MsgTuple throws {
    var pn = Reflection.getRoutineName();
    var repMsg: string;
    var (op,
         // Type and attrib names of left segmented array
         ltype, lsegName, lvalName,
         // Type and attrib names of right segmented array
         rtype, rsegName, rvalName, leftStr, jsonStr)
           = payload.splitMsgToTuple(9);

    // check to make sure symbols defined
    st.check(lsegName);
    st.check(lvalName);
    st.check(rsegName);
    st.check(rvalName);

    select (ltype, rtype) {
        when ("str", "str") {
            var lstrings = getSegString(lsegName, lvalName, st);
            var rstrings = getSegString(rsegName, rvalName, st);

            select op {
                when "==" {
                    var rname = st.nextName();
                    var e = st.addEntry(rname, lstrings.size, bool);
                    e.a = (lstrings == rstrings);
                    repMsg = "created " + st.attrib(rname);
                }
                when "!=" {
                    var rname = st.nextName();
                    var e = st.addEntry(rname, lstrings.size, bool);
                    e.a = (lstrings != rstrings);
                    repMsg = "created " + st.attrib(rname);
                }
                when "stick" {
                    var left = (leftStr.toLower() != "false");
                    var json = jsonToPdArray(jsonStr, 1);
                    const delim = json[json.domain.low];
                    var oname = st.nextName();
                    var vname = st.nextName();
                    if left {
                        var (newOffsets, newVals) = lstrings.stick(rstrings, delim, false);
                        st.addEntry(oname, new shared SymEntry(newOffsets));
                        st.addEntry(vname, new shared SymEntry(newVals));
                    } else {
                        var (newOffsets, newVals) = lstrings.stick(rstrings, delim, true);
                        st.addEntry(oname, new shared SymEntry(newOffsets));
                        st.addEntry(vname, new shared SymEntry(newVals));
                    }
                    repMsg = "created %s+created %s".format(st.attrib(oname), st.attrib(vname));
                    smLogger.debug(getModuleName(),getRoutineName(),getLineNumber(),repMsg);
                }
                otherwise {
                    var errorMsg = notImplementedError(pn, ltype, op, rtype);
                    smLogger.error(getModuleName(),getRoutineName(),getLineNumber(),errorMsg);
                    return new MsgTuple(errorMsg, MsgType.ERROR);
                }
              }
           }
       otherwise {
           var errorMsg = unrecognizedTypeError(pn, "("+ltype+", "+rtype+")");
           smLogger.error(getModuleName(),getRoutineName(),getLineNumber(),errorMsg);
           return new MsgTuple(errorMsg, MsgType.ERROR);
       } 
    }

    return new MsgTuple(repMsg, MsgType.NORMAL);
  }

<<<<<<< HEAD
  proc segBinopvsMsg(cmd: string, payload: string, st: borrowed SymTab): MsgTuple throws {
      var pn = Reflection.getRoutineName();
      var repMsg: string;
      var (op, objtype, segName, valName, valtype, encodedVal)
          = payload.splitMsgToTuple(6);

      // check to make sure symbols defined
      st.check(segName);
      st.check(valName);

      var json = jsonToPdArray(encodedVal, 1);
      var value = json[json.domain.low];
      var rname = st.nextName();

      select (objtype, valtype) {
          when ("str", "str") {
              var strings = getSegString(segName, valName, st);
              select op {
                  when "==" {
                      var e = st.addEntry(rname, strings.size, bool);
                      e.a = (strings == value);
                  }
                  when "!=" {
                      var e = st.addEntry(rname, strings.size, bool);
                      e.a = (strings != value);
                  }
                  otherwise {
                      var errorMsg = notImplementedError(pn, objtype, op, valtype);
                      smLogger.error(getModuleName(),getRoutineName(),getLineNumber(),errorMsg);
                      return new MsgTuple(errorMsg, MsgType.ERROR);
                  }
              }
          }
          otherwise {
              var errorMsg = unrecognizedTypeError(pn, "("+objtype+", "+valtype+")");
              smLogger.error(getModuleName(),getRoutineName(),getLineNumber(),errorMsg);
              return new MsgTuple(errorMsg, MsgType.ERROR);
          } 
      }

      repMsg = "created %s".format(st.attrib(rname));
      smLogger.debug(getModuleName(),getRoutineName(),getLineNumber(), repMsg);
      return new MsgTuple(repMsg, MsgType.NORMAL);
  }

  proc segIn1dMsg(cmd: string, payload: string, st: borrowed SymTab): MsgTuple throws {
      var pn = Reflection.getRoutineName();
      var repMsg: string;
      var (mainObjtype, mainSegName, mainValName, testObjtype, testSegName,
         testValName, invertStr) = payload.splitMsgToTuple(7);
=======
  proc segBinopvvIntMsg(cmd: string, payload: bytes, st: borrowed SymTab): string throws {
    var pn = Reflection.getRoutineName();
    var repMsg: string;
    var (op,
         // Type and attrib names of left segmented array
         ltype, lsegName, lvalName,
         // Type and attrib names of right segmented array
         rtype, rsegName, rvalName, leftStr, jsonStr)
           = payload.decode().splitMsgToTuple(9);

    // check to make sure symbols defined
    st.check(lsegName);
    st.check(lvalName);
    st.check(rsegName);
    st.check(rvalName);

    select (ltype, rtype) {
    when ("int", "int") {
      var lsa = new owned SegSArray(lsegName, lvalName, st);
      var rsa = new owned SegString(rsegName, rvalName, st);
      select op {
        when "==" {
          var rname = st.nextName();
          var e = st.addEntry(rname, lsa.size, bool);
          e.a = (lsa == rsa);
          repMsg = "created " + st.attrib(rname);
        }
        when "!=" {
          var rname = st.nextName();
          var e = st.addEntry(rname, lsa.size, bool);
          e.a = (lsa != rsa);
          repMsg = "created " + st.attrib(rname);
        }
        otherwise {return notImplementedError(pn, ltype, op, rtype);}
        }
    }
    otherwise {return unrecognizedTypeError(pn, "("+ltype+", "+rtype+")");} 
    }
    return repMsg;
  }

  proc segBinopvsMsg(cmd: string, payload: bytes, st: borrowed SymTab): string throws {
    var pn = Reflection.getRoutineName();
    var repMsg: string;
    var (op, objtype, segName, valName, valtype, encodedVal)
          = payload.decode().splitMsgToTuple(6);

    // check to make sure symbols defined
    st.check(segName);
    st.check(valName);
    var json = jsonToPdArray(encodedVal, 1);
    var value = json[json.domain.low];
    var rname = st.nextName();
    select (objtype, valtype) {
    when ("str", "str") {
      var strings = new owned SegString(segName, valName, st);
      select op {
        when "==" {
          var e = st.addEntry(rname, strings.size, bool);
          e.a = (strings == value);
        }
        when "!=" {
          var e = st.addEntry(rname, strings.size, bool);
          e.a = (strings != value);
        }
        otherwise {return notImplementedError(pn, objtype, op, valtype);}
        }
    }
    otherwise {return unrecognizedTypeError(pn, "("+objtype+", "+valtype+")");} 
    }
    return "created " + st.attrib(rname);
  }

  proc segBinopvsIntMsg(cmd: string, payload: bytes, st: borrowed SymTab): string throws {
    var pn = Reflection.getRoutineName();
    var repMsg: string;
    var (op, objtype, segName, valName, valtype, encodedVal)
          = payload.decode().splitMsgToTuple(6);

    // check to make sure symbols defined
    st.check(segName);
    st.check(valName);
    var json = jsonToPdArrayInt(encodedVal, 1);
    var value = json[json.domain.low];
    var rname = st.nextName();
    select (objtype, valtype) {
    when ("int", "int") {
      var sarrays  = new owned SegSArray(segName, valName, st);
      select op {
        when "==" {
          var e = st.addEntry(rname, sarrays.size, bool);
          var tmp=sarrays[sarrays.offsets.aD.low]:int;
          e.a = (tmp == value);
//          e.a = (sarrays == value);
        }
        when "!=" {
          var e = st.addEntry(rname, sarrays.size, bool);
          var tmp=sarrays[sarrays.offsets.aD.low]:int;
          e.a = (tmp != value);
//          e.a = (sarrays != value);
        }
        otherwise {return notImplementedError(pn, objtype, op, valtype);}
        }
    }
    otherwise {return unrecognizedTypeError(pn, "("+objtype+", "+valtype+")");} 
    }
    return "created " + st.attrib(rname);
  }

  proc segIn1dMsg(cmd: string, payload: bytes, st: borrowed SymTab): string throws {
    var pn = Reflection.getRoutineName();
    var repMsg: string;
    var (mainObjtype, mainSegName, mainValName, testObjtype, testSegName,
         testValName, invertStr) = payload.decode().splitMsgToTuple(7);
>>>>>>> 6d65335f

      // check to make sure symbols defined
      st.check(mainSegName);
      st.check(mainValName);
      st.check(testSegName);
      st.check(testValName);

      var invert: bool;
      if invertStr == "True" {invert = true;
      } else if invertStr == "False" {invert = false;
      } else {
          var errorMsg = "Invalid argument in %s: %s (expected True or False)".format(pn, invertStr);
          smLogger.error(getModuleName(),getRoutineName(),getLineNumber(),errorMsg);
          return new MsgTuple(errorMsg, MsgType.ERROR);
      }
    
      var rname = st.nextName();
 
      select (mainObjtype, testObjtype) {
          when ("str", "str") {
              var mainStr = getSegString(mainSegName, mainValName, st);
              var testStr = getSegString(testSegName, testValName, st);
              var e = st.addEntry(rname, mainStr.size, bool);
              if invert {
                  e.a = !in1d(mainStr, testStr);
              } else {
                  e.a = in1d(mainStr, testStr);
              }
          }
          otherwise {
              var errorMsg = unrecognizedTypeError(pn, "("+mainObjtype+", "+testObjtype+")");
              smLogger.error(getModuleName(),getRoutineName(),getLineNumber(),errorMsg);      
              return new MsgTuple(errorMsg, MsgType.ERROR);            
          }
      }

      repMsg = "created " + st.attrib(rname);
      smLogger.debug(getModuleName(),getRoutineName(),getLineNumber(),repMsg);
      return new MsgTuple(repMsg, MsgType.NORMAL);
  }

<<<<<<< HEAD
  proc segGroupMsg(cmd: string, payload: string, st: borrowed SymTab): MsgTuple throws {
=======
  proc segIn1dIntMsg(cmd: string, payload: bytes, st: borrowed SymTab): string throws {
    var pn = Reflection.getRoutineName();
    var repMsg: string;
    var (mainObjtype, mainSegName, mainValName, testObjtype, testSegName,
         testValName, invertStr) = payload.decode().splitMsgToTuple(7);

    // check to make sure symbols defined
    st.check(mainSegName);
    st.check(mainValName);
    st.check(testSegName);
    st.check(testValName);

    var invert: bool;
    if invertStr == "True" {invert = true;}
    else if invertStr == "False" {invert = false;}
    else {return "Error: Invalid argument in %s: %s (expected True or False)".format(pn, invertStr);}
    
    var rname = st.nextName();
    select (mainObjtype, testObjtype) {
    when ("int", "int") {
      var mainSA = new owned SegSArray(mainSegName, mainValName, st);
      var testSA = new owned SegSArray(testSegName, testValName, st);
      var e = st.addEntry(rname, mainSA.size, bool);
      if invert {
        e.a = !in1d_Int(mainSA, testSA);
      } else {
        e.a = in1d_Int(mainSA, testSA);
      }
    }
    otherwise {
        var errorMsg = unrecognizedTypeError(pn, "("+mainObjtype+", "+testObjtype+")");
        smLogger.error(getModuleName(),getRoutineName(),getLineNumber(),errorMsg);      
        return errorMsg;            
      }
    }
    return "created " + st.attrib(rname);
  }
  proc segGroupMsg(cmd: string, payload: bytes, st: borrowed SymTab): string throws {
>>>>>>> 6d65335f
      var pn = Reflection.getRoutineName();
      var (objtype, segName, valName) = payload.splitMsgToTuple(3);

      // check to make sure symbols defined
      st.check(segName);
      st.check(valName);
      
      var rname = st.nextName();
      select (objtype) {
          when "str" {
              var strings = getSegString(segName, valName, st);
              var iv = st.addEntry(rname, strings.size, int);
              iv.a = strings.argGroup();
          }
          otherwise {
              var errorMsg = notImplementedError(pn, "("+objtype+")");
              smLogger.error(getModuleName(),getRoutineName(),getLineNumber(),errorMsg);      
              return new MsgTuple(errorMsg, MsgType.ERROR);            
          }
      }

      var repMsg =  "created " + st.attrib(rname);
      smLogger.debug(getModuleName(),getRoutineName(),getLineNumber(),repMsg);
      return new MsgTuple(repMsg, MsgType.NORMAL);
  }



  proc segSuffixArrayMsg(cmd: string, payload: bytes, st: borrowed SymTab): string throws {
      var pn = Reflection.getRoutineName();
      var (objtype, segName, valName) = payload.decode().splitMsgToTuple(3);
      var repMsg: string;

      // check to make sure symbols defined
      st.check(segName);
      st.check(valName);

      var strings = new owned SegString(segName, valName, st);
      var size=strings.size;
      var nBytes = strings.nBytes;
      var length=strings.getLengths();
      var offsegs = (+ scan length) - length;
      var algorithmNum=2:int; //2:"divsufsort";1:SuffixArraySkew
      select (objtype) {
          when "str" {
              // To be checked, I am not sure if this formula can estimate the total memory requirement
              // Lengths + 2*segs + 2*vals (copied to SymTab)
              overMemLimit(8*size + 16*size + nBytes);

              //allocate an offset array
              var sasoff = offsegs;
              //allocate an values array
              var sasval:[0..(nBytes-1)] int;
              //              var lcpval:[0..(nBytes-1)] int; now we will not build the LCP array at the same time

              var i:int;
              var j:int;
              forall i in 0..(size-1) do {
              // the start position of ith string in value array

                var startposition:int;
                var endposition:int;
                startposition = offsegs[i];
                endposition = startposition+length[i]-1;
                // what we do in the select structure is filling the sasval array with correct index
                select (algorithmNum) {
                    when 1 {
                       var sasize=length[i]:int;
                       ref strArray=strings.values.a[startposition..endposition];
                       var tmparray:[0..sasize+2] int;
                       var intstrArray:[0..sasize+2] int;
                       var x:int;
                       var y:int;
                       forall (x,y) in zip ( intstrArray[0..sasize-1],
                                strings.values.a[startposition..endposition]) do x=y;
                       intstrArray[sasize]=0;
                       intstrArray[sasize+1]=0;
                       intstrArray[sasize+2]=0;
                       SuffixArraySkew(intstrArray,tmparray,sasize,256);
                       for (x, y) in zip(sasval[startposition..endposition], tmparray[0..sasize-1]) do
                               x = y;
                    }
                    when 2 {
                       var sasize=length[i]:int(32);
                       var localstrArray:[0..endposition-startposition] uint(8);
                       var a:int(8);
                       var b:int(8);
                       ref strArray=strings.values.a[startposition..endposition];
                       localstrArray=strArray;
                       //for all (a,b) in zip (localstrArray[0..sasize-1],strArray) do a=b;
                       var tmparray:[1..sasize] int(32);
                       divsufsort(localstrArray,tmparray,sasize);
                       //divsufsort(strArray,tmparray,sasize);
                       var x:int;
                       var y:int(32);
                       for (x, y) in zip(sasval[startposition..endposition], tmparray[1..sasize]) do
                            x = y;
                    }
                }

/*
// Here we calculate the lcp(Longest Common Prefix) array value
                forall j in startposition+1..endposition do{
                        var tmpcount=0:int;
                        var tmpbefore=sasval[j-1]:int;
                        var tmpcur=sasval[j]:int;
                        var tmplen=min(sasize-tmpcur, sasize-tmpbefore);
                        var tmpi:int;
                        for tmpi in 0..tmplen-1 do {
                            if (intstrArray[tmpbefore]!=intstrArray[tmpcur]) {
                                 break;
                            }                        
                            tmpcount+=1;
                        } 
                        lcpval[j]=tmpcount;
                }
*/
              }
              var segName2 = st.nextName();
              var valName2 = st.nextName();
              //              var lcpvalName = st.nextName();

              var segEntry = new shared SymEntry(sasoff);
              var valEntry = new shared SymEntry(sasval);
              //              var lcpvalEntry = new shared SymEntry(lcpval);
              /*
              valEntry.enhancedInfo=lcpvalName;
              lcpvalEntry.enhancedInfo=valName2;
              we have removed enchancedInfo.
              */
              st.addEntry(segName2, segEntry);
              st.addEntry(valName2, valEntry);
//              st.addEntry(lcpvalName, lcpvalEntry);
              repMsg = 'created ' + st.attrib(segName2) + '+created ' + st.attrib(valName2);
              return repMsg;


          }
          otherwise {
              var errorMsg = notImplementedError(pn, "("+objtype+")");
              writeln(generateErrorContext(
                                     msg=errorMsg, 
                                     lineNumber=getLineNumber(), 
                                     moduleName=getModuleName(), 
                                     routineName=getRoutineName(), 
                                     errorClass="NotImplementedError")); 
              return errorMsg;            
          }
      }

  }

  proc segLCPMsg(cmd: string, payload: bytes, st: borrowed SymTab): string throws {
      var pn = Reflection.getRoutineName();
      var (objtype, segName1, valName1,segName2,valName2) = payload.decode().splitMsgToTuple(5);
      var repMsg: string;

      // check to make sure symbols defined
      st.check(segName1);
      st.check(valName1);
      st.check(segName2);
      st.check(valName2);

      var suffixarrays = new owned SegSArray(segName1, valName1, st);
      var size=suffixarrays.size;
      var nBytes = suffixarrays.nBytes;
      var length=suffixarrays.getLengths();
      var offsegs = (+ scan length) - length;


      var strings = new owned SegString(segName2, valName2, st);

      select (objtype) {
          when "int" {
              // To be checked, I am not sure if this formula can estimate the total memory requirement
              // Lengths + 2*segs + 2*vals (copied to SymTab)
              overMemLimit(8*size + 16*size + nBytes);

              //allocate an offset array
              var sasoff = offsegs;
              //allocate an values array
              var lcpval:[0..(nBytes-1)] int;

              var i:int;
              var j:int;
              forall i in 0..(size-1) do {
              // the start position of ith surrix array  in value array
                var startposition:int;
                var endposition:int;
                startposition = offsegs[i];
                endposition = startposition+length[i]-1;




                var sasize=length[i]:int;
                ref sufArray=suffixarrays.values.a[startposition..endposition];
                ref strArray=strings.values.a[startposition..endposition];
// Here we calculate the lcp(Longest Common Prefix) array value
                forall j in startposition+1..endposition do{
                        var tmpcount=0:int;
                        var tmpbefore=sufArray[j-1]:int;
                        var tmpcur=sufArray[j]:int;
                        var tmplen=min(sasize-tmpcur, sasize-tmpbefore);
                        var tmpi:int;
                        for tmpi in 0..tmplen-1 do {
                            if (strArray[tmpbefore]!=strArray[tmpcur]) {
                                 break;
                            }                        
                            tmpbefore+=1;
                            tmpcur+=1;
                            tmpcount+=1;
                        } 
                        lcpval[j]=tmpcount;
                }
              }
              var lcpsegName = st.nextName();
              var lcpvalName = st.nextName();

              var lcpsegEntry = new shared SymEntry(sasoff);
              var lcpvalEntry = new shared SymEntry(lcpval);
              /*
              valEntry.enhancedInfo=lcpvalName;
              lcpvalEntry.enhancedInfo=valName2;
              we have removed enchancedInfo.
              */
              st.addEntry(lcpsegName, lcpsegEntry);
              st.addEntry(lcpvalName, lcpvalEntry);
              repMsg = 'created ' + st.attrib(lcpsegName) + '+created ' + st.attrib(lcpvalName);
              return repMsg;


          }
          otherwise {
              var errorMsg = notImplementedError(pn, "("+objtype+")");
              writeln(generateErrorContext(
                                     msg=errorMsg, 
                                     lineNumber=getLineNumber(), 
                                     moduleName=getModuleName(), 
                                     routineName=getRoutineName(), 
                                     errorClass="NotImplementedError")); 
              return errorMsg;            
          }
      }

  }

// directly read a string from given file and generate its suffix array
  proc segSAFileMsg(cmd: string, payload: bytes, st: borrowed SymTab): string throws {
      var pn = Reflection.getRoutineName();
//      var (FileName) = payload.decode().splitMsgToTuple(1);
      var FileName = payload.decode();
      var repMsg: string;

//      var filesize:int(32);
      var filesize:int;
      var f = open(FileName, iomode.r);
      var size=1:int;
      var nBytes = f.size;
      var length:[0..0] int  =nBytes;
      var offsegs:[0..0] int =0 ;

      var sasize=nBytes:int;
      var startposition:int;
      var endposition:int;
      startposition = 0;
      endposition = nBytes-1;
      var strArray:[startposition..endposition]uint(8);
      var r = f.reader(kind=ionative);
      r.read(strArray);
      r.close();

      var segName = st.nextName();
      var valName = st.nextName();

      var segEntry = new shared SymEntry(offsegs);
      var valEntry = new shared SymEntry(strArray);
      st.addEntry(segName, segEntry);
      st.addEntry(valName, valEntry);

      var algorithmNum=2:int; //2:"divsufsort";1:SuffixArraySkew

      select ("str") {
          when "str" {
              // To be checked, I am not sure if this formula can estimate the total memory requirement
              // Lengths + 2*segs + 2*vals (copied to SymTab)
              overMemLimit(8*size + 16*size + nBytes);

              //allocate an offset array
              var sasoff = offsegs;
              //allocate a suffix array  values array and lcp array
              var sasval:[0..(nBytes-1)] int;
//              var lcpval:[0..(nBytes-1)] int;

              var i:int;
              forall i in 0..(size-1) do {
              // the start position of ith string in value array
                select (algorithmNum) {
                    when 1 {
                       var sasize=length[i]:int;
                       var tmparray:[0..sasize+2] int;
                       var intstrArray:[0..sasize+2] int;
                       var x:int;
                       var y:int;
                       forall (x,y) in zip ( intstrArray[0..sasize-1],strArray[startposition..endposition]) do x=y;
                       intstrArray[sasize]=0;
                       intstrArray[sasize+1]=0;
                       intstrArray[sasize+2]=0;
                       SuffixArraySkew(intstrArray,tmparray,sasize,256);
                       for (x, y) in zip(sasval[startposition..endposition], tmparray[0..sasize-1]) do
                               x = y;
                    }
                    when 2 {
                       var sasize=length[i]:int(32);
                       //ref strArray=strings.values.a[startposition..endposition];
                       var tmparray:[1..sasize] int(32);
                       divsufsort(strArray,tmparray,sasize);
                       var x:int;
                       var y:int(32);
                       for (x, y) in zip(sasval[startposition..endposition], tmparray[1..sasize]) do
                            x = y;
                    }
                }// end of select 
              } // end of forall
              var segName2 = st.nextName();
              var valName2 = st.nextName();
//              var lcpvalName = st.nextName();

              var segEntry = new shared SymEntry(sasoff);
              var valEntry = new shared SymEntry(sasval);
//              var lcpvalEntry = new shared SymEntry(lcpval);
              /*
              valEntry.enhancedInfo=lcpvalName;
              lcpvalEntry.enhancedInfo=valName2;
              We have removed enhancedInfo.
              */
              st.addEntry(segName2, segEntry);
              st.addEntry(valName2, valEntry);
//              st.addEntry(lcpvalName, lcpvalEntry);
              repMsg = 'created ' + st.attrib(segName2) + '+created ' + st.attrib(valName2) 
                        + '+created ' + st.attrib(segName) + '+created ' + st.attrib(valName);
              return repMsg;

          }
          otherwise {
              var errorMsg = notImplementedError(pn, "("+FileName+")");
              writeln(generateErrorContext(
                                     msg=errorMsg, 
                                     lineNumber=getLineNumber(), 
                                     moduleName=getModuleName(), 
                                     routineName=getRoutineName(), 
                                     errorClass="NotImplementedError")); 
              return errorMsg;            
          }
      }

  }

}

/*
                var sasize=nBytes:int;
                var strArray:[startposition..endposition]uint(8);
                var r = f.reader(kind=ionative);
                r.read(strArray);
//                var tmparray:[1..sasize] int(32);
                var tmparray:[0..sasize+2] int;
                var intstrArray:[0..sasize+2] int;
                var x:int;
                var y:int;
                forall (x,y) in zip ( intstrArray[0..sasize-1],strArray[startposition..endposition]) do x=y;
                intstrArray[sasize]=0;
                intstrArray[sasize+1]=0;
                intstrArray[sasize+2]=0;
                SuffixArraySkew(intstrArray,tmparray,sasize,256);
//                divsufsort(strArray,tmparray,sasize);
                forall (x, y) in zip(sasval[startposition..endposition], tmparray[0..sasize-1]) do
                    x = y;
*/
/*
// Here we calculate the lcp(Longest Common Prefix) array value
                forall j in startposition+1..endposition do{
                        var tmpcount=0:int;
                        var tmpbefore=sasval[j-1]:int;
                        var tmpcur=sasval[j]:int;
                        var tmplen=min(sasize-tmpcur, sasize-tmpbefore);
                        var tmpi:int;
                        for tmpi in 0..tmplen-1 do {
                             if (intstrArray[tmpbefore]!=intstrArray[tmpcur]) {
                                   break;
                             }
                             tmpcount+=1;
                        } 
                        lcpval[j]=tmpcount;
                }
*/<|MERGE_RESOLUTION|>--- conflicted
+++ resolved
@@ -72,15 +72,10 @@
       return new MsgTuple(repMsg, MsgType.NORMAL);
   }
 
-<<<<<<< HEAD
   proc segmentLengthsMsg(cmd: string, payload: string, 
                                           st: borrowed SymTab): MsgTuple throws {
-=======
-
-
-  proc segmentLengthsMsg(cmd: string, payload: bytes, 
-                                          st: borrowed SymTab): string throws {
->>>>>>> 6d65335f
+
+
     var pn = Reflection.getRoutineName();
     var (objtype, segName, valName) = payload.splitMsgToTuple(3);
 
@@ -441,7 +436,6 @@
     st.check(args[2]);
 
     select objtype {
-<<<<<<< HEAD
         when "str" {
             // Make a temporary string array
             var strings = getSegString(args[1], args[2], st);
@@ -468,59 +462,34 @@
             var newValsEntry = new shared SymEntry(newVals);
             st.addEntry(newSegName, newSegsEntry);
             st.addEntry(newValName, newValsEntry);
-=======
-      when "str" {
-        // Make a temporary string array
-        var strings = new owned SegString(args[1], args[2], st);
-        // Parse the slice parameters
-        var start = args[3]:int;
-        var stop = args[4]:int;
-        var stride = args[5]:int;
-        // Only stride-1 slices are allowed for now
-        if (stride != 1) { 
-            var errorMsg = notImplementedError(pn, "stride != 1"); 
-            smLogger.error(getModuleName(),getRoutineName(),getLineNumber(),errorMsg);      
-            return errorMsg;
-        }
-        // TO DO: in the future, we will force the client to handle this
-        var slice: range(stridable=true) = convertPythonSliceToChapel(start, stop, stride);
-        var newSegName = st.nextName();
-        var newValName = st.nextName();
-        // Compute the slice
-        var (newSegs, newVals) = strings[slice];
-
-        // Store the resulting offsets and bytes arrays
-        var newSegsEntry = new shared SymEntry(newSegs);
-        var newValsEntry = new shared SymEntry(newVals);
-        st.addEntry(newSegName, newSegsEntry);
-        st.addEntry(newValName, newValsEntry);
-        return "created " + st.attrib(newSegName) + " +created " + st.attrib(newValName);
+            var repMsg = "created " + st.attrib(newSegName) + " +created " + st.attrib(newValName);
+            smLogger.debug(getModuleName(),getRoutineName(),getLineNumber(),repMsg); 
+            return new MsgTuple(repMsg, MsgType.NORMAL);
       }
       when "int" {
-        // Make a temporary integer  array
-        var sarrays = new owned SegSArray(args[1], args[2], st);
-        // Parse the slice parameters
-        var start = args[3]:int;
-        var stop = args[4]:int;
-        var stride = args[5]:int;
-        // Only stride-1 slices are allowed for now
-        if (stride != 1) { 
-            var errorMsg = notImplementedError(pn, "stride != 1"); 
-            smLogger.error(getModuleName(),getRoutineName(),getLineNumber(),errorMsg);      
-            return errorMsg;
-        }
-        // TO DO: in the future, we will force the client to handle this
-        var slice: range(stridable=true) = convertPythonSliceToChapel(start, stop, stride);
-        var newSegName = st.nextName();
-        var newValName = st.nextName();
-        // Compute the slice
-        var (newSegs, newVals) = sarrays[slice];
-        // Store the resulting offsets and bytes arrays
-        var newSegsEntry = new shared SymEntry(newSegs);
-        var newValsEntry = new shared SymEntry(newVals);
-        st.addEntry(newSegName, newSegsEntry);
-        st.addEntry(newValName, newValsEntry);
->>>>>>> 6d65335f
+            // Make a temporary integer  array
+            var sarrays = new owned SegSArray(args[1], args[2], st);
+            // Parse the slice parameters
+            var start = args[3]:int;
+            var stop = args[4]:int;
+            var stride = args[5]:int;
+            // Only stride-1 slices are allowed for now
+            if (stride != 1) { 
+                var errorMsg = notImplementedError(pn, "stride != 1"); 
+                smLogger.error(getModuleName(),getRoutineName(),getLineNumber(),errorMsg);      
+                return new MsgTuple(errorMsg, MsgType.ERROR);
+            }
+            // TO DO: in the future, we will force the client to handle this
+            var slice: range(stridable=true) = convertPythonSliceToChapel(start, stop, stride);
+            var newSegName = st.nextName();
+            var newValName = st.nextName();
+            // Compute the slice
+            var (newSegs, newVals) = sarrays[slice];
+            // Store the resulting offsets and bytes arrays
+            var newSegsEntry = new shared SymEntry(newSegs);
+            var newValsEntry = new shared SymEntry(newVals);
+            st.addEntry(newSegName, newSegsEntry);
+            st.addEntry(newValName, newValsEntry);
         
             var repMsg = "created " + st.attrib(newSegName) + " +created " + st.attrib(newValName);
             smLogger.debug(getModuleName(),getRoutineName(),getLineNumber(),repMsg); 
@@ -712,7 +681,55 @@
     return new MsgTuple(repMsg, MsgType.NORMAL);
   }
 
-<<<<<<< HEAD
+  proc segBinopvvIntMsg(cmd: string, payload: string, st: borrowed SymTab): MsgTuple throws {
+    var pn = Reflection.getRoutineName();
+    var repMsg: string;
+    var (op,
+         // Type and attrib names of left segmented array
+         ltype, lsegName, lvalName,
+         // Type and attrib names of right segmented array
+         rtype, rsegName, rvalName, leftStr, jsonStr)
+           = payload.splitMsgToTuple(9);
+
+    // check to make sure symbols defined
+    st.check(lsegName);
+    st.check(lvalName);
+    st.check(rsegName);
+    st.check(rvalName);
+
+    select (ltype, rtype) {
+        when ("int", "int") {
+          var lsa = new owned SegSArray(lsegName, lvalName, st);
+          var rsa = new owned SegString(rsegName, rvalName, st);
+          select op {
+              when "==" {
+                var rname = st.nextName();
+                var e = st.addEntry(rname, lsa.size, bool);
+                e.a = (lsa == rsa);
+                repMsg = "created " + st.attrib(rname);
+              }
+              when "!=" {
+                var rname = st.nextName();
+                var e = st.addEntry(rname, lsa.size, bool);
+                e.a = (lsa != rsa);
+                repMsg = "created " + st.attrib(rname);
+              }
+              otherwise {
+                var errorMsg= notImplementedError(pn, ltype, op, rtype);
+                smLogger.error(getModuleName(),getRoutineName(),getLineNumber(),errorMsg);
+                return new MsgTuple(errorMsg, MsgType.ERROR);
+              }
+          }
+        }
+        otherwise {
+          var errorMsg= unrecognizedTypeError(pn, "("+ltype+", "+rtype+")");
+          smLogger.error(getModuleName(),getRoutineName(),getLineNumber(),errorMsg);
+          return new MsgTuple(errorMsg, MsgType.ERROR);
+        } 
+    }
+    smLogger.debug(getModuleName(),getRoutineName(),getLineNumber(), repMsg);
+    return new MsgTuple(repMsg, MsgType.NORMAL);
+  }
   proc segBinopvsMsg(cmd: string, payload: string, st: borrowed SymTab): MsgTuple throws {
       var pn = Reflection.getRoutineName();
       var repMsg: string;
@@ -758,90 +775,12 @@
       return new MsgTuple(repMsg, MsgType.NORMAL);
   }
 
-  proc segIn1dMsg(cmd: string, payload: string, st: borrowed SymTab): MsgTuple throws {
-      var pn = Reflection.getRoutineName();
-      var repMsg: string;
-      var (mainObjtype, mainSegName, mainValName, testObjtype, testSegName,
-         testValName, invertStr) = payload.splitMsgToTuple(7);
-=======
-  proc segBinopvvIntMsg(cmd: string, payload: bytes, st: borrowed SymTab): string throws {
-    var pn = Reflection.getRoutineName();
-    var repMsg: string;
-    var (op,
-         // Type and attrib names of left segmented array
-         ltype, lsegName, lvalName,
-         // Type and attrib names of right segmented array
-         rtype, rsegName, rvalName, leftStr, jsonStr)
-           = payload.decode().splitMsgToTuple(9);
-
-    // check to make sure symbols defined
-    st.check(lsegName);
-    st.check(lvalName);
-    st.check(rsegName);
-    st.check(rvalName);
-
-    select (ltype, rtype) {
-    when ("int", "int") {
-      var lsa = new owned SegSArray(lsegName, lvalName, st);
-      var rsa = new owned SegString(rsegName, rvalName, st);
-      select op {
-        when "==" {
-          var rname = st.nextName();
-          var e = st.addEntry(rname, lsa.size, bool);
-          e.a = (lsa == rsa);
-          repMsg = "created " + st.attrib(rname);
-        }
-        when "!=" {
-          var rname = st.nextName();
-          var e = st.addEntry(rname, lsa.size, bool);
-          e.a = (lsa != rsa);
-          repMsg = "created " + st.attrib(rname);
-        }
-        otherwise {return notImplementedError(pn, ltype, op, rtype);}
-        }
-    }
-    otherwise {return unrecognizedTypeError(pn, "("+ltype+", "+rtype+")");} 
-    }
-    return repMsg;
-  }
-
-  proc segBinopvsMsg(cmd: string, payload: bytes, st: borrowed SymTab): string throws {
+
+  proc segBinopvsIntMsg(cmd: string, payload: string, st: borrowed SymTab): MsgTuple throws {
     var pn = Reflection.getRoutineName();
     var repMsg: string;
     var (op, objtype, segName, valName, valtype, encodedVal)
-          = payload.decode().splitMsgToTuple(6);
-
-    // check to make sure symbols defined
-    st.check(segName);
-    st.check(valName);
-    var json = jsonToPdArray(encodedVal, 1);
-    var value = json[json.domain.low];
-    var rname = st.nextName();
-    select (objtype, valtype) {
-    when ("str", "str") {
-      var strings = new owned SegString(segName, valName, st);
-      select op {
-        when "==" {
-          var e = st.addEntry(rname, strings.size, bool);
-          e.a = (strings == value);
-        }
-        when "!=" {
-          var e = st.addEntry(rname, strings.size, bool);
-          e.a = (strings != value);
-        }
-        otherwise {return notImplementedError(pn, objtype, op, valtype);}
-        }
-    }
-    otherwise {return unrecognizedTypeError(pn, "("+objtype+", "+valtype+")");} 
-    }
-    return "created " + st.attrib(rname);
-  }
-
-  proc segBinopvsIntMsg(cmd: string, payload: bytes, st: borrowed SymTab): string throws {
-    var pn = Reflection.getRoutineName();
-    var repMsg: string;
-    var (op, objtype, segName, valName, valtype, encodedVal)
-          = payload.decode().splitMsgToTuple(6);
+          = payload.splitMsgToTuple(6);
 
     // check to make sure symbols defined
     st.check(segName);
@@ -857,28 +796,37 @@
           var e = st.addEntry(rname, sarrays.size, bool);
           var tmp=sarrays[sarrays.offsets.aD.low]:int;
           e.a = (tmp == value);
-//          e.a = (sarrays == value);
         }
         when "!=" {
           var e = st.addEntry(rname, sarrays.size, bool);
           var tmp=sarrays[sarrays.offsets.aD.low]:int;
           e.a = (tmp != value);
-//          e.a = (sarrays != value);
-        }
-        otherwise {return notImplementedError(pn, objtype, op, valtype);}
-        }
-    }
-    otherwise {return unrecognizedTypeError(pn, "("+objtype+", "+valtype+")");} 
-    }
-    return "created " + st.attrib(rname);
-  }
-
-  proc segIn1dMsg(cmd: string, payload: bytes, st: borrowed SymTab): string throws {
-    var pn = Reflection.getRoutineName();
-    var repMsg: string;
-    var (mainObjtype, mainSegName, mainValName, testObjtype, testSegName,
-         testValName, invertStr) = payload.decode().splitMsgToTuple(7);
->>>>>>> 6d65335f
+        }
+        otherwise {
+          var errorMsg= notImplementedError(pn, objtype, op, valtype);
+          smLogger.error(getModuleName(),getRoutineName(),getLineNumber(),errorMsg);
+          return new MsgTuple(errorMsg, MsgType.ERROR);
+        }
+      }
+    }
+    otherwise {
+        var errorMsg= unrecognizedTypeError(pn, "("+objtype+", "+valtype+")");
+        smLogger.error(getModuleName(),getRoutineName(),getLineNumber(),errorMsg);
+        return new MsgTuple(errorMsg, MsgType.ERROR);
+
+    } 
+    }
+    repMsg= "created " + st.attrib(rname);
+    smLogger.debug(getModuleName(),getRoutineName(),getLineNumber(), repMsg);
+    return new MsgTuple(repMsg, MsgType.NORMAL);
+
+  }
+
+  proc segIn1dMsg(cmd: string, payload: string, st: borrowed SymTab): MsgTuple throws {
+      var pn = Reflection.getRoutineName();
+      var repMsg: string;
+      var (mainObjtype, mainSegName, mainValName, testObjtype, testSegName,
+         testValName, invertStr) = payload.splitMsgToTuple(7);
 
       // check to make sure symbols defined
       st.check(mainSegName);
@@ -920,10 +868,8 @@
       return new MsgTuple(repMsg, MsgType.NORMAL);
   }
 
-<<<<<<< HEAD
-  proc segGroupMsg(cmd: string, payload: string, st: borrowed SymTab): MsgTuple throws {
-=======
-  proc segIn1dIntMsg(cmd: string, payload: bytes, st: borrowed SymTab): string throws {
+  // this function is added for suffix array
+  proc segIn1dIntMsg(cmd: string, payload: bytes, st: borrowed SymTab): MsgTuple throws {
     var pn = Reflection.getRoutineName();
     var repMsg: string;
     var (mainObjtype, mainSegName, mainValName, testObjtype, testSegName,
@@ -938,8 +884,11 @@
     var invert: bool;
     if invertStr == "True" {invert = true;}
     else if invertStr == "False" {invert = false;}
-    else {return "Error: Invalid argument in %s: %s (expected True or False)".format(pn, invertStr);}
-    
+    else {
+
+          var errorMsg="Error: Invalid argument in %s: %s (expected True or False)".format(pn, invertStr);
+          return new MsgTuple(errorMsg, MsgType.ERROR);
+    }
     var rname = st.nextName();
     select (mainObjtype, testObjtype) {
     when ("int", "int") {
@@ -955,13 +904,15 @@
     otherwise {
         var errorMsg = unrecognizedTypeError(pn, "("+mainObjtype+", "+testObjtype+")");
         smLogger.error(getModuleName(),getRoutineName(),getLineNumber(),errorMsg);      
-        return errorMsg;            
-      }
-    }
-    return "created " + st.attrib(rname);
-  }
-  proc segGroupMsg(cmd: string, payload: bytes, st: borrowed SymTab): string throws {
->>>>>>> 6d65335f
+        return new MsgTuple(errorMsg, MsgType.ERROR);
+      }
+    }
+    repMsg= "created " + st.attrib(rname);
+    smLogger.debug(getModuleName(),getRoutineName(),getLineNumber(),repMsg);
+    return new MsgTuple(repMsg, MsgType.NORMAL);
+  }
+
+  proc segGroupMsg(cmd: string, payload: string, st: borrowed SymTab): MsgTuple throws {
       var pn = Reflection.getRoutineName();
       var (objtype, segName, valName) = payload.splitMsgToTuple(3);
 
@@ -990,9 +941,9 @@
 
 
 
-  proc segSuffixArrayMsg(cmd: string, payload: bytes, st: borrowed SymTab): string throws {
+  proc segSuffixArrayMsg(cmd: string, payload: bytes, st: borrowed SymTab): MsgTuple throws {
       var pn = Reflection.getRoutineName();
-      var (objtype, segName, valName) = payload.decode().splitMsgToTuple(3);
+      var (objtype, segName, valName) = payload.splitMsgToTuple(3);
       var repMsg: string;
 
       // check to make sure symbols defined
@@ -1096,8 +1047,8 @@
               st.addEntry(valName2, valEntry);
 //              st.addEntry(lcpvalName, lcpvalEntry);
               repMsg = 'created ' + st.attrib(segName2) + '+created ' + st.attrib(valName2);
-              return repMsg;
-
+              smLogger.debug(getModuleName(),getRoutineName(),getLineNumber(),repMsg);
+              return new MsgTuple(repMsg, MsgType.NORMAL);
 
           }
           otherwise {
@@ -1108,15 +1059,16 @@
                                      moduleName=getModuleName(), 
                                      routineName=getRoutineName(), 
                                      errorClass="NotImplementedError")); 
-              return errorMsg;            
-          }
-      }
-
-  }
-
-  proc segLCPMsg(cmd: string, payload: bytes, st: borrowed SymTab): string throws {
+              smLogger.error(getModuleName(),getRoutineName(),getLineNumber(),errorMsg);      
+              return new MsgTuple(errorMsg, MsgType.ERROR);            
+          }
+      }
+
+  }
+
+  proc segLCPMsg(cmd: string, payload: bytes, st: borrowed SymTab): MsgTuple throws {
       var pn = Reflection.getRoutineName();
-      var (objtype, segName1, valName1,segName2,valName2) = payload.decode().splitMsgToTuple(5);
+      var (objtype, segName1, valName1,segName2,valName2) = payload.splitMsgToTuple(5);
       var repMsg: string;
 
       // check to make sure symbols defined
@@ -1153,9 +1105,6 @@
                 var endposition:int;
                 startposition = offsegs[i];
                 endposition = startposition+length[i]-1;
-
-
-
 
                 var sasize=length[i]:int;
                 ref sufArray=suffixarrays.values.a[startposition..endposition];
@@ -1191,7 +1140,8 @@
               st.addEntry(lcpsegName, lcpsegEntry);
               st.addEntry(lcpvalName, lcpvalEntry);
               repMsg = 'created ' + st.attrib(lcpsegName) + '+created ' + st.attrib(lcpvalName);
-              return repMsg;
+              smLogger.debug(getModuleName(),getRoutineName(),getLineNumber(),repMsg);
+              return new MsgTuple(repMsg, MsgType.NORMAL);
 
 
           }
@@ -1203,17 +1153,18 @@
                                      moduleName=getModuleName(), 
                                      routineName=getRoutineName(), 
                                      errorClass="NotImplementedError")); 
-              return errorMsg;            
+              smLogger.error(getModuleName(),getRoutineName(),getLineNumber(),errorMsg);      
+              return new MsgTuple(errorMsg, MsgType.ERROR);            
           }
       }
 
   }
 
 // directly read a string from given file and generate its suffix array
-  proc segSAFileMsg(cmd: string, payload: bytes, st: borrowed SymTab): string throws {
+  proc segSAFileMsg(cmd: string, payload: string, st: borrowed SymTab): MsgTuple throws {
       var pn = Reflection.getRoutineName();
 //      var (FileName) = payload.decode().splitMsgToTuple(1);
-      var FileName = payload.decode();
+      var FileName = payload;
       var repMsg: string;
 
 //      var filesize:int(32);
@@ -1303,7 +1254,8 @@
 //              st.addEntry(lcpvalName, lcpvalEntry);
               repMsg = 'created ' + st.attrib(segName2) + '+created ' + st.attrib(valName2) 
                         + '+created ' + st.attrib(segName) + '+created ' + st.attrib(valName);
-              return repMsg;
+              smLogger.debug(getModuleName(),getRoutineName(),getLineNumber(),repMsg);
+              return new MsgTuple(repMsg, MsgType.NORMAL);
 
           }
           otherwise {
@@ -1314,47 +1266,11 @@
                                      moduleName=getModuleName(), 
                                      routineName=getRoutineName(), 
                                      errorClass="NotImplementedError")); 
-              return errorMsg;            
+              smLogger.error(getModuleName(),getRoutineName(),getLineNumber(),errorMsg);      
+              return new MsgTuple(errorMsg, MsgType.ERROR);            
           }
       }
 
   }
 
 }
-
-/*
-                var sasize=nBytes:int;
-                var strArray:[startposition..endposition]uint(8);
-                var r = f.reader(kind=ionative);
-                r.read(strArray);
-//                var tmparray:[1..sasize] int(32);
-                var tmparray:[0..sasize+2] int;
-                var intstrArray:[0..sasize+2] int;
-                var x:int;
-                var y:int;
-                forall (x,y) in zip ( intstrArray[0..sasize-1],strArray[startposition..endposition]) do x=y;
-                intstrArray[sasize]=0;
-                intstrArray[sasize+1]=0;
-                intstrArray[sasize+2]=0;
-                SuffixArraySkew(intstrArray,tmparray,sasize,256);
-//                divsufsort(strArray,tmparray,sasize);
-                forall (x, y) in zip(sasval[startposition..endposition], tmparray[0..sasize-1]) do
-                    x = y;
-*/
-/*
-// Here we calculate the lcp(Longest Common Prefix) array value
-                forall j in startposition+1..endposition do{
-                        var tmpcount=0:int;
-                        var tmpbefore=sasval[j-1]:int;
-                        var tmpcur=sasval[j]:int;
-                        var tmplen=min(sasize-tmpcur, sasize-tmpbefore);
-                        var tmpi:int;
-                        for tmpi in 0..tmplen-1 do {
-                             if (intstrArray[tmpbefore]!=intstrArray[tmpcur]) {
-                                   break;
-                             }
-                             tmpcount+=1;
-                        } 
-                        lcpval[j]=tmpcount;
-                }
-*/