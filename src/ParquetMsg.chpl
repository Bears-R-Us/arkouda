module ParquetMsg {
  use IO;
  use ServerErrors, ServerConfig;
  use FileIO;
  use FileSystem;
  use GenSymIO;
  use List;
  use Logging;
  use Message;
  use MultiTypeSymbolTable;
  use MultiTypeSymEntry;
  use NumPyDType;
  use Sort;
  use CommAggregation;
  use AryUtil;
  use CTypes;

  use SegmentedString;

  use Map;
  use ArkoudaCTypesCompat;
  use ArkoudaIOCompat;
  use ArkoudaMathCompat;

  enum CompressionType {
    NONE=0,
    SNAPPY=1,
    GZIP=2,
    BROTLI=3,
    ZSTD=4,
    LZ4=5
  };


  // Use reflection for error information
  use Reflection;
  require "ArrowFunctions.h";
  require "ArrowFunctions.o";

  private config const logLevel = ServerConfig.logLevel;
  private config const logChannel = ServerConfig.logChannel;
  const pqLogger = new Logger(logLevel, logChannel);
  config const TRUNCATE: int = 0;
  config const APPEND: int = 1;
  
  private config const ROWGROUPS = 512*1024*1024 / numBytes(int); // 512 mb of int64
  // Undocumented for now, just for internal experiments
  private config const batchSize = getEnvInt("ARKOUDA_SERVER_PARQUET_BATCH_SIZE", 8192);

  extern var ARROWINT64: c_int;
  extern var ARROWINT32: c_int;
  extern var ARROWUINT64: c_int;
  extern var ARROWUINT32: c_int;
  extern var ARROWBOOLEAN: c_int;
  extern var ARROWSTRING: c_int;
  extern var ARROWFLOAT: c_int;
  extern var ARROWLIST: c_int;
  extern var ARROWDOUBLE: c_int;
  extern var ARROWERROR: c_int;
  extern var ARROWDECIMAL: c_int;

  extern record MyByteArray {
    var len: uint(32);
    var ptr: c_ptr(uint(8));
  };

  enum ArrowTypes { int64, int32, uint64, uint32,
                    stringArr, timestamp, boolean,
                    double, float, list, decimal,
                    notimplemented };

  record parquetErrorMsg {
    var errMsg: c_ptr(uint(8));
    proc init() {
      errMsg = nil;
    }
    
    proc deinit() {
      extern proc c_free_string(ptr);
      c_free_string(errMsg);
    }

    proc parquetError(lineNumber, routineName, moduleName) throws {
      extern proc strlen(a): int;
      var err: string;
      try {
        err = string.createCopyingBuffer(errMsg, strlen(errMsg));
      } catch e {
        err = "Error converting Parquet error message to Chapel string";
      }
      if err == "Unexpected end of stream" {
        err += ". This may be due to null values in a non-float column. Try again with the flag has_non_float_nulls=True";
      }
      throw getErrorWithContext(
                     msg=err,
                     lineNumber,
                     routineName,
                     moduleName,
                     errorClass="ParquetError");
    }
  }
  
  proc getVersionInfo() {
    extern proc c_getVersionInfo(): c_string_ptr;
    extern proc strlen(str): c_int;
    extern proc c_free_string(ptr);
    var cVersionString = c_getVersionInfo();
    defer {
      c_free_string(cVersionString: c_ptr_void);
    }
    var ret: string;
    try {
      ret = string.createCopyingBuffer(cVersionString,
                                strlen(cVersionString));
    } catch e {
      ret = "Error converting Arrow version message to Chapel string";
    }
    return ret;
  }
  
  proc getSubdomains(lengths: [?FD] int) {
    var subdoms: [FD] domain(1);
    var offset = 0;
    for i in FD {
      subdoms[i] = {offset..#lengths[i]};
      offset += lengths[i];
    }
    return (subdoms, (+ reduce lengths));
  }

<<<<<<< HEAD
  proc getRGSubdomains(bytesPerRG: [?D] ?t, maxRowGroups: int) {
    var rgSubdomains: [D] [0..#maxRowGroups] domain(1);

    var offset = 0;
    for i in D {
      for rg in 0..#maxRowGroups {
        if bytesPerRG[i][rg] != 0 {
          rgSubdomains[i][rg] = {offset..#bytesPerRG[i][rg]};
          offset += bytesPerRG[i][rg];
        }
      }
    }
    return (rgSubdomains, offset);
  }

  proc readFilesByName(ref A: [] ?t, filenames: [] string, sizes: [] int, dsetname: string, ty, byteLength=-1) throws {
    extern proc c_readColumnByName(filename, arr_chpl, colNum, numElems, startIdx, batchSize, byteLength, errMsg): int;
=======
  proc readFilesByName(ref A: [] ?t, ref whereNull: [] bool, filenames: [] string, sizes: [] int, dsetname: string, ty, byteLength=-1, hasNonFloatNulls=false) throws {
    extern proc c_readColumnByName(filename, arr_chpl, where_null_chpl, colNum, numElems, startIdx, batchSize, byteLength, hasNonFloatNulls, errMsg): int;

>>>>>>> 8318aef7
    var (subdoms, length) = getSubdomains(sizes);
    var fileOffsets = (+ scan sizes) - sizes;
    
    coforall loc in A.targetLocales() with (ref A) do on loc {
      var locFiles = filenames;
      var locFiledoms = subdoms;
      var locOffsets = fileOffsets;
      
      forall (off, filedom, filename) in zip(locOffsets, locFiledoms, locFiles) {
        for locdom in A.localSubdomains() {
          const intersection = domain_intersection(locdom, filedom);
          if intersection.size > 0 {
            var pqErr = new parquetErrorMsg();
            if c_readColumnByName(filename.localize().c_str(), c_ptrTo(A[intersection.low]), c_ptrTo(whereNull[intersection.low]),
                                  dsetname.localize().c_str(), intersection.size, intersection.low - off,
                                  batchSize, byteLength, hasNonFloatNulls,
                                  c_ptrTo(pqErr.errMsg)) == ARROWERROR {
              pqErr.parquetError(getLineNumber(), getRoutineName(), getModuleName());
            }
          }
        }
      }
    }
  }

  proc readStrFilesByName(A: [] ?t, ref whereNull: [] bool, filenames: [] string, sizes: [] int, dsetname: string, ty) throws {
    extern proc c_readColumnByName(filename, arr_chpl, where_null_chpl, colNum, numElems, startIdx, batchSize, byteLength, hasNonFloatNulls, errMsg): int;
    var (subdoms, length) = getSubdomains(sizes);
    
    coforall loc in A.targetLocales() do on loc {
      var locFiles = filenames;
      var locFiledoms = subdoms;

      forall (filedom, filename) in zip(locFiledoms, locFiles) {
        for locdom in A.localSubdomains() {
          const intersection = domain_intersection(locdom, filedom);

          if intersection.size > 0 {
            var pqErr = new parquetErrorMsg();
            var col: [filedom] t;

            if c_readColumnByName(filename.localize().c_str(), c_ptrTo(col), c_ptrTo(whereNull[intersection.low]),
                                  dsetname.localize().c_str(), intersection.size, 0,
                                  batchSize, -1, false, c_ptrTo(pqErr.errMsg)) == ARROWERROR {
              pqErr.parquetError(getLineNumber(), getRoutineName(), getModuleName());
            }
            A[filedom] = col;
          }
        }
      }
    }
  }

  proc computeIdx(offsets: [] int, val: int): int throws {
    var (v, idx) = maxloc reduce zip(offsets > val, offsets.domain);
    return if v then idx-1 else offsets.size-1;
  }

  proc computeEmptySegs(seg_sizes: [] int, offsets: [] int, s: int, intersection: domain(1), fileoffset: int): int throws {
    // Compute the number of empty segments preceeding the current chunk
    if (intersection.low-fileoffset == 0){ //starts the file, no shift needed
      return 0;
    }
    var highidx = computeIdx(offsets, intersection.low);
    var sub_segs = seg_sizes[s..highidx];
    var empty_segs = sub_segs == 0;
    return (+ reduce empty_segs);
  }

  proc readListFilesByName(A: [] ?t, rows_per_file: [] int, seg_sizes: [] int, offsets: [] int, filenames: [] string, sizes: [] int, dsetname: string, ty) throws {
    extern proc c_readListColumnByName(filename, arr_chpl, colNum, numElems, startIdx, batchSize, errMsg): int;
    var (subdoms, length) = getSubdomains(sizes);
    var fileOffsets = (+ scan sizes) - sizes;
    var segmentOffsets = (+ scan rows_per_file) - rows_per_file;
    
    coforall loc in A.targetLocales() do on loc {
      var locFiles = filenames;
      var locFiledoms = subdoms;
      var locOffsets = fileOffsets; // value count offset
      var locSegOffsets = segmentOffsets; // indicates which segment index is first for the file

      forall (s, off, filedom, filename) in zip(locSegOffsets, locOffsets, locFiledoms, locFiles) {
        for locdom in A.localSubdomains() {
          const intersection = domain_intersection(locdom, filedom);
          
          if intersection.size > 0 {
            var pqErr = new parquetErrorMsg();
            var col: [filedom] t;
            if c_readListColumnByName(filename.localize().c_str(), c_ptrTo(col),
                                  dsetname.localize().c_str(), filedom.size, 0,
                                  batchSize, c_ptrTo(pqErr.errMsg)) == ARROWERROR {
              pqErr.parquetError(getLineNumber(), getRoutineName(), getModuleName());
            }
            A[filedom] = col;
          }
        }
      }
    }
  }

  proc calcListSizesandOffset(seg_sizes: [] ?t, filenames: [] string, sizes: [] int, dsetname: string) throws {
    var (subdoms, length) = getSubdomains(sizes);

    var listSizes: [filenames.domain] int;
    var file_offset: int = 0;
    coforall loc in seg_sizes.targetLocales() with (ref listSizes) do on loc{
      var locFiles = filenames;
      var locFiledoms = subdoms;
      
      forall (i, filedom, filename) in zip(sizes.domain, locFiledoms, locFiles) {
        for locdom in seg_sizes.localSubdomains() {
          const intersection = domain_intersection(locdom, filedom);
          if intersection.size > 0 {
            var col: [filedom] t;
            listSizes[i] = getListColSize(filename, dsetname, col);
            seg_sizes[filedom] = col; // this is actually segment sizes here
          }
        }
      }
    }
    return listSizes;
  }

  proc calcStrSizesAndOffset(offsets: [] ?t, filenames: [] string, sizes: [] int, dsetname: string) throws {
    var (subdoms, length) = getSubdomains(sizes);

    var byteSizes: [filenames.domain] int;

    coforall loc in offsets.targetLocales() with (ref byteSizes) do on loc {
      var locFiles = filenames;
      var locFiledoms = subdoms;
      
      forall (i, filedom, filename) in zip(sizes.domain, locFiledoms, locFiles) {
        for locdom in offsets.localSubdomains() {
          const intersection = domain_intersection(locdom, filedom);
          if intersection.size > 0 {
            var col: [filedom] t;
            byteSizes[i] = getStrColSize(filename, dsetname, col);
            offsets[filedom] = col;
          }
        }
      }
    }
    return byteSizes;
  }

  proc getNullIndices(A: [] ?t, filenames: [] string, sizes: [] int, dsetname: string, ty) throws {
    extern proc c_getStringColumnNullIndices(filename, colname, nulls_chpl, errMsg): int;
    var (subdoms, length) = getSubdomains(sizes);
    
    coforall loc in A.targetLocales() do on loc {
      var locFiles = filenames;
      var locFiledoms = subdoms;
      
      forall (filedom, filename) in zip(locFiledoms, locFiles) {
        for locdom in A.localSubdomains() {
          const intersection = domain_intersection(locdom, filedom);
          
          if intersection.size > 0 {
            var pqErr = new parquetErrorMsg();
            var col: [filedom] t;
            if c_getStringColumnNullIndices(filename.localize().c_str(), dsetname.localize().c_str(),
                                            c_ptrTo(col), pqErr.errMsg) {
              pqErr.parquetError(getLineNumber(), getRoutineName(), getModuleName());
            }
            A[filedom] = col;
          }
        }
      }
    }
  }

  proc getStrColSize(filename: string, dsetname: string, ref offsets: [] int) throws {
    extern proc c_getStringColumnNumBytes(filename, colname, offsets, numElems, startIdx, batchSize, errMsg): int;
    var pqErr = new parquetErrorMsg();

    var byteSize = c_getStringColumnNumBytes(filename.localize().c_str(),
                                             dsetname.localize().c_str(),
                                             c_ptrTo(offsets),
                                             offsets.size, 0, 256,
                                             c_ptrTo(pqErr.errMsg));
    
    if byteSize == ARROWERROR then
      pqErr.parquetError(getLineNumber(), getRoutineName(), getModuleName());
    return byteSize;
  }

  proc getListColSize(filename: string, dsetname: string, ref seg_sizes: [] int) throws {
    extern proc c_getListColumnSize(filename, colname, seg_sizes, numElems, startIdx, errMsg): int;
    var pqErr = new parquetErrorMsg();

    var listSize = c_getListColumnSize(filename.localize().c_str(),
                                             dsetname.localize().c_str(),
                                             c_ptrTo(seg_sizes),
                                             seg_sizes.size, 0,
                                             c_ptrTo(pqErr.errMsg));
    
    if listSize == ARROWERROR then
      pqErr.parquetError(getLineNumber(), getRoutineName(), getModuleName());
    return listSize;
  }
  
  proc getArrSize(filename: string) throws {
    extern proc c_getNumRows(str_chpl, errMsg): int;
    var pqErr = new parquetErrorMsg();

    var size = c_getNumRows(filename.localize().c_str(),
                            c_ptrTo(pqErr.errMsg));
    if size == ARROWERROR {
      pqErr.parquetError(getLineNumber(), getRoutineName(), getModuleName());
    }
    return size;
  }

  proc getArrType(filename: string, colname: string) throws {
    extern proc c_getType(filename, colname, errMsg): c_int;
    var pqErr = new parquetErrorMsg();
    var arrType = c_getType(filename.localize().c_str(),
                            colname.localize().c_str(),
                            c_ptrTo(pqErr.errMsg));
    if arrType == ARROWERROR {
      pqErr.parquetError(getLineNumber(), getRoutineName(), getModuleName());
    }
    
    if arrType == ARROWINT64 then return ArrowTypes.int64;
    else if arrType == ARROWINT32 then return ArrowTypes.int32;
    else if arrType == ARROWUINT32 then return ArrowTypes.uint32;
    else if arrType == ARROWUINT64 then return ArrowTypes.uint64;
    else if arrType == ARROWBOOLEAN then return ArrowTypes.boolean;
    else if arrType == ARROWSTRING then return ArrowTypes.stringArr;
    else if arrType == ARROWDOUBLE then return ArrowTypes.double;
    else if arrType == ARROWFLOAT then return ArrowTypes.float;
    else if arrType == ARROWLIST then return ArrowTypes.list;
    else if arrType == ARROWDECIMAL then return ArrowTypes.decimal;
    throw getErrorWithContext(
                  msg="Unrecognized Parquet data type",
                  getLineNumber(),
                  getRoutineName(),
                  getModuleName(),
                  errorClass="ParquetError");
    return ArrowTypes.notimplemented;
  }

  proc getListData(filename: string, dsetname: string) throws {
    extern proc c_getListType(filename, dsetname, errMsg): c_int;
    var pqErr = new parquetErrorMsg();
    
    var t = c_getListType(filename.localize().c_str(), dsetname.localize().c_str(), c_ptrTo(pqErr.errMsg));
    if t == ARROWINT64 then return ArrowTypes.int64;
    else if t == ARROWINT32 then return ArrowTypes.int32;
    else if t == ARROWUINT32 then return ArrowTypes.uint32;
    else if t == ARROWUINT64 then return ArrowTypes.uint64;
    else if t == ARROWBOOLEAN then return ArrowTypes.boolean;
    else if t == ARROWSTRING then return ArrowTypes.stringArr;
    else if t == ARROWDOUBLE then return ArrowTypes.double;
    else if t == ARROWFLOAT then return ArrowTypes.float;
    return ArrowTypes.notimplemented;
  }

  proc toCDtype(dtype: string) throws {
    select dtype {
      when 'int64' {
        return ARROWINT64;
      } when 'uint32' {
        return ARROWUINT32;
      } when 'uint64' {
        return ARROWUINT64;
      } when 'bool' {
        return ARROWBOOLEAN;
      } when 'float64' {
        return ARROWDOUBLE;
      } when 'str' {
        return ARROWSTRING;
      } otherwise {
         throw getErrorWithContext(
                msg="Trying to convert unrecognized dtype to Parquet type",
                getLineNumber(),
                getRoutineName(),
                getModuleName(),
                errorClass="ParquetError");
        return ARROWERROR;
      }
    }
  }

  proc writeDistArrayToParquet(A, filename, dsetname, dtype, rowGroupSize, compression, mode) throws {
    extern proc c_writeColumnToParquet(filename, arr_chpl, colnum,
                                       dsetname, numelems, rowGroupSize,
                                       dtype, compression, errMsg): int;
    extern proc c_appendColumnToParquet(filename, arr_chpl,
                                        dsetname, numelems,
                                        dtype, compression,
                                        errMsg): int;
    var dtypeRep = toCDtype(dtype);
    var prefix: string;
    var extension: string;
  
    (prefix, extension) = getFileMetadata(filename);

    // Generate the filenames based upon the number of targetLocales.
    var filenames = generateFilenames(prefix, extension, A.targetLocales().size);

    //Generate a list of matching filenames to test against. 
    var matchingFilenames = getMatchingFilenames(prefix, extension);

    var filesExist = processParquetFilenames(filenames, matchingFilenames, mode);

    if mode == APPEND {
      if filesExist {
        var datasets = getDatasets(filenames[0]);
        if datasets.contains(dsetname) then
          throw getErrorWithContext(
                    msg="A column with name " + dsetname + " already exists in Parquet file",
                    lineNumber=getLineNumber(), 
                    routineName=getRoutineName(), 
                    moduleName=getModuleName(), 
                    errorClass='WriteModeError');
      }
    }
    
    coforall (loc, idx) in zip(A.targetLocales(), filenames.domain) do on loc {
        var pqErr = new parquetErrorMsg();
        const myFilename = filenames[idx];

        var locDom = A.localSubdomain();
        var locArr = A[locDom];
        var valPtr: c_ptr_void = nil;
        if locArr.size != 0 {
          valPtr = c_ptrTo(locArr);
        }
        if mode == TRUNCATE || !filesExist {
          if c_writeColumnToParquet(myFilename.localize().c_str(), valPtr, 0,
                                    dsetname.localize().c_str(), locDom.size, rowGroupSize,
                                    dtypeRep, compression, c_ptrTo(pqErr.errMsg)) == ARROWERROR {
            pqErr.parquetError(getLineNumber(), getRoutineName(), getModuleName());
          }
        } else {
          if c_appendColumnToParquet(myFilename.localize().c_str(), valPtr,
                                     dsetname.localize().c_str(), locDom.size,
                                     dtypeRep, compression, c_ptrTo(pqErr.errMsg)) == ARROWERROR {
            pqErr.parquetError(getLineNumber(), getRoutineName(), getModuleName());
          }
        }
      }
    // Only warn when files are being overwritten in truncate mode
    return filesExist && mode == TRUNCATE;
  }

  proc createEmptyParquetFile(filename: string, dsetname: string, dtype: int, compression: int) throws {
    extern proc c_createEmptyParquetFile(filename, dsetname, dtype,
                                         compression, errMsg): int;
    var pqErr = new parquetErrorMsg();
    if c_createEmptyParquetFile(filename.localize().c_str(), dsetname.localize().c_str(),
                                dtype, compression, c_ptrTo(pqErr.errMsg)) == ARROWERROR {
      pqErr.parquetError(getLineNumber(), getRoutineName(), getModuleName());
    }
  }
  
  // TODO: do we want to add offset writing for Parquet string writes?
  //       if we do, then we need to add the load offsets functionality
  //       in the string reading function
  proc write1DDistStringsAggregators(filename: string, mode: int, dsetName: string, entry: SegStringSymEntry, compression: int) throws {
    var segString = new SegString("", entry);
    ref ss = segString;
    var A = ss.offsets.a;

    var prefix: string;
    var extension: string;
  
    (prefix, extension) = getFileMetadata(filename);

    // Generate the filenames based upon the number of targetLocales.
    var filenames = generateFilenames(prefix, extension, A.targetLocales().size);

    //Generate a list of matching filenames to test against. 
    var matchingFilenames = getMatchingFilenames(prefix, extension);

    var filesExist = processParquetFilenames(filenames, matchingFilenames, mode);

    if mode == APPEND {
      if filesExist {
        var datasets = getDatasets(filenames[0]);
        if datasets.contains(dsetName) then
          throw getErrorWithContext(
                   msg="A column with name " + dsetName + " already exists in Parquet file",
                   lineNumber=getLineNumber(), 
                   routineName=getRoutineName(), 
                   moduleName=getModuleName(), 
                   errorClass='WriteModeError');
      }
    }
    
    const extraOffset = ss.values.size;
    const lastOffset = if A.size == 0 then 0 else A[A.domain.high]; // prevent index error when empty
    const lastValIdx = ss.values.a.domain.high;
    // For each locale gather the string bytes corresponding to the offsets in its local domain
    coforall (loc, idx) in zip(A.targetLocales(), filenames.domain) with (ref ss) do on loc {
        const myFilename = filenames[idx];

        const locDom = A.localSubdomain();
        var dims: [0..#1] int;
        dims[0] = locDom.size: int;

        if (locDom.isEmpty() || locDom.size <= 0) {
          if mode == APPEND && filesExist then
            throw getErrorWithContext(
                 msg="Parquet columns must each have the same length: " + myFilename,
                 lineNumber=getLineNumber(), 
                 routineName=getRoutineName(), 
                 moduleName=getModuleName(), 
                 errorClass='WriteModeError');
          createEmptyParquetFile(myFilename, dsetName, ARROWSTRING, compression);
        } else {
          var localOffsets = A[locDom];
          var startValIdx = localOffsets[locDom.low];

          var endValIdx = if (lastOffset == localOffsets[locDom.high]) then lastValIdx else A[locDom.high + 1] - 1;
                
          var valIdxRange = startValIdx..endValIdx;
          var localVals: [valIdxRange] uint(8);
          ref olda = ss.values.a;
          forall (localVal, valIdx) in zip(localVals, valIdxRange) with (var agg = newSrcAggregator(uint(8))) {
            // Copy the remote value at index position valIdx to our local array
            agg.copy(localVal, olda[valIdx]); // in SrcAgg, the Right Hand Side is REMOTE
          }
          var locOffsets: [0..#locDom.size+1] int;
          locOffsets[0..#locDom.size] = A[locDom];
          if locDom.high == A.domain.high then
            locOffsets[locOffsets.domain.high] = extraOffset;
          else
            locOffsets[locOffsets.domain.high] = A[locDom.high+1];
          
          writeStringsComponentToParquet(myFilename, dsetName, localVals, locOffsets, ROWGROUPS, compression, mode, filesExist);
        }
      }
    return filesExist && mode == TRUNCATE;
  }

  private proc writeStringsComponentToParquet(filename, dsetname, ref values: [] uint(8), ref offsets: [] int, rowGroupSize, compression, mode, filesExist) throws {
    extern proc c_writeStrColumnToParquet(filename, arr_chpl, offsets_chpl,
                                          dsetname, numelems, rowGroupSize,
                                          dtype, compression, errMsg): int;
    extern proc c_appendColumnToParquet(filename, arr_chpl,
                                        dsetname, numelems,
                                        dtype, compression,
                                        errMsg): int;
    var pqErr = new parquetErrorMsg();
    var dtypeRep = ARROWSTRING;
    if mode == TRUNCATE || !filesExist {
      if c_writeStrColumnToParquet(filename.localize().c_str(), c_ptrTo(values), c_ptrTo(offsets),
                                   dsetname.localize().c_str(), offsets.size-1, rowGroupSize,
                                   dtypeRep, compression, c_ptrTo(pqErr.errMsg)) == ARROWERROR {
        pqErr.parquetError(getLineNumber(), getRoutineName(), getModuleName());
      }
    } else if mode == APPEND {
      if c_appendColumnToParquet(filename.localize().c_str(), c_ptrTo(values),
                                 dsetname.localize().c_str(), offsets.size-1,
                                 dtypeRep, compression, c_ptrTo(pqErr.errMsg)) == ARROWERROR {
        pqErr.parquetError(getLineNumber(), getRoutineName(), getModuleName());
      }
    }
  }

  proc processParquetFilenames(filenames: [] string, matchingFilenames: [] string, mode: int) throws {
    var filesExist: bool = true;
    if mode == APPEND {
      if matchingFilenames.size == 0 {
        // Files do not exist, so we can just create the files
        filesExist = false;
      }
      else if matchingFilenames.size != filenames.size {
        throw getErrorWithContext(
                   msg="Appending to existing files must be done with the same number " +
                      "of locales. Try saving with a different directory or filename prefix?",
                   lineNumber=getLineNumber(), 
                   routineName=getRoutineName(), 
                   moduleName=getModuleName(), 
                   errorClass='MismatchedAppendError'
              );
      }
    } else if mode == TRUNCATE {
      if matchingFilenames.size > 0 {
        filesExist = true;
      } else {
        filesExist = false;
      }
    } else {
      throw getErrorWithContext(
                 msg="The mode %? is invalid".doFormat(mode),
                 lineNumber=getLineNumber(), 
                 routineName=getRoutineName(), 
                 moduleName=getModuleName(), 
                 errorClass='IllegalArgumentError');
    }
    return filesExist;
  }

  proc write1DDistArrayParquet(filename: string, dsetname, dtype, compression, mode, A) throws {
    return writeDistArrayToParquet(A, filename, dsetname, dtype, ROWGROUPS, compression, mode);
  }

  proc parseListDataset(filenames: [] string, dsetname: string, ty, len: int, sizes: [] int, st: borrowed SymTab) throws {
    var rtnmap: map(string, string) = new map(string, string);
    // len here is our segment size
    var filedom = filenames.domain;
    var seg_sizes = makeDistArray(len, int);
    var listSizes: [filedom] int = calcListSizesandOffset(seg_sizes, filenames, sizes, dsetname);
    var segments = (+ scan seg_sizes) - seg_sizes; // converts segment sizes into offsets
    var sname = st.nextName();
    st.addEntry(sname, createSymEntry(segments));
    rtnmap.add("segments", "created " + st.attrib(sname));

    var vname = st.nextName();
    if ty == ArrowTypes.int64 || ty == ArrowTypes.int32 {
      var values = makeDistArray((+ reduce listSizes), int);
      readListFilesByName(values, sizes, seg_sizes, segments, filenames, listSizes, dsetname, ty);
      st.addEntry(vname, createSymEntry(values));
      rtnmap.add("values", "created " + st.attrib(vname));
    }
    else if ty == ArrowTypes.uint64 || ty == ArrowTypes.uint32 {
      var values = makeDistArray((+ reduce listSizes), uint);
      readListFilesByName(values, sizes, seg_sizes, segments, filenames, listSizes, dsetname, ty);
      st.addEntry(vname, createSymEntry(values));
      rtnmap.add("values", "created " + st.attrib(vname));
    }
    else if ty == ArrowTypes.double || ty == ArrowTypes.float {
      var values = makeDistArray((+ reduce listSizes), real);
      readListFilesByName(values, sizes, seg_sizes, segments, filenames, listSizes, dsetname, ty);
      st.addEntry(vname, createSymEntry(values));
      rtnmap.add("values", "created " + st.attrib(vname));
    }
    else if ty == ArrowTypes.boolean {
      var values = makeDistArray((+ reduce listSizes), bool);
      readListFilesByName(values, sizes, seg_sizes, segments, filenames, listSizes, dsetname, ty);
      st.addEntry(vname, createSymEntry(values));
      rtnmap.add("values", "created " + st.attrib(vname));
    }
    else if ty == ArrowTypes.stringArr {
      var entrySeg = createSymEntry((+ reduce listSizes), int);
      var byteSizes = calcStrSizesAndOffset(entrySeg.a, filenames, listSizes, dsetname);
      entrySeg.a = (+ scan entrySeg.a) - entrySeg.a;

      var entryVal = createSymEntry((+ reduce byteSizes), uint(8));
      readListFilesByName(entryVal.a, sizes, seg_sizes, segments, filenames, byteSizes, dsetname, ty);
      var stringsEntry = assembleSegStringFromParts(entrySeg, entryVal, st);
      rtnmap.add("values", "created %s+created bytes.size %?".doFormat(st.attrib(stringsEntry.name), stringsEntry.nBytes));
    }
    else {
      throw getErrorWithContext(
                 msg="Invalid Arrow Type",
                 lineNumber=getLineNumber(), 
                 routineName=getRoutineName(), 
                 moduleName=getModuleName(), 
                 errorClass='IllegalArgumentError');
    }
    return formatJson(rtnmap);
  }

  proc populateTagData(A, filenames: [?fD] string, sizes) throws {
    var (subdoms, length) = getSubdomains(sizes);
    var fileOffsets = (+ scan sizes) - sizes;
    
    coforall loc in A.targetLocales() do on loc {
      var locFiles = filenames;
      var locFiledoms = subdoms;
      var locOffsets = fileOffsets;
      
      try {
        forall (off, filedom, filename, tag) in zip(locOffsets, locFiledoms, locFiles, 0..) {
          for locdom in A.localSubdomains() {
            const intersection = domain_intersection(locdom, filedom);

            if intersection.size > 0 {
              // write the tag into the entry
              A[intersection] = tag;
            }
          }
        }
      }
    }
  }

  inline proc getReaderIdx(fileNum: int, rgNum: int) {
    // we can assume there won't be more than 1000 RGs in a file
    return (fileNum*1000) + rgNum;
  }

  proc getRowGroupNums(ref distFiles, ref numRowGroups) {
    coforall loc in distFiles.targetLocales() with (ref numRowGroups) do on loc {
      var locFiles: [distFiles.localSubdomain()] string = distFiles[distFiles.localSubdomain()];
      for i in locFiles.domain {
        c_openFile(locFiles[i].localize().c_str(), getReaderIdx(i,0));
        numRowGroups[i] = c_getNumRowGroups(getReaderIdx(i,0));
        for j in 2..numRowGroups[i] {
          c_openFile(locFiles[i].localize().c_str(), getReaderIdx(i,j-1));
        }
      }
    }
    var maxRowGroups = 0;
    for val in numRowGroups do if maxRowGroups < val then maxRowGroups = val;
    return maxRowGroups;
  }
  
  proc fillSegmentsAndPersistData(ref distFiles, ref entrySeg, ref externalData, ref containsNulls, ref valsRead, dsetname, sizes, len, numRowGroups, ref bytesPerRG, ref startIdxs) throws {
    var (subdoms, length) = getSubdomains(sizes);
    coforall loc in distFiles.targetLocales() with (ref externalData, ref valsRead, ref bytesPerRG) do on loc {
      var locFiles: [distFiles.localSubdomain()] string = distFiles[distFiles.localSubdomain()];
      var locSubdoms = subdoms;

      for i in locFiles.domain {
        var fname = locFiles[i];
        var locDsetname = dsetname;
        for rg in 0..#numRowGroups[i] {
          c_createRowGroupReader(rg, getReaderIdx(i,rg));
          c_createColumnReader(locDsetname.localize().c_str(), getReaderIdx(i,rg));
        }
      }

      var errs: [locFiles.domain] (bool, parquetErrorMsg) = [0..#locFiles.domain] (false, new parquetErrorMsg());
      forall i in locFiles.domain {
        var fname = locFiles[i];
        var locDsetname = dsetname;
        var startIdx = locSubdoms[i].low;
        for rg in 0..#numRowGroups[i] {
          var totalBytes = 0;
          startIdxs[i][rg] = startIdx;

          var numRead = 0;

          if c_readParquetColumnChunks(fname.localize().c_str(), batchSize, len, getReaderIdx(i,rg), c_ptrTo(numRead), c_ptrTo(externalData[i][rg]), c_ptrTo(containsNulls[i][rg]), c_ptrTo(errs[i][1].errMsg)) == ARROWERROR {
            errs[i] = (true, errs[i][1]);
          }
          var tmp: [startIdx..#numRead] int;
          forall (id, j) in zip(0..#numRead, startIdx..#numRead) with (+ reduce totalBytes) {
            ref curr = (externalData[i][rg]: c_ptr(MyByteArray))[id];
            tmp[j] = curr.len + 1; // this was only change
            totalBytes += curr.len+1;
          }
          entrySeg.a[startIdx..#numRead] = tmp;
          valsRead[i][rg] = numRead;
          startIdx += numRead;
          bytesPerRG[i][rg] = totalBytes;
          totalBytes = 0;
        }
      }
      for (hadErr, err) in errs do
        if hadErr then
          err.parquetError(getLineNumber(), getRoutineName(), getModuleName());
    }
  }

  proc copyValuesFromC(ref entryVal, ref distFiles, ref externalData, ref valsRead, ref numRowGroups, ref rgSubdomains, maxRowGroups, sizes, ref segArr, ref startIdxs) {
    var (subdoms, length) = getSubdomains(sizes);
    coforall loc in distFiles.targetLocales() with (ref externalData) do on loc {
      var locValsRead: [valsRead.localSubdomain()] [0..#maxRowGroups] int = valsRead[valsRead.localSubdomain()];
      var locNumRowGroups: [numRowGroups.localSubdomain()] int = numRowGroups[numRowGroups.localSubdomain()];
      var locStartIdxs: [startIdxs.localSubdomain()] [0..#maxRowGroups] int = startIdxs[startIdxs.localSubdomain()];
      var locSubdoms = subdoms;

      forall i in locNumRowGroups.domain {
        var numRgs = locNumRowGroups[i];
        for rg in 0..#numRgs {
          var entryIdx = rgSubdomains[i][rg].low;
          var numRead = locValsRead[i][rg];
          var offsetIdx = locStartIdxs[i][rg];
          var tmp: [rgSubdomains[i][rg]] uint(8);
          forall (idx, oIdx) in zip(0..#numRead, offsetIdx..#numRead) {
            ref curr = (externalData[i][rg]: c_ptr(MyByteArray))[idx];
            for j in 0..#curr.len {
              tmp[segArr[oIdx]+j] = curr.ptr[j];
            }
          }
          entryVal.a[rgSubdomains[i][rg]] = tmp;
        }
      }
    }
  }

  proc readAllParquetMsg(cmd: string, msgArgs: borrowed MessageArgs, st: borrowed SymTab): MsgTuple throws {
    var repMsg: string;
    var tagData: bool = msgArgs.get("tag_data").getBoolValue();
    var strictTypes: bool = msgArgs.get("strict_types").getBoolValue();

    var allowErrors: bool = msgArgs.get("allow_errors").getBoolValue(); // default is false
    var hasNonFloatNulls: bool = msgArgs.get("has_non_float_nulls").getBoolValue();
    if allowErrors {
        pqLogger.warn(getModuleName(), getRoutineName(), getLineNumber(), "Allowing file read errors");
    }
    
    var ndsets = msgArgs.get("dset_size").getIntValue();
    var nfiles = msgArgs.get("filename_size").getIntValue();
    var dsetlist: [0..#ndsets] string;
    var filelist: [0..#nfiles] string;

    try {
        dsetlist = msgArgs.get("dsets").getList(ndsets);
    } catch {
        // limit length of dataset names to 2000 chars
        var n: int = 1000;
        var jsondsets = msgArgs.getValueOf("dsets");
        var dsets: string = if jsondsets.size > 2*n then jsondsets[0..#n]+'...'+jsondsets[jsondsets.size-n..#n] else jsondsets;
        var errorMsg = "Could not decode json dataset names via tempfile (%i files: %s)".doFormat(
                                            ndsets, dsets);
        pqLogger.error(getModuleName(),getRoutineName(),getLineNumber(),errorMsg);
        return new MsgTuple(errorMsg, MsgType.ERROR);
    }

    try {
        filelist = msgArgs.get("filenames").getList(nfiles);
    } catch {
        // limit length of file names to 2000 chars
        var n: int = 1000;
        var jsonfiles = msgArgs.getValueOf("filenames");
        var files: string = if jsonfiles.size > 2*n then jsonfiles[0..#n]+'...'+jsonfiles[jsonfiles.size-n..#n] else jsonfiles;
        var errorMsg = "Could not decode json filenames via tempfile (%i files: %s)".doFormat(nfiles, files);
        pqLogger.error(getModuleName(),getRoutineName(),getLineNumber(),errorMsg);
        return new MsgTuple(errorMsg, MsgType.ERROR);
    }

    var dsetdom = dsetlist.domain;
    var filedom = filelist.domain;
    var dsetnames: [dsetdom] string;
    var filenames: [filedom] string;
    dsetnames = dsetlist;

    if filelist.size == 1 {
      if filelist[0].strip().size == 0 {
          var errorMsg = "filelist was empty.";
          pqLogger.error(getModuleName(),getRoutineName(),getLineNumber(),errorMsg);
          return new MsgTuple(errorMsg, MsgType.ERROR);
      }
      var tmp = glob(filelist[0]);
      pqLogger.debug(getModuleName(),getRoutineName(),getLineNumber(),
                            "glob expanded %s to %i files".doFormat(filelist[0], tmp.size));
      if tmp.size == 0 {
          var errorMsg = "The wildcarded filename %s either corresponds to files inaccessible to Arkouda or files of an invalid format".doFormat(filelist[0]);
          pqLogger.error(getModuleName(),getRoutineName(),getLineNumber(),errorMsg);
          return new MsgTuple(errorMsg, MsgType.ERROR);
      }
      // Glob returns filenames in weird order. Sort for consistency
      sort(tmp);
      filedom = tmp.domain;
      filenames = tmp;
    } else {
        filenames = filelist;
    }
    
    var fileErrors: list(string);
    var fileErrorCount:int = 0;
    var fileErrorMsg:string = "";
    var sizes: [filedom] int;
    var types: [dsetdom] ArrowTypes;
    var byteSizes: [filedom] int;
    
    var rnames: list((string, ObjType, string)); // tuple (dsetName, item type, id)
    
    for (dsetidx, dsetname) in zip(dsetdom, dsetnames) {
        types[dsetidx] = getArrType(filenames[0], dsetname);
        for (i, fname) in zip(filedom, filenames) {
            var hadError = false;
            try {
                sizes[i] = getArrSize(fname);
            } catch e : Error {
                // This is only type of error thrown by Parquet
                fileErrorMsg = "Other error in accessing file %s: %s".doFormat(fname,e.message());
                pqLogger.error(getModuleName(),getRoutineName(),getLineNumber(),fileErrorMsg);
                hadError = true;
                if !allowErrors { return new MsgTuple(fileErrorMsg, MsgType.ERROR); }
            }

            // This may need to be adjusted for this all-in-one approach
            if hadError {
              // Keep running total, but we'll only report back the first 10
              if fileErrorCount < 10 {
                fileErrors.pushBack(fileErrorMsg.replace("\n", " ").replace("\r", " ").replace("\t", " ").strip());
              }
              fileErrorCount += 1;
            }
        }
        
        var len = + reduce sizes;
        var ty = types[dsetidx];

        // If tagging is turned on, tag the data
        if tagData {
          pqLogger.debug(getModuleName(),getRoutineName(),getLineNumber(), "Tagging Data with File Code");
          var tagEntry = createSymEntry(len, int);
          populateTagData(tagEntry.a, filenames, sizes);
          var rname = st.nextName();
          st.addEntry(rname, tagEntry);
          rnames.pushBack(("Filename_Codes", ObjType.PDARRAY, rname));
          tagData = false; // turn off so we only run once
        }

        var whereNull = makeDistArray(len, bool);
        // Only integer is implemented for now, do nothing if the Parquet
        // file has a different type
        if ty == ArrowTypes.int64 || ty == ArrowTypes.int32 {
          var entryVal = createSymEntry(len, int);
          readFilesByName(entryVal.a, whereNull, filenames, sizes, dsetname, ty, hasNonFloatNulls=hasNonFloatNulls);
          var valName = st.nextName();
          if hasNonFloatNulls && (|| reduce whereNull) {
            // if we have non-float nulls and there's at least one null
            var floatEntry = createSymEntry(len, real);
            floatEntry.a = (entryVal.a):real;
            ref fa = floatEntry.a;
            [(t, f) in zip(whereNull, fa)] if t then f = nan;
            st.addEntry(valName, floatEntry);
          }
          else {
            st.addEntry(valName, entryVal);
          }
          rnames.pushBack((dsetname, ObjType.PDARRAY, valName));
        } else if ty == ArrowTypes.uint64 || ty == ArrowTypes.uint32 {
          var entryVal = createSymEntry(len, uint);
          readFilesByName(entryVal.a, whereNull, filenames, sizes, dsetname, ty, hasNonFloatNulls=hasNonFloatNulls);
          if (ty == ArrowTypes.uint32){ // correction for high bit 
            ref ea = entryVal.a;
            // Access the high bit (64th bit) and shift it into the high bit for uint32 (32nd bit)
            // Apply 32 bit mask to drop top 32 bits and properly store uint32
            entryVal.a = ((ea & (2**63))>>32 | ea) & (2**32 -1);
          }
          var valName = st.nextName();
          if hasNonFloatNulls && (|| reduce whereNull) {
            // if we have non-float nulls and there's at least one null
            var floatEntry = createSymEntry(len, real);
            floatEntry.a = (entryVal.a):real;
            ref fa = floatEntry.a;
            [(t, f) in zip(whereNull, fa)] if t then f = nan;
            st.addEntry(valName, floatEntry);
          }
          else {
            st.addEntry(valName, entryVal);
          }
          rnames.pushBack((dsetname, ObjType.PDARRAY, valName));
        } else if ty == ArrowTypes.boolean {
          var entryVal = createSymEntry(len, bool);
          readFilesByName(entryVal.a, whereNull, filenames, sizes, dsetname, ty, hasNonFloatNulls=hasNonFloatNulls);
          var valName = st.nextName();
          if hasNonFloatNulls && (|| reduce whereNull) {
            // if we have non-float nulls and there's at least one null
            var floatEntry = createSymEntry(len, real);
            floatEntry.a = (entryVal.a):real;
            ref fa = floatEntry.a;
            [(t, f) in zip(whereNull, fa)] if t then f = nan;
            st.addEntry(valName, floatEntry);
          }
          else {
            st.addEntry(valName, entryVal);
          }
          rnames.pushBack((dsetname, ObjType.PDARRAY, valName));
        } else if ty == ArrowTypes.stringArr {
          /*
            1. create a block distributed files array (locale owner reads file)
            2. get number of row groups so we know how much data we have to store
            3. create array to store data (2D array with same distribution dist files)
            4. go distributed and create readers for each file
          */
          extern proc c_getNumRowGroups(readerIdx): c_int;
          extern proc c_openFile(filename, idx);
          extern proc c_createRowGroupReader(rowGroup, readerIdx);
          extern proc c_createColumnReader(colname, readerIdx);
          extern proc c_freeMapValues(rowToFree);
          extern proc c_readParquetColumnChunks(filename, batchSize,
                                                numElems, readerIdx, numRead,
                                                externalData, defLevels, errMsg): int;

          var entrySeg = createSymEntry(len, int);
          
<<<<<<< HEAD
          var distFiles = makeDistArray(filenames);
          var numRowGroups: [distFiles.domain] int;

          var maxRowGroups = getRowGroupNums(distFiles, numRowGroups);
          var externalData: [distFiles.domain] [0..#maxRowGroups] c_ptr_void;
          var containsNulls: [distFiles.domain] [0..#maxRowGroups] bool;
          var valsRead: [distFiles.domain] [0..#maxRowGroups] int;
          var bytesPerRG: [distFiles.domain] [0..#maxRowGroups] int;
          var startIdxs: [distFiles.domain] [0..#maxRowGroups] int; // correspond to starting idx in entrySeg

          fillSegmentsAndPersistData(distFiles, entrySeg, externalData, containsNulls, valsRead, dsetname, sizes, len, numRowGroups, bytesPerRG, startIdxs);

          var (rgSubdomains, totalBytes) = getRGSubdomains(bytesPerRG, maxRowGroups);
          
          var entryVal;
          
          if containsNulls[0][0] {
            byteSizes = calcStrSizesAndOffset(entrySeg.a, filenames, sizes, dsetname);
            entrySeg.a = (+ scan entrySeg.a) - entrySeg.a;
            entryVal = createSymEntry((+ reduce byteSizes), uint(8));
            readStrFilesByName(entryVal.a, filenames, byteSizes, dsetname, ty);
          } else {
            entryVal = createSymEntry(totalBytes, uint(8));
            entrySeg.a = (+ scan entrySeg.a) - entrySeg.a;
            copyValuesFromC(entryVal, distFiles, externalData, valsRead, numRowGroups, rgSubdomains, maxRowGroups, sizes, entrySeg.a, startIdxs);
          }

          for i in externalData.domain {
            for j in externalData[i].domain {
              if valsRead[i][j] > 0 then
                on externalData[i][j] do
                  c_freeMapValues(externalData[i][j]);
            }
          }
=======
          var entryVal = createSymEntry((+ reduce byteSizes), uint(8));
          readStrFilesByName(entryVal.a, whereNull, filenames, byteSizes, dsetname, ty);
>>>>>>> 8318aef7
          
          var stringsEntry = assembleSegStringFromParts(entrySeg, entryVal, st);
          rnames.pushBack((dsetname, ObjType.STRINGS, "%s+%?".doFormat(stringsEntry.name, stringsEntry.nBytes)));
        } else if ty == ArrowTypes.double || ty == ArrowTypes.float {
          var entryVal = createSymEntry(len, real);
          readFilesByName(entryVal.a, whereNull, filenames, sizes, dsetname, ty, hasNonFloatNulls=hasNonFloatNulls);
          var valName = st.nextName();
          st.addEntry(valName, entryVal);
          rnames.pushBack((dsetname, ObjType.PDARRAY, valName));
        } else if ty == ArrowTypes.list {
          var list_ty = getListData(filenames[0], dsetname);
          if list_ty == ArrowTypes.notimplemented { // check for and skip further nested datasets
            pqLogger.info(getModuleName(),getRoutineName(),getLineNumber(),"Invalid list datatype found in %s. Skipping.".doFormat(dsetname));
          }
          else {
            var create_str: string = parseListDataset(filenames, dsetname, list_ty, len, sizes, st);
            rnames.pushBack((dsetname, ObjType.SEGARRAY, create_str));
          }
        } else if ty == ArrowTypes.decimal {
          var byteLength = getByteLength(filenames[0], dsetname);
          var entryVal = createSymEntry(len, real);
          readFilesByName(entryVal.a, whereNull, filenames, sizes, dsetname, ty, byteLength);
          var valName = st.nextName();
          st.addEntry(valName, entryVal);
          rnames.pushBack((dsetname, ObjType.PDARRAY, valName));
        } else {
          var errorMsg = "DType %s not supported for Parquet reading".doFormat(ty);
          pqLogger.error(getModuleName(),getRoutineName(),getLineNumber(),errorMsg);
          return new MsgTuple(errorMsg, MsgType.ERROR);
        }
    }

    repMsg = buildReadAllMsgJson(rnames, false, 0, fileErrors, st);
    pqLogger.debug(getModuleName(),getRoutineName(),getLineNumber(),repMsg);
    return new MsgTuple(repMsg,MsgType.NORMAL);
  }

  proc getDatasets(filename) throws {
    extern proc c_getDatasetNames(filename, dsetResult, readNested, errMsg): int(32);
    extern proc strlen(a): int;
    var pqErr = new parquetErrorMsg();
    var res: c_ptr(uint(8));
    defer {
      extern proc c_free_string(ptr);
      c_free_string(res);
    }
    if c_getDatasetNames(filename.c_str(), c_ptrTo(res), false,
                         c_ptrTo(pqErr.errMsg)) == ARROWERROR {
      pqErr.parquetError(getLineNumber(), getRoutineName(), getModuleName());
    }
    var datasets: string;
    try! datasets = string.createCopyingBuffer(res, strlen(res));
    return new list(datasets.split(","));
  }

  // Decimal columns in Parquet have a fixed number of bytes based on the precision,
  // but there isn't a way in Parquet to get the precision. Since the byte length
  // will always remain the same for each precision value, here we just created a
  // lookup table that maps from the precision to the byte value.
  proc getByteLength(filename, colname) throws {
    extern proc c_getPrecision(filename, colname, errMsg): int(32);
    var pqErr = new parquetErrorMsg();
    var res: c_ptr(uint(8));
    defer {
      extern proc c_free_string(ptr);
      c_free_string(res);
    }

    var precision = c_getPrecision(filename.c_str(), colname.c_str(), c_ptrTo(pqErr.errMsg));
    if precision < 3 then return 1;
    else if precision < 5 then return 2;
    else if precision < 7 then return 3;
    else if precision < 10 then return 4;
    else if precision < 12 then return 5;
    else if precision < 15 then return 6;
    else if precision < 17 then return 7;
    else if precision < 19 then return 8;
    else if precision < 22 then return 9;
    else if precision < 24 then return 10;
    else if precision < 27 then return 11;
    else if precision < 29 then return 12;
    else if precision < 32 then return 13;
    else if precision < 34 then return 14;
    else if precision < 36 then return 15;
    return 16;
  }

  proc pdarray_toParquetMsg(msgArgs: MessageArgs, st: borrowed SymTab): bool throws {
    var mode = msgArgs.get("mode").getIntValue();
    var filename: string = msgArgs.getValueOf("prefix");
    var entry = st.lookup(msgArgs.getValueOf("values"));
    var dsetname = msgArgs.getValueOf("dset");
    var dataType = str2dtype(msgArgs.getValueOf("dtype"));
    var dtypestr = msgArgs.getValueOf("dtype");
    var compression = msgArgs.getValueOf("compression").toUpper(): CompressionType;

    if (!entry.isAssignableTo(SymbolEntryType.TypedArraySymEntry)) {
      var errorMsg = "ObjType (PDARRAY) does not match SymEntry Type: %s".doFormat(entry.entryType);
      throw getErrorWithContext(
                   msg=errorMsg,
                   lineNumber=getLineNumber(), 
                   routineName=getRoutineName(), 
                   moduleName=getModuleName(), 
                   errorClass='TypeError');
    }

    var warnFlag: bool;
    select dataType {
      when DType.Int64 {
        var e = toSymEntry(toGenSymEntry(entry), int);
        warnFlag = write1DDistArrayParquet(filename, dsetname, dtypestr, compression:int, mode, e.a);
      }
      when DType.UInt64 {
        var e = toSymEntry(toGenSymEntry(entry), uint);
        warnFlag = write1DDistArrayParquet(filename, dsetname, dtypestr, compression:int, mode, e.a);
      }
      when DType.Bool {
        var e = toSymEntry(toGenSymEntry(entry), bool);
        warnFlag = write1DDistArrayParquet(filename, dsetname, dtypestr, compression:int, mode, e.a);
      } when DType.Float64 {
        var e = toSymEntry(toGenSymEntry(entry), real);
        warnFlag = write1DDistArrayParquet(filename, dsetname, dtypestr, compression:int, mode, e.a);
      } otherwise {
        var errorMsg = "Writing Parquet files not supported for %s type".doFormat(msgArgs.getValueOf("dtype"));
        pqLogger.error(getModuleName(),getRoutineName(),getLineNumber(),errorMsg);
        throw getErrorWithContext(
                   msg=errorMsg,
                   lineNumber=getLineNumber(), 
                   routineName=getRoutineName(), 
                   moduleName=getModuleName(), 
                   errorClass='DataTypeError');
      }
    }
    return warnFlag;
  }

  proc strings_toParquetMsg(msgArgs: MessageArgs, st: borrowed SymTab): bool throws {
    var mode = msgArgs.get("mode").getIntValue();
    var filename: string = msgArgs.getValueOf("prefix");
    var entry = st.lookup(msgArgs.getValueOf("values"));
    var dsetname = msgArgs.getValueOf("dset");
    var dataType = msgArgs.getValueOf("dtype");
    var compression = msgArgs.getValueOf("compression").toUpper(): CompressionType;

    if (!entry.isAssignableTo(SymbolEntryType.SegStringSymEntry)) {
      var errorMsg = "ObjType (STRINGS) does not match SymEntry Type: %s".doFormat(entry.entryType);
      throw getErrorWithContext(
                   msg=errorMsg,
                   lineNumber=getLineNumber(), 
                   routineName=getRoutineName(), 
                   moduleName=getModuleName(), 
                   errorClass='TypeError');
    }

    var segString:SegStringSymEntry = toSegStringSymEntry(entry);
    var warnFlag: bool = write1DDistStringsAggregators(filename, mode, dsetname, segString, compression:int);
    return warnFlag;
  }

  proc createEmptyListParquetFile(filename: string, dsetname: string, dtype: int, compression: int) throws {
    extern proc c_createEmptyListParquetFile(filename, dsetname, dtype,
                                         compression, errMsg): int;
    var pqErr = new parquetErrorMsg();
    if c_createEmptyListParquetFile(filename.localize().c_str(), dsetname.localize().c_str(),
                                dtype, compression, c_ptrTo(pqErr.errMsg)) == ARROWERROR {
      pqErr.parquetError(getLineNumber(), getRoutineName(), getModuleName());
    }
  }

  proc writeSegArrayComponent(filename: string, dsetname: string, const ref distVals: [] ?t, valIdxRange, segments, locDom, 
                              extraOffset, lastOffset, lastValId, c_dtype, compression) throws {
    extern proc c_writeListColumnToParquet(filename, arr_chpl, offsets_chpl,
                                          dsetname, numelems, rowGroupSize,
                                          dtype, compression, errMsg): int;
    var localVals: [valIdxRange] t = distVals[valIdxRange];
    var locOffsets: [0..#locDom.size+1] int;
    locOffsets[0..#locDom.size] = segments[locDom];
    if locDom.high == segments.domain.high then
      locOffsets[locOffsets.domain.high] = extraOffset;
    else
      locOffsets[locOffsets.domain.high] = segments[locDom.high+1];

    var pqErr = new parquetErrorMsg();

    var valPtr: c_ptr_void = nil;
    if localVals.size != 0 {
      valPtr = c_ptrTo(localVals);
    }

    if c_writeListColumnToParquet(filename.localize().c_str(), c_ptrTo(locOffsets), valPtr,
                                   dsetname.localize().c_str(), locOffsets.size-1, ROWGROUPS,
                                   c_dtype, compression, c_ptrTo(pqErr.errMsg)) == ARROWERROR {
        pqErr.parquetError(getLineNumber(), getRoutineName(), getModuleName());
      }
  }

  proc writeSegArrayParquet(filename: string, dsetName: string, c_dtype, segments_entry, values_entry, compression: int): bool throws {
    // get the array of segments
    var segments = segments_entry.a;

    var prefix: string;
    var extension: string;
  
    (prefix, extension) = getFileMetadata(filename);

    // Generate the filenames based upon the number of targetLocales.
    var filenames = generateFilenames(prefix, extension, segments.targetLocales().size);

    //Generate a list of matching filenames to test against. 
    var matchingFilenames = getMatchingFilenames(prefix, extension);

    var filesExist = processParquetFilenames(filenames, matchingFilenames, TRUNCATE);
    
    const extraOffset = values_entry.size;
    const lastOffset = if segments.size == 0 then 0 else segments[segments.domain.high]; // prevent index error when empty
    const lastValIdx = values_entry.a.domain.high;
    ref olda = values_entry.a;

    // pull values to the locale of the offset
    coforall (loc, idx) in zip(segments.targetLocales(), filenames.domain) with (ref olda) do on loc {
      const myFilename = filenames[idx];
      const locDom = segments.localSubdomain();
      var dims: [0..#1] int;
      dims[0] = locDom.size: int;

      if (locDom.isEmpty() || locDom.size <= 0) {
        // we know append is not supported so creating new empty file
        createEmptyListParquetFile(myFilename, dsetName, c_dtype, compression);
      } else {
        var localSegments = segments[locDom];
        var startValIdx = localSegments[locDom.low];

        var endValIdx = if (lastOffset == localSegments[locDom.high]) then lastValIdx else segments[locDom.high + 1] - 1;
              
        var valIdxRange = startValIdx..endValIdx;
        writeSegArrayComponent(myFilename, dsetName, olda, valIdxRange, segments, locDom, extraOffset, lastOffset, lastValIdx, c_dtype, compression);
      }
    }
    return filesExist; // trigger warning if overwrite occuring
  }

  proc writeStrSegArrayParquet(filename: string, dsetName: string, segments_entry, values_entry, compression: int): bool throws {
    extern proc c_writeStrListColumnToParquet(filename, segs_chpl, offsets_chpl, arr_chpl,
                                          dsetname, numelems, rowGroupSize,
                                          dtype, compression, errMsg): int;
    // get the array of segments
    var segments = segments_entry.a;

    var prefix: string;
    var extension: string;
  
    (prefix, extension) = getFileMetadata(filename);

    // Generate the filenames based upon the number of targetLocales.
    var filenames = generateFilenames(prefix, extension, segments.targetLocales().size);

    //Generate a list of matching filenames to test against. 
    var matchingFilenames = getMatchingFilenames(prefix, extension);

    var filesExist = processParquetFilenames(filenames, matchingFilenames, TRUNCATE); // we know append is not supported

    // Note - seg/segment refers to segarray offsets and off/offsets refers to string object offsets
    ref oldOff = values_entry.offsetsEntry.a;
    ref oldVal = values_entry.bytesEntry.a;
    const extraSegment = values_entry.offsetsEntry.size;
    const extraOffset = values_entry.bytesEntry.size;
    const lastOffset = if segments.size == 0 then 0 else segments[segments.domain.high]; // prevent index error when empty
    const lastOffsetIdx = oldOff.domain.high;
    const lastValIdx = oldVal.domain.high;

    // pull values to the locale of the offset
    coforall (loc, idx) in zip(segments.targetLocales(), filenames.domain) with (ref oldOff, ref oldVal) do on loc {
      const myFilename = filenames[idx];

      const locDom = segments.localSubdomain();

      if (locDom.isEmpty() || locDom.size <= 0) {
        // we know append is not supported so creating new empty file
        var c_dtype = ARROWSTRING;
        createEmptyListParquetFile(myFilename, dsetName, c_dtype, compression);
      }
      else {
        var localSegments = segments[locDom];        
        var locSegments: [0..#locDom.size+1] int;
        locSegments[0..#locDom.size] = segments[locDom];
        if locDom.high == segments.domain.high then
          locSegments[locSegments.domain.high] = extraSegment;
        else
          locSegments[locSegments.domain.high] = segments[locDom.high+1];

        var startOffsetIdx = localSegments[locDom.low];
        var endOffsetIdx = if (lastOffset == localSegments[locDom.high]) then lastOffsetIdx else segments[locDom.high + 1] - 1;
        var offIdxRange = startOffsetIdx..endOffsetIdx;

        var pqErr = new parquetErrorMsg();
        var dtypeRep = ARROWSTRING;
        var valPtr: c_ptr_void = nil;
        var offPtr: c_ptr_void = nil;

        // need to get the local string values
        if offIdxRange.size > 0 {
          var localOffsets: [offIdxRange] int = oldOff[offIdxRange];
          var startValIdx = oldOff[offIdxRange.low];
          var endValIdx = if (lastOffsetIdx == offIdxRange.high) then lastValIdx else oldOff[offIdxRange.high + 1] - 1;
          var valIdxRange = startValIdx..endValIdx;
          var localVals: [valIdxRange] uint(8) = oldVal[valIdxRange];

          var locOffsets: [0..#offIdxRange.size+1] int;
          locOffsets[0..#offIdxRange.size] = oldOff[offIdxRange];
          
          if offIdxRange.high == oldOff.domain.high {
            locOffsets[locOffsets.domain.high] = extraOffset;
          } else {
            locOffsets[locOffsets.domain.high] = oldOff[offIdxRange.high+1];
          }
          
          if localVals.size > 0 {
            valPtr = c_ptrTo(localVals);
          }
          if locOffsets.size > 0 {
            offPtr = c_ptrTo(locOffsets);
          }
          // the call to c must be within the if block so the arrays stay in scope
          if c_writeStrListColumnToParquet(myFilename.localize().c_str(), c_ptrTo(locSegments), offPtr, 
                                      valPtr, dsetName.localize().c_str(), locSegments.size-1, 
                                      ROWGROUPS, dtypeRep, compression, c_ptrTo(pqErr.errMsg)) == ARROWERROR {
            pqErr.parquetError(getLineNumber(), getRoutineName(), getModuleName());
          }
        }
        else {
          // empty segment case
          if c_writeStrListColumnToParquet(myFilename.localize().c_str(), c_ptrTo(locSegments), offPtr, 
                                      valPtr, dsetName.localize().c_str(), locSegments.size-1, 
                                      ROWGROUPS, dtypeRep, compression, c_ptrTo(pqErr.errMsg)) == ARROWERROR {
            pqErr.parquetError(getLineNumber(), getRoutineName(), getModuleName());
          }
        }
        
      }
    }
    return filesExist; // trigger warning if overwrite occuring
  }

  proc segarray_toParquetMsg(msgArgs: MessageArgs, st: borrowed SymTab): bool throws {
    var mode = msgArgs.get("mode").getIntValue();
    var filename: string = msgArgs.getValueOf("prefix");
    var entry = st.lookup(msgArgs.getValueOf("values"));
    var dsetname = msgArgs.getValueOf("dset");
    var compression = msgArgs.getValueOf("compression").toUpper(): CompressionType;

    // because append has been depreacted, support is not being added for SegArray. 
    if mode == APPEND {
      throw getErrorWithContext(
                msg="APPEND write mode is not supported for SegArray.",
                lineNumber=getLineNumber(), 
                routineName=getRoutineName(), 
                moduleName=getModuleName(), 
                errorClass='WriteModeError');
    }

    // segments is always int64
    var segments = toSymEntry(toGenSymEntry(st.lookup(msgArgs.getValueOf("segments"))), int);

    var genVal = toGenSymEntry(st.lookup(msgArgs.getValueOf("values")));
    
    var warnFlag: bool;
    select genVal.dtype {
      when DType.Int64 {
        var values = toSymEntry(genVal, int);
        warnFlag = writeSegArrayParquet(filename, dsetname, ARROWINT64, segments, values, compression:int);
      }
      when DType.UInt64 {
        var values = toSymEntry(genVal, uint);
        warnFlag = writeSegArrayParquet(filename, dsetname, ARROWUINT64, segments, values, compression:int);
      }
      when DType.Bool {
        var values = toSymEntry(genVal, bool);
        warnFlag = writeSegArrayParquet(filename, dsetname, ARROWBOOLEAN, segments, values, compression:int);
      } when DType.Float64 {
        var values = toSymEntry(genVal, real);
        warnFlag = writeSegArrayParquet(filename, dsetname, ARROWDOUBLE, segments, values, compression:int);
      } when DType.Strings {
        var values = toSegStringSymEntry(genVal);
        warnFlag = writeStrSegArrayParquet(filename, dsetname, segments, values, compression:int);
      } otherwise {
        var errorMsg = "Writing Parquet files not supported for %s type".doFormat(genVal.dtype);
        pqLogger.error(getModuleName(),getRoutineName(),getLineNumber(),errorMsg);
        throw getErrorWithContext(
                   msg=errorMsg,
                   lineNumber=getLineNumber(), 
                   routineName=getRoutineName(), 
                   moduleName=getModuleName(), 
                   errorClass='DataTypeError');
      }
    }
    return warnFlag;
  }

  proc toparquetMsg(cmd: string, msgArgs: borrowed MessageArgs, st: borrowed SymTab): MsgTuple throws {
    var objType: ObjType = msgArgs.getValueOf("objType").toUpper(): ObjType; // pdarray, Strings, SegArray
    
    var warnFlag: bool;
    try {
      select objType {
        when ObjType.PDARRAY {
          // call handler for pdarray write
          warnFlag = pdarray_toParquetMsg(msgArgs, st);
        }
        when ObjType.STRINGS {
          // call handler for strings write
          warnFlag = strings_toParquetMsg(msgArgs, st);
        }
        when ObjType.SEGARRAY {
          // call handler for strings write
          warnFlag = segarray_toParquetMsg(msgArgs, st);
        }
        otherwise {
            var errorMsg = "Unable to write object type %s to Parquet file.".doFormat(objType);
            pqLogger.error(getModuleName(),getRoutineName(),getLineNumber(),errorMsg);
            return new MsgTuple(errorMsg, MsgType.ERROR);
        }
      }
    } catch e: FileNotFoundError {
      var errorMsg = "Unable to open %s for writing: %s".doFormat(msgArgs.getValueOf("filename"),e.message());
      pqLogger.error(getModuleName(),getRoutineName(),getLineNumber(),errorMsg);
      return new MsgTuple(errorMsg, MsgType.ERROR);
    } catch e: MismatchedAppendError {
      var errorMsg = "Mismatched append %s".doFormat(e.message());
      pqLogger.error(getModuleName(),getRoutineName(),getLineNumber(),errorMsg);
      return new MsgTuple(errorMsg, MsgType.ERROR);
    } catch e: WriteModeError {
      var errorMsg = "Write mode error %s".doFormat(e.message());
      pqLogger.error(getModuleName(),getRoutineName(),getLineNumber(),errorMsg);
      return new MsgTuple(errorMsg, MsgType.ERROR);
    } catch e: Error {
      var errorMsg = "problem writing to file %s".doFormat(e.message());
      pqLogger.error(getModuleName(),getRoutineName(),getLineNumber(),errorMsg);
      return new MsgTuple(errorMsg, MsgType.ERROR);
    }

    if warnFlag {
      var warnMsg: string = "Warning: possibly overwriting existing files matching filename pattern";
      pqLogger.debug(getModuleName(),getRoutineName(),getLineNumber(),warnMsg);
      return new MsgTuple(warnMsg, MsgType.WARNING);
    } else {
      var repMsg: string = "Dataset written successfully!";
      pqLogger.debug(getModuleName(),getRoutineName(),getLineNumber(),repMsg);
      return new MsgTuple(repMsg, MsgType.NORMAL);
    }
  }

  proc writeMultiColParquet(filename: string, col_names: [] string, 
                              ncols: int, sym_names: [] string, col_objTypes: [] string, targetLocales: [] locale, 
                              compression: int, st: borrowed SymTab): bool throws {

    extern proc c_writeMultiColToParquet(filename, column_names, ptr_arr, offset_arr, objTypes,
                                      datatypes, segArr_sizes, colnum, numelems, rowGroupSize, compression, errMsg): int;

    var prefix: string;
    var extension: string;
    (prefix, extension) = getFileMetadata(filename);

    // Generate the filenames based upon the number of targetLocales.
    var filenames = generateFilenames(prefix, extension, targetLocales.size);

    //Generate a list of matching filenames to test against. 
    var matchingFilenames = getMatchingFilenames(prefix, extension);

    // TODO when APPEND is fully deprecated update this to not need the mode.
    var filesExist = processParquetFilenames(filenames, matchingFilenames, TRUNCATE); // set to truncate. We will not be supporting appending. 

    coforall (loc, idx) in zip(targetLocales, filenames.domain) do on loc {
      var pqErr = new parquetErrorMsg();
      const fname = filenames[idx];

      var ptrList: [0..#ncols] c_ptr_void;
      var segmentPtr: [0..#ncols] c_ptr_void; // ptrs to offsets for SegArray. Know number of rows so we know where to stop
      var objTypes: [0..#ncols] int; // ObjType enum integer values
      var datatypes: [0..#ncols] int;
      var sizeList: [0..#ncols] int;
      var segarray_sizes: [0..#ncols] int; // track # of values in each column. Used to determine last segment size.

      var my_column_names = col_names;
      var c_names: [0..#ncols] c_string_ptr;

      var segment_ct: [0..#ncols] int;
      var seg_sizes_str: [0..#ncols] int; // Track the sizes of string columns and # of segments in segarray str column
      var val_sizes_str: [0..#ncols] int; // Track # of values making strings coming to locale
      var seg_sizes_int: [0..#ncols] int; // only fill in sizes for int, uint segarray columns
      var seg_sizes_real: [0..#ncols] int; // only fill in sizes for float segarray columns
      var seg_sizes_bool: [0..#ncols] int; // only fill in sizes for bool segarray columns
      forall (i, column, ot) in zip(0..#ncols, sym_names, col_objTypes) {
        var x: int;
        var objType = ot.toUpper(): ObjType;

        if objType == ObjType.STRINGS {
          var entry = st.lookup(column);
          var e: SegStringSymEntry = toSegStringSymEntry(entry);
          var segStr = new SegString("", e);
          ref ss = segStr;
          var lens = ss.getLengths();
          const locDom = ss.offsets.a.localSubdomain();
          for d in locDom do x += lens[d];
          seg_sizes_str[i] = x;
        }
        else if objType == ObjType.SEGARRAY {
          // parse the json in column to get the component pdarrays
          var components: map(string, string) = jsonToMap(column);
          var seg_entry = getGenericTypedArrayEntry(components["segments"], st);
          var segments = toSymEntry(seg_entry, int);
          ref sa = segments.a;
          const saD = sa.domain;
          var lens: [saD] int;
          const high = saD.high;
          const locDom = sa.localSubdomain();
          var values = getGenericTypedArrayEntry(components["values"], st);

          segment_ct[i] += locDom.size;
          if values.dtype == DType.Strings && locDom.size > 0 {
            var e: SegStringSymEntry = toSegStringSymEntry(values);
            var segStr = new SegString("", e);
            ref ss = segStr;
            var lens = ss.getLengths();
            const lastOffset = if sa.size == 0 then 0 else sa[high];
            const lastOffsetIdx = segStr.offsets.a.domain.high;
            var startOffsetIdx = sa[locDom.low];
            var endOffsetIdx = if (lastOffset == sa[locDom.high]) then lastOffsetIdx else sa[locDom.high + 1] - 1;
            var offIdxRange = startOffsetIdx..endOffsetIdx;
            var str_bytes: int;
            for d in offIdxRange do str_bytes += lens[d];

            seg_sizes_str[i] = str_bytes;
          }

          lens = [(i, s) in zip (saD, sa)] if i == high then values.size - s else sa[i+1] - s;
          for d in locDom do x += lens[d];
          select values.dtype {
            when DType.Int64 {
              seg_sizes_int[i] = x;
            }
            when DType.UInt64 {
              seg_sizes_int[i] = x;
            }
            when DType.Float64 {
              seg_sizes_real[i] = x;
            }
            when DType.Bool {
              seg_sizes_bool[i] = x;
            }
            when DType.Strings {
              val_sizes_str[i] = x;
            }
            otherwise {
              throw getErrorWithContext(
                    msg="Unsupported SegArray DType for writing to Parquet, ".doFormat(values.dtype: string),
                    lineNumber=getLineNumber(), 
                    routineName=getRoutineName(), 
                    moduleName=getModuleName(), 
                    errorClass='DataTypeError'
                  );
            }
          }
        }
      }

      var totalSegs: int = + reduce segment_ct; // total # of offsets on locale
      var segment_tracking: [0..#totalSegs] int; // array to write offset values into after adjusting for locale
      var segment_idx = (+ scan segment_ct) - segment_ct; // offset start indexes for each column

      var locSize_str: int = + reduce seg_sizes_str;
      var str_vals: [0..#locSize_str] uint(8);
      var locSize_int: int = + reduce seg_sizes_int;
      var int_vals: [0..#locSize_int] int; //int and uint written the same so no conversions will be needed
      var locSize_real: int = + reduce seg_sizes_real;
      var real_vals: [0..#locSize_real] real;
      var locSize_bool: int = + reduce seg_sizes_bool;
      var bool_vals: [0..#locSize_bool] bool;

      // indexes for which values go to which columns
      var str_idx = (+ scan seg_sizes_str) - seg_sizes_str;
      var int_idx = (+ scan seg_sizes_int) - seg_sizes_int;
      var real_idx = (+ scan seg_sizes_real) - seg_sizes_real;
      var bool_idx = (+ scan seg_sizes_bool) - seg_sizes_bool;

      // populate data based on object and data types
      forall (i, column, ot, si, ui, ri, bi, segidx) in zip(0..#ncols, sym_names, col_objTypes, str_idx, int_idx, real_idx, bool_idx, segment_idx) {
        // generate the local c string list of column names
        c_names[i] = my_column_names[i].localize().c_str();

        select ot.toUpper(): ObjType {
          when ObjType.STRINGS {
            var entry = st.lookup(column);
            var e: SegStringSymEntry = toSegStringSymEntry(entry);
            var segStr = new SegString("", e);
            ref ss = segStr;
            var A = ss.offsets.a;
            const lastOffset = if A.size == 0 then 0 else A[A.domain.high]; // prevent index error when empty
            const lastValIdx = ss.values.a.domain.high;
            const locDom = ss.offsets.a.localSubdomain();

            objTypes[i] = ObjType.STRINGS: int;
            datatypes[i] = ARROWSTRING;

            if locDom.size > 0 {
              var localOffsets = A[locDom];
              var startValIdx = localOffsets[locDom.low];
              var endValIdx = if (lastOffset == localOffsets[locDom.high]) then lastValIdx else A[locDom.high + 1] - 1;
              var valIdxRange = startValIdx..endValIdx;
              ref olda = ss.values.a;
              str_vals[si..#valIdxRange.size] = olda[valIdxRange];
              ptrList[i] = c_ptrTo(str_vals[si]): c_ptr_void;
              sizeList[i] = locDom.size;
            }
          }
          when ObjType.SEGARRAY {
            // parse the json in column to get the component pdarrays
            var components: map(string, string) = jsonToMap(column);

            // access segments symentry
            var seg_entry = getGenericTypedArrayEntry(components["segments"], st);
            var segments = toSymEntry(seg_entry, int);

            ref S = segments.a;
            const locDom = segments.a.localSubdomain();
            objTypes[i] = ObjType.SEGARRAY: int;            

            if locDom.size > 0 {
              const lastSegment = if S.size == 0 then 0 else S[S.domain.high]; // prevent index error when empty;
              const localSegments = S[locDom];
              const startValIdx = localSegments[locDom.low];
              sizeList[i] = locDom.size;
              segment_tracking[segidx..#locDom.size] = localSegments - startValIdx;
              segmentPtr[i] = c_ptrTo(segment_tracking[segidx]);
              
              var valEntry = getGenericTypedArrayEntry(components["values"], st);
              select valEntry.dtype {
                when DType.Int64 {
                  segarray_sizes[i] = seg_sizes_int[i];
                  var values = toSymEntry(valEntry, int);
                  const lastValIdx = values.a.domain.high;

                  datatypes[i] = ARROWINT64;

                  const endValIdx = if (lastSegment == localSegments[locDom.high]) then lastValIdx else S[locDom.high + 1] - 1;
                  var valIdxRange = startValIdx..endValIdx;
                  ref olda = values.a;
                  int_vals[ui..#valIdxRange.size] = olda[valIdxRange];
                  ptrList[i] = c_ptrTo(int_vals[ui]): c_ptr_void;
                }
                when DType.UInt64 {
                  segarray_sizes[i] = seg_sizes_int[i];
                  var values = toSymEntry(valEntry, uint);
                  const lastValIdx = values.a.domain.high;

                  datatypes[i] = ARROWUINT64;

                  var endValIdx = if (lastSegment == localSegments[locDom.high]) then lastValIdx else S[locDom.high + 1] - 1;
                  var valIdxRange = startValIdx..endValIdx;
                  ref olda = values.a;
                  int_vals[ui..#valIdxRange.size] = olda[valIdxRange]: int;
                  ptrList[i] = c_ptrTo(int_vals[ui]): c_ptr_void;
                }
                when DType.Float64 {
                  segarray_sizes[i] = seg_sizes_real[i];
                  var values = toSymEntry(valEntry, real);
                  const lastValIdx = values.a.domain.high;

                  datatypes[i] = ARROWDOUBLE;

                  var endValIdx = if (lastSegment == localSegments[locDom.high]) then lastValIdx else S[locDom.high + 1] - 1;
                  var valIdxRange = startValIdx..endValIdx;
                  ref olda = values.a;
                  real_vals[ri..#valIdxRange.size] = olda[valIdxRange];
                  ptrList[i] = c_ptrTo(real_vals[ri]): c_ptr_void;
                }
                when DType.Bool {
                  segarray_sizes[i] = seg_sizes_bool[i];
                  var values = toSymEntry(valEntry, bool);
                  const lastValIdx = values.a.domain.high;

                  datatypes[i] = ARROWBOOLEAN;

                  var endValIdx = if (lastSegment == localSegments[locDom.high]) then lastValIdx else S[locDom.high + 1] - 1;
                  var valIdxRange = startValIdx..endValIdx;
                  ref olda = values.a;
                  bool_vals[bi..#valIdxRange.size] = olda[valIdxRange];
                  ptrList[i] = c_ptrTo(bool_vals[bi]): c_ptr_void;
                }
                when DType.Strings {
                  segarray_sizes[i] = val_sizes_str[i];
                  var values = toSegStringSymEntry(valEntry);
                  ref oldOff = values.offsetsEntry.a;
                  ref oldVal = values.bytesEntry.a;

                  const extraSegment = oldOff.size;
                  const extraOffset = oldVal.size;
                  const lastSegment = if S.size == 0 then 0 else S[S.domain.high];
                  const lastOffsetIdx = oldOff.domain.high;
                  const lastValIdx = oldVal.domain.high;

                  datatypes[i] = ARROWSTRING;
                  
                  var startOffsetIdx = localSegments[locDom.low];
                  var endOffsetIdx = if (lastSegment == localSegments[locDom.high]) then lastOffsetIdx else S[locDom.high + 1] - 1;
                  var offIdxRange = startOffsetIdx..endOffsetIdx;
                  if offIdxRange.size > 0 {

                    var localOffsets: [offIdxRange] int = oldOff[offIdxRange];
                    var startValIdx = localOffsets[offIdxRange.low];
                    
                    var endValIdx = if (lastOffsetIdx == offIdxRange.high) then lastValIdx else oldOff[offIdxRange.high + 1] - 1;
                    var valIdxRange = startValIdx..endValIdx;
                    str_vals[si..#valIdxRange.size] = oldVal[valIdxRange];
                    ptrList[i] = c_ptrTo(str_vals[si]): c_ptr_void;
                  }
                }
                otherwise {
                  throw getErrorWithContext(
                    msg="Unsupported SegArray DType for writing to Parquet, ".doFormat(valEntry.dtype: string),
                    lineNumber=getLineNumber(), 
                    routineName=getRoutineName(), 
                    moduleName=getModuleName(), 
                    errorClass='DataTypeError'
                  );
                }
              }
            }
            else {
              // set the datatype for empty locales to ensure that metadata is correct in all files
              var valEntry = getGenericTypedArrayEntry(components["values"], st);
              select valEntry.dtype {
                when DType.Int64 {
                  datatypes[i] = ARROWINT64;
                }
                when DType.UInt64 {
                  datatypes[i] = ARROWUINT64;
                }
                when DType.Float64 {
                  datatypes[i] = ARROWDOUBLE;
                }
                when DType.Bool {
                  datatypes[i] = ARROWBOOLEAN;
                }
                when DType.Strings {
                  datatypes[i] = ARROWSTRING;
                }
                otherwise {
                  throw getErrorWithContext(
                    msg="Unsupported SegArray DType for writing to Parquet, ".doFormat(valEntry.dtype: string),
                    lineNumber=getLineNumber(), 
                    routineName=getRoutineName(), 
                    moduleName=getModuleName(), 
                    errorClass='DataTypeError'
                  );
                }
              }
            }
          }
          when ObjType.PDARRAY {
            var entry = getGenericTypedArrayEntry(column, st);
            select entry.dtype {
              when DType.Int64 {
                var e = toSymEntry(toGenSymEntry(entry), int);
                var locDom = e.a.localSubdomain();
                objTypes[i] = ObjType.PDARRAY: int;
                datatypes[i] = ARROWINT64;
                // set the pointer to the entry array in the list of Pointers
                if locDom.size > 0 {
                  ptrList[i] = c_ptrTo(e.a[locDom]): c_ptr_void;
                  sizeList[i] = locDom.size;
                }
              }
              when DType.UInt64 {
                var e = toSymEntry(toGenSymEntry(entry), uint);
                var locDom = e.a.localSubdomain();
                objTypes[i] = ObjType.PDARRAY: int;
                datatypes[i] = ARROWUINT64;
                // set the pointer to the entry array in the list of Pointers
                if locDom.size > 0 {
                  ptrList[i] = c_ptrTo(e.a[locDom]): c_ptr_void;
                  sizeList[i] = locDom.size;
                }
              }
              when DType.Float64 {
                var e = toSymEntry(toGenSymEntry(entry), real);
                var locDom = e.a.localSubdomain();
                objTypes[i] = ObjType.PDARRAY: int;
                datatypes[i] = ARROWDOUBLE;
                // set the pointer to the entry array in the list of Pointers
                if locDom.size > 0 {
                  ptrList[i] = c_ptrTo(e.a[locDom]): c_ptr_void;
                  sizeList[i] = locDom.size;
                }
              }
              when DType.Bool {
                var e = toSymEntry(toGenSymEntry(entry), bool);
                var locDom = e.a.localSubdomain();
                objTypes[i] = ObjType.PDARRAY: int;
                datatypes[i] = ARROWBOOLEAN;
                // set the pointer to the entry array in the list of Pointers
                if locDom.size > 0 {
                  ptrList[i] = c_ptrTo(e.a[locDom]): c_ptr_void;
                  sizeList[i] = locDom.size;
                }
              }
              otherwise {
                throw getErrorWithContext(
                  msg="Unsupported PDArray DType for writing to Parquet, ".doFormat(entry.dtype: string),
                  lineNumber=getLineNumber(), 
                  routineName=getRoutineName(), 
                  moduleName=getModuleName(), 
                  errorClass='DataTypeError'
                );
              }
            }
          }
          otherwise {
            throw getErrorWithContext(
              msg="Writing Parquet files (multi-column) does not support %s columns.".doFormat(ot),
              lineNumber=getLineNumber(), 
              routineName=getRoutineName(), 
              moduleName=getModuleName(), 
              errorClass='DataTypeError'
            );
          }
        }
      }
      // validate all elements same size
      var numelems: int = sizeList[0];
      if !(&& reduce (sizeList==numelems)) {
        throw getErrorWithContext(
              msg="Parquet columns must be the same size",
              lineNumber=getLineNumber(), 
              routineName=getRoutineName(), 
              moduleName=getModuleName(), 
              errorClass='WriteModeError'
        );
      }
      
      var result: int = c_writeMultiColToParquet(fname.localize().c_str(), c_ptrTo(c_names), c_ptrTo(ptrList), c_ptrTo(segmentPtr), c_ptrTo(objTypes), c_ptrTo(datatypes), c_ptrTo(segarray_sizes), ncols, numelems, ROWGROUPS, compression, c_ptrTo(pqErr.errMsg));
      if result == ARROWERROR {
        pqErr.parquetError(getLineNumber(), getRoutineName(), getModuleName());
      }
    }
    return filesExist;
  }

  proc identifyTargetLocales(name: string, objType: string, st: borrowed SymTab) throws {
    var targetLocales;
    select objType.toUpper(): ObjType {
      when ObjType.STRINGS {
        var entry = st.lookup(name);
        var e: SegStringSymEntry = toSegStringSymEntry(entry);
        var segStr = new SegString("", e);
        targetLocales = segStr.offsets.a.targetLocales();
      }
      when ObjType.SEGARRAY {
        // parse the json in column to get the component pdarrays
        var components: map(string, string) = jsonToMap(name);

        // access segments symentry
        var seg_entry = getGenericTypedArrayEntry(components["segments"], st);
        var segments = toSymEntry(seg_entry, int);
        targetLocales = segments.a.targetLocales();
      }
      when ObjType.PDARRAY {
        var entry = st.lookup(name);
        var entryDtype = (entry: borrowed GenSymEntry).dtype;
        select entryDtype {
          when DType.Int64 {
            var e = toSymEntry(toGenSymEntry(entry), int);
            targetLocales = e.a.targetLocales();
          }
          when DType.UInt64 {
            var e = toSymEntry(toGenSymEntry(entry), uint);
            targetLocales = e.a.targetLocales();
          }
          when DType.Float64 {
            var e = toSymEntry(toGenSymEntry(entry), real);
            targetLocales = e.a.targetLocales();
          }
          when DType.Bool {
            var e = toSymEntry(toGenSymEntry(entry), bool);
            targetLocales = e.a.targetLocales();
          }
          otherwise {
            throw getErrorWithContext(
              msg="Writing Parquet files (multi-column) does not support columns of type %s".doFormat(entryDtype: string),
              lineNumber=getLineNumber(), 
              routineName=getRoutineName(), 
              moduleName=getModuleName(), 
              errorClass='DataTypeError'
            );
          }
        }
      }
      otherwise {
        throw getErrorWithContext(
          msg="Writing Parquet files (multi-column) does not support %s columns.".doFormat(objType),
          lineNumber=getLineNumber(), 
          routineName=getRoutineName(), 
          moduleName=getModuleName(), 
          errorClass='DataTypeError'
        );
      }
    }
    return targetLocales;
  }

  proc toParquetMultiColMsg(cmd: string, msgArgs: borrowed MessageArgs, st: borrowed SymTab): MsgTuple throws {
    const filename: string = msgArgs.getValueOf("filename");
    const ncols: int = msgArgs.get("num_cols").getIntValue();

    // get list of the names for the columns
    const col_names: [0..#ncols] string = msgArgs.get("col_names").getList(ncols);

    // get list of sym entry names holding column data
    const sym_names: [0..#ncols] string = msgArgs.get("columns").getList(ncols); // note SegArrays will be JSON

    // get list of objTypes for the names 
    const col_objType_strs: [0..#ncols] string = msgArgs.get("col_objtypes").getList(ncols);

    // compression format as integer
    const compression = msgArgs.getValueOf("compression").toUpper(): CompressionType;

    // use the first entry to identify target locales. Assuming all have same distribution
    var targetLocales = identifyTargetLocales(sym_names[0], col_objType_strs[0], st);
    
    var warnFlag: bool;
    try {
      warnFlag = writeMultiColParquet(filename, col_names, ncols, sym_names, col_objType_strs, targetLocales, compression:int, st);
    } catch e: FileNotFoundError {
      var errorMsg = "Unable to open %s for writing: %s".doFormat(filename,e.message());
      pqLogger.error(getModuleName(),getRoutineName(),getLineNumber(),errorMsg);
      return new MsgTuple(errorMsg, MsgType.ERROR);
    } catch e: WriteModeError {
      var errorMsg = "Write mode error %s".doFormat(e.message());
      pqLogger.error(getModuleName(),getRoutineName(),getLineNumber(),errorMsg);
      return new MsgTuple(errorMsg, MsgType.ERROR);
    } catch e: Error {
      var errorMsg = "problem writing to file %s".doFormat(e.message());
      pqLogger.error(getModuleName(),getRoutineName(),getLineNumber(),errorMsg);
      return new MsgTuple(errorMsg, MsgType.ERROR);
    }

    if warnFlag {
      var warnMsg = "Warning: possibly overwriting existing files matching filename pattern";
      return new MsgTuple(warnMsg, MsgType.WARNING);
    } else {
      var repMsg = "File written successfully!";
      pqLogger.debug(getModuleName(),getRoutineName(),getLineNumber(),repMsg);
      return new MsgTuple(repMsg, MsgType.NORMAL);
    }
  }

  proc lspqMsg(cmd: string, msgArgs: borrowed MessageArgs, st: borrowed SymTab): MsgTuple throws {
    // reqMsg: "lshdf [<json_filename>]"
    var repMsg: string;

    // determine if read nested flag is set
    var read_nested: bool = msgArgs.get("read_nested").getBoolValue();

    // Retrieve filename from payload
    var filename: string = msgArgs.getValueOf("filename");
    if filename.isEmpty() {
      var errorMsg = "Filename was Empty";
      pqLogger.error(getModuleName(),getRoutineName(),getLineNumber(),errorMsg);
      return new MsgTuple(errorMsg, MsgType.ERROR);
    }

    // If the filename represents a glob pattern, retrieve the locale 0 filename
    if isGlobPattern(filename) {
      // Attempt to interpret filename as a glob expression and ls the first result
      var tmp = glob(filename);

      if tmp.size <= 0 {
        var errorMsg = "Cannot retrieve filename from glob expression %s, check file name or format".doFormat(filename);
        return new MsgTuple(errorMsg, MsgType.ERROR);
      }
            
      // Set filename to globbed filename corresponding to locale 0
      filename = tmp[tmp.domain.first];
    }
        
    // Check to see if the file exists. If not, return an error message
    if !exists(filename) {
      var errorMsg = "File %s does not exist in a location accessible to Arkouda".doFormat(filename);
      return new MsgTuple(errorMsg,MsgType.ERROR);
    }
        
    try {
      extern proc c_getDatasetNames(filename, dsetResult, readNested, errMsg): int(32);
      extern proc strlen(a): int;
      var pqErr = new parquetErrorMsg();
      var res: c_ptr(uint(8));
      defer {
        extern proc c_free_string(ptr);
        c_free_string(res);
      }
      if c_getDatasetNames(filename.c_str(), c_ptrTo(res), read_nested,
                           c_ptrTo(pqErr.errMsg)) == ARROWERROR {
        pqErr.parquetError(getLineNumber(), getRoutineName(), getModuleName());
      }
      try! repMsg = string.createCopyingBuffer(res, strlen(res));
      var items = new list(repMsg.split(",")); // convert to json

      repMsg = formatJson(items);
    } catch e : Error {
      var errorMsg = "Failed to process Parquet file %?".doFormat(e.message());
      return new MsgTuple(errorMsg, MsgType.ERROR);
    }

    return new MsgTuple(repMsg, MsgType.NORMAL);
  }

  proc nullIndicesMsg(cmd: string, msgArgs: borrowed MessageArgs, st: borrowed SymTab): MsgTuple throws {
    var repMsg: string;

    var ndsets = msgArgs.get("dset_size").getIntValue();
    var nfiles = msgArgs.get("filename_size").getIntValue();
    var dsetlist: [0..#ndsets] string;
    var filelist: [0..#nfiles] string;

    try {
      dsetlist = msgArgs.get("dsets").getList(ndsets);
    } catch {
      var errorMsg = "Could not decode json dataset names via tempfile (%i files: %s)".doFormat(
                                                                                              1, msgArgs.getValueOf("dsets"));
      pqLogger.error(getModuleName(),getRoutineName(),getLineNumber(),errorMsg);
      return new MsgTuple(errorMsg, MsgType.ERROR);
    }

    try {
      filelist = msgArgs.get("filenames").getList(nfiles);
    } catch {
      // limit length of file names to 2000 chars
      var n: int = 1000;
      var jsonfiles = msgArgs.getValueOf("filenames");
      var files: string = if jsonfiles.size > 2*n then jsonfiles[0..#n]+'...'+jsonfiles[jsonfiles.size-n..#n] else jsonfiles;
      var errorMsg = "Could not decode json filenames via tempfile (%i files: %s)".doFormat(nfiles, files);
      pqLogger.error(getModuleName(),getRoutineName(),getLineNumber(),errorMsg);
      return new MsgTuple(errorMsg, MsgType.ERROR);
    }

    var dsetdom = dsetlist.domain;
    var filedom = filelist.domain;
    var dsetnames: [dsetdom] string;
    var filenames: [filedom] string;
    dsetnames = dsetlist;

    if filelist.size == 1 {
      if filelist[0].strip().size == 0 {
        var errorMsg = "filelist was empty.";
        pqLogger.error(getModuleName(),getRoutineName(),getLineNumber(),errorMsg);
        return new MsgTuple(errorMsg, MsgType.ERROR);
      }
      var tmp = glob(filelist[0]);
      pqLogger.debug(getModuleName(),getRoutineName(),getLineNumber(),
                     "glob expanded %s to %i files".doFormat(filelist[0], tmp.size));
      if tmp.size == 0 {
        var errorMsg = "The wildcarded filename %s either corresponds to files inaccessible to Arkouda or files of an invalid format".doFormat(filelist[0]);
        pqLogger.error(getModuleName(),getRoutineName(),getLineNumber(),errorMsg);
        return new MsgTuple(errorMsg, MsgType.ERROR);
      }
      // Glob returns filenames in weird order. Sort for consistency
      sort(tmp);
      filedom = tmp.domain;
      filenames = tmp;
    } else {
      filenames = filelist;
    }

    var fileErrors: list(string);
    var fileErrorCount:int = 0;
    var fileErrorMsg:string = "";
    var sizes: [filedom] int;
    var types: [dsetdom] ArrowTypes;
    var byteSizes: [filedom] int;

    var rnames: list((string, ObjType, string)); // tuple (dsetName, item type, id)
    
    for (dsetidx, dsetname) in zip(dsetdom, dsetnames) do {
        for (i, fname) in zip(filedom, filenames) {
            var hadError = false;
            try {
                types[dsetidx] = getArrType(fname, dsetname);
                sizes[i] = getArrSize(fname);
            } catch e : Error {
                // This is only type of error thrown by Parquet
                fileErrorMsg = "Other error in accessing file %s: %s".doFormat(fname,e.message());
                pqLogger.error(getModuleName(),getRoutineName(),getLineNumber(),fileErrorMsg);
                hadError = true;
                return new MsgTuple(fileErrorMsg, MsgType.ERROR);
            }

            // This may need to be adjusted for this all-in-one approach
            if hadError {
              // Keep running total, but we'll only report back the first 10
              if fileErrorCount < 10 {
                fileErrors.pushBack(fileErrorMsg.replace("\n", " ").replace("\r", " ").replace("\t", " ").strip());
              }
              fileErrorCount += 1;
            }
        }
        var len = + reduce sizes;
        var ty = types[dsetidx];
        
        if ty == ArrowTypes.stringArr {
          var entryVal = createSymEntry(len, int);
          getNullIndices(entryVal.a, filenames, sizes, dsetname, ty);
          var valName = st.nextName();
          st.addEntry(valName, entryVal);
          rnames.pushBack((dsetname, ObjType.PDARRAY, valName));
        } else {
          var errorMsg = "Null indices only supported on Parquet string columns, not %? columns".doFormat(ty);
          pqLogger.error(getModuleName(),getRoutineName(),getLineNumber(),errorMsg);
          return new MsgTuple(errorMsg, MsgType.ERROR);
        }
    }

    repMsg = buildReadAllMsgJson(rnames, false, 0, fileErrors, st);
    pqLogger.debug(getModuleName(),getRoutineName(),getLineNumber(),repMsg);
    return new MsgTuple(repMsg,MsgType.NORMAL);
  }

  use CommandMap;
  registerFunction("readAllParquet", readAllParquetMsg, getModuleName());
  registerFunction("toParquet_multi", toParquetMultiColMsg, getModuleName());
  registerFunction("writeParquet", toparquetMsg, getModuleName());
  registerFunction("lspq", lspqMsg, getModuleName());
  registerFunction("getnullparquet", nullIndicesMsg, getModuleName());
  ServerConfig.appendToConfigStr("ARROW_VERSION", getVersionInfo());
}<|MERGE_RESOLUTION|>--- conflicted
+++ resolved
@@ -128,7 +128,6 @@
     return (subdoms, (+ reduce lengths));
   }
 
-<<<<<<< HEAD
   proc getRGSubdomains(bytesPerRG: [?D] ?t, maxRowGroups: int) {
     var rgSubdomains: [D] [0..#maxRowGroups] domain(1);
 
@@ -144,13 +143,9 @@
     return (rgSubdomains, offset);
   }
 
-  proc readFilesByName(ref A: [] ?t, filenames: [] string, sizes: [] int, dsetname: string, ty, byteLength=-1) throws {
-    extern proc c_readColumnByName(filename, arr_chpl, colNum, numElems, startIdx, batchSize, byteLength, errMsg): int;
-=======
   proc readFilesByName(ref A: [] ?t, ref whereNull: [] bool, filenames: [] string, sizes: [] int, dsetname: string, ty, byteLength=-1, hasNonFloatNulls=false) throws {
     extern proc c_readColumnByName(filename, arr_chpl, where_null_chpl, colNum, numElems, startIdx, batchSize, byteLength, hasNonFloatNulls, errMsg): int;
 
->>>>>>> 8318aef7
     var (subdoms, length) = getSubdomains(sizes);
     var fileOffsets = (+ scan sizes) - sizes;
     
@@ -1019,8 +1014,7 @@
                                                 externalData, defLevels, errMsg): int;
 
           var entrySeg = createSymEntry(len, int);
-          
-<<<<<<< HEAD
+
           var distFiles = makeDistArray(filenames);
           var numRowGroups: [distFiles.domain] int;
 
@@ -1041,7 +1035,7 @@
             byteSizes = calcStrSizesAndOffset(entrySeg.a, filenames, sizes, dsetname);
             entrySeg.a = (+ scan entrySeg.a) - entrySeg.a;
             entryVal = createSymEntry((+ reduce byteSizes), uint(8));
-            readStrFilesByName(entryVal.a, filenames, byteSizes, dsetname, ty);
+            readStrFilesByName(entryVal.a, whereNull, filenames, byteSizes, dsetname, ty);
           } else {
             entryVal = createSymEntry(totalBytes, uint(8));
             entrySeg.a = (+ scan entrySeg.a) - entrySeg.a;
@@ -1055,10 +1049,6 @@
                   c_freeMapValues(externalData[i][j]);
             }
           }
-=======
-          var entryVal = createSymEntry((+ reduce byteSizes), uint(8));
-          readStrFilesByName(entryVal.a, whereNull, filenames, byteSizes, dsetname, ty);
->>>>>>> 8318aef7
           
           var stringsEntry = assembleSegStringFromParts(entrySeg, entryVal, st);
           rnames.pushBack((dsetname, ObjType.STRINGS, "%s+%?".doFormat(stringsEntry.name, stringsEntry.nBytes)));
