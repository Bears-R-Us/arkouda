--- conflicted
+++ resolved
@@ -163,13 +163,10 @@
             } // when "str"
           } // select objtype
         }
-<<<<<<< HEAD
-    // All keys have been processed, all steps have been found
+        
+        // All keys have been processed, all steps have been found
         // check there's enough room to create a copy for scan and throw if creating a copy would go over memory limit
         overMemLimit(numBytes(int) * ukeylocs.size);
-=======
-        // All keys have been processed, all steps have been found
->>>>>>> 8f7be885
         // +scan to compute segment position... 1-based because of inclusive-scan
         var iv: [ukeylocs.domain] int = (+ scan ukeylocs);
         // compute how many segments
