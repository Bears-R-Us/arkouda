--- conflicted
+++ resolved
@@ -80,7 +80,6 @@
       return try! "Error: %s: Incompatible arguments: %s".doFormat(pname, reason);
     }
 
-<<<<<<< HEAD
     proc unsupportedTypeError(dtype: DType, pname: string): string {
       return try!
         "Error: server not configured to support '%s' (in %s). Please update the configuration and recompile."
@@ -90,7 +89,4 @@
     proc unsupportedTypeError(type t, pname: string): string {
       return unsupportedTypeError(whichDtype(t), pname);
     }
-=======
-    
->>>>>>> 8848c088
 }