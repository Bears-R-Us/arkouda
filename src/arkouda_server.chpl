/* arkouda server
backend chapel program to mimic ndarray from numpy
This is the main driver for the arkouda server */

use FileIO;
use Security;
use ServerConfig;
use Time only;
use ZMQ only;
use Memory;
use FileSystem;
use IO;
use Logging;
use Path;
use MultiTypeSymbolTable;
use MultiTypeSymEntry;
use MsgProcessing;
use GenSymIO;
use Reflection;
use SymArrayDmap;
use ServerErrorStrings;
use Message;

const asLogger = new Logger();

enum MsgType {REGULAR,WARNING,ERROR}
enum MsgFormat {STRING,BINARY}

class ReplyMsg {
    var msg: string;
    var msgType: MsgType;
    var msgFormat: MsgFormat;
}

if v {
    asLogger.level = LogLevel.DEBUG;
} else {
    asLogger.level = LogLevel.INFO;
}

proc initArkoudaDirectory() {
    var arkDirectory = '%s%s%s'.format(here.cwd(), pathSep,'.arkouda');
    initDirectory(arkDirectory);
    return arkDirectory;
}

proc main() {
    asLogger.info(getModuleName(), getRoutineName(), getLineNumber(),
                                               "arkouda server version = %s".format(arkoudaVersion));
    asLogger.info(getModuleName(), getRoutineName(), getLineNumber(),
                                               "memory tracking = %t".format(memTrack));
    const arkDirectory = initArkoudaDirectory();
    asLogger.info(getModuleName(), getRoutineName(), getLineNumber(),
                                       "initialized the .arkouda directory %s".format(arkDirectory));

    if (memTrack) {
        asLogger.info(getModuleName(), getRoutineName(), getLineNumber(), 
                                               "getMemLimit() %i".format(getMemLimit()));
        asLogger.info(getModuleName(), getRoutineName(), getLineNumber(), 
                                               "bytes of memoryUsed() = %i".format(memoryUsed()));
    }

    var st = new owned SymTab();
    var shutdownServer = false;
    var serverToken : string;
    var serverMessage : string;

    // create and connect ZMQ socket
    var context: ZMQ.Context;
    var socket : ZMQ.Socket = context.socket(ZMQ.REP);

    // configure token authentication and server startup message accordingly
    if authenticate {
        serverToken = getArkoudaToken('%s%s%s'.format(arkDirectory, pathSep, 'tokens.txt'));
        serverMessage = ">>>>>>>>>>>>>>> server listening on tcp://%s:%t?token=%s " +
                        "<<<<<<<<<<<<<<<".format(serverHostname, ServerPort, serverToken);
    } else {
        serverMessage = ">>>>>>>>>>>>>>> server listening on tcp://%s:%t <<<<<<<<<<<<<<<".format(
                                        serverHostname, ServerPort);
    }

    socket.bind("tcp://*:%t".format(ServerPort));

    const boundary = "**************************************************************************" +
                   "**************************";

    asLogger.info(getModuleName(), getRoutineName(), getLineNumber(), boundary);
    asLogger.info(getModuleName(), getRoutineName(), getLineNumber(), serverMessage);
    asLogger.info(getModuleName(), getRoutineName(), getLineNumber(), boundary);
    
    createServerConnectionInfo();

    var reqCount: int = 0;
    var repCount: int = 0;

    var t1 = new Time.Timer();
    t1.clear();
    t1.start();

    /*
    Following processing of incoming message, sends a message back to the client.

    :arg repMsg: either a string or bytes to be sent
    */
    proc sendRepMsg(repMsg: ?t) where t==string || t==bytes {
        repCount += 1;
        if logging {
          if t==bytes {
              asLogger.info(getModuleName(),getRoutineName(),getLineNumber(),
                                                        "repMsg: <binary-data>");
          } else {
              asLogger.info(getModuleName(),getRoutineName(),getLineNumber(), 
                                                        "repMsg: %s".format(repMsg));
          }
        }
        socket.send(repMsg);
    }

    /*
    Compares the token submitted by the user with the arkouda_server token. If the
    tokens do not match, or the user did not submit a token, an ErrorWithMsg is thrown.    

    :arg token: the submitted token string
    */
    proc authenticateUser(token : string) throws {
        if token == 'None' || token.isEmpty() {
            throw new owned ErrorWithMsg("Error: access to arkouda requires a token");
        }
        else if serverToken != token {
            throw new owned ErrorWithMsg("Error: token %s does not match server token, check with server owner".format(token));
        }
    } 
   
    /*
    Parses the colon-delimted string containing the user, token, and cmd fields
    into a three-string tuple.

    :arg rawCmdSting: the colon-delimited string to be parsed
    :returns: (string,string,string)
    */ 
    proc getCommandStrings(rawCmdString : string) : (string,string,string) {
        
        var strings = rawCmdString.splitMsgToTuple(sep=":", numChunks=3);
        asLogger.info(getModuleName(), getRoutineName(), getLineNumber(),"stuff %t".format(strings));      
        return (strings[0],strings[1],strings[2]);
    }

    proc extractCommand(cmdString : string) : CommandMsg throws {
        var cm = new CommandMsg();
        deserialize(cm,cmdString);
        return cm;
    }
    
    /*
    Sets the shutdownServer boolean to true and sends the shutdown command to socket,
    which stops the arkouda_server listener thread and closes socket.
    */
    proc shutdown() {
        shutdownServer = true;
        repCount += 1;
        socket.send(generateJsonReplyMsg(msg="shutdown server (%i req)".format(repCount), 
                         msgType=MsgType.REGULAR,msgFormat=MsgFormat.STRING));
    }
    
    while !shutdownServer {
        // receive message on the zmq socket
        var reqMsgRaw = socket.recv(bytes);

        reqCount += 1;

        var s0 = t1.elapsed();
        
        /*
         * Separate the first tuple, which is a string binary 
         * containing the JSON binary string encapsulating user, token, cmd, and args from
         * the remaining payload. Depending upon
         */
        var (cmdRaw, payload) = reqMsgRaw.splitMsgToTuple(b"BINARY_PAYLOAD",2);
        var user, token, cmd: string;

        // parse requests, execute requests, format responses
        try {
            /*
             * Decode the string binary containing the user, token, and cmd. 
             * If there is an error, discontinue processing message and send 
             * an error message back to the client.
             */
            var cmdStr : string;

            try! {
                cmdStr = cmdRaw.decode();
            } catch e: DecodeError {
                asLogger.error(getModuleName(),getRoutineName(),getLineNumber(),
                       "illegal byte sequence in command: %t".format(cmdRaw.decode(decodePolicy.replace)));
                sendRepMsg(generateJsonReplyMsg(msg=unknownError(e.message()),msgType=MsgType.ERROR,
                                                 msgFormat=MsgFormat.STRING));
            }

            //parse the decoded cmdString to retrieve user,token,cmd
            asLogger.info(getModuleName(),getRoutineName(),getLineNumber(),"INCOMING CMD %s".format(cmdStr));
            var msg    = extractCommand(cmdStr);
            var user   = msg.user;
            var token  = msg.token;
            var cmd    = msg.cmd;
            var format = msg.format;
            var args   = msg.args;

            /*
             * If authentication is enabled with --authenticate flag, authenticate
             * the user which for now consists of matching the submitted token
             * with the token generated by the arkouda server
             */ 
            if authenticate {
                authenticateUser(token);
            }

            if (logging) {
              try {
                if (cmd != "array") {
                  asLogger.info(getModuleName(), getRoutineName(), getLineNumber(),
                                                     ">>> %t %t".format(cmd, 
                                                    payload.decode(decodePolicy.replace)));
                } else {
                  asLogger.info(getModuleName(), getRoutineName(), getLineNumber(),
                                                     ">>> %s [binary data]".format(cmd));
                }
              } catch {
                // No action on error
              }
            }

            // If cmd is shutdown, don't bother generating a repMsg
            if cmd == "shutdown" {
                shutdown();
                if (logging) {
                    asLogger.info(getModuleName(),getRoutineName(),getLineNumber(),
                                         "<<< shutdown took %.17r sec".format(t1.elapsed() - s0));
                }
                break;
            }

            /*
             * Declare the repMsg and binaryRepMsg variables, one of which is sent to sendRepMsg
             * depending upon whether a string (repMsg) or bytes (binaryRepMsg) is to be returned.
             */
            var binaryRepMsg: bytes;
            var repMsg: string;

            select cmd
            {
                when "array"             {repMsg = arrayMsg(cmd, payload, st);}
<<<<<<< HEAD
                when "tondarray"         {binaryRepMsg = tondarrayMsg(cmd, args, st);}
                when "cast"              {repMsg = castMsg(cmd, args, st);}
                when "mink"              {repMsg = minkMsg(cmd, args, st);}
                when "maxk"              {repMsg = maxkMsg(cmd, args, st);}
                when "intersect1d"       {repMsg = intersect1dMsg(cmd, args, st);}
                when "setdiff1d"         {repMsg = setdiff1dMsg(cmd, args, st);}
                when "setxor1d"          {repMsg = setxor1dMsg(cmd, args, st);}
                when "union1d"           {repMsg = union1dMsg(cmd, args, st);}
                when "segmentLengths"    {repMsg = segmentLengthsMsg(cmd, args, st);}
                when "segmentedHash"     {repMsg = segmentedHashMsg(cmd, args, st);}
                when "segmentedEfunc"    {repMsg = segmentedEfuncMsg(cmd, args, st);}
                when "segmentedPeel"     {repMsg = segmentedPeelMsg(cmd, args, st);}
                when "segmentedIndex"    {repMsg = segmentedIndexMsg(cmd, args, st);}
                when "segmentedBinopvv"  {repMsg = segBinopvvMsg(cmd, args, st);}
                when "segmentedBinopvs"  {repMsg = segBinopvsMsg(cmd, args, st);}
                when "segmentedGroup"    {repMsg = segGroupMsg(cmd, args, st);}
                when "segmentedIn1d"     {repMsg = segIn1dMsg(cmd, args, st);}
                when "lshdf"             {repMsg = lshdfMsg(cmd, args, st);}
                when "readhdf"           {repMsg = readhdfMsg(cmd, args, st);}
                when "readAllHdf"        {repMsg = readAllHdfMsg(cmd, args, st);}
                when "tohdf"             {repMsg = tohdfMsg(cmd, args, st);}
                when "create"            {repMsg = createMsg(cmd, args, st);}
                when "delete"            {repMsg = deleteMsg(cmd, args, st);}
                when "binopvv"           {repMsg = binopvvMsg(cmd, args, st);}
                when "binopvs"           {repMsg = binopvsMsg(cmd, args, st);}
                when "binopsv"           {repMsg = binopsvMsg(cmd, args, st);}
                when "opeqvv"            {repMsg = opeqvvMsg(cmd, args, st);}
                when "opeqvs"            {repMsg = opeqvsMsg(cmd, args, st);}
                when "efunc"             {repMsg = efuncMsg(cmd, args, st);}
                when "efunc3vv"          {repMsg = efunc3vvMsg(cmd, args, st);}
                when "efunc3vs"          {repMsg = efunc3vsMsg(cmd, args, st);}
                when "efunc3sv"          {repMsg = efunc3svMsg(cmd, args, st);}
                when "efunc3ss"          {repMsg = efunc3ssMsg(cmd, args, st);}
                when "reduction"         {repMsg = reductionMsg(cmd, args, st);}
                when "countReduction"    {repMsg = countReductionMsg(cmd, args, st);}
                when "findSegments"      {repMsg = findSegmentsMsg(cmd, args, st);}
                when "segmentedReduction"{repMsg = segmentedReductionMsg(cmd, args, st);}
                when "broadcast"         {repMsg = broadcastMsg(cmd, args, st);}
                when "arange"            {repMsg = arangeMsg(cmd, args, st);}
                when "linspace"          {repMsg = linspaceMsg(cmd, args, st);}
                when "randint"           {repMsg = randintMsg(cmd, args, st);}
                when "randomNormal"      {repMsg = randomNormalMsg(cmd, args, st);}
                when "randomStrings"     {repMsg = randomStringsMsg(cmd, args, st);}
                when "histogram"         {repMsg = histogramMsg(cmd, args, st);}
                when "in1d"              {repMsg = in1dMsg(cmd, args, st);}
                when "unique"            {repMsg = uniqueMsg(cmd, args, st);}
                when "value_counts"      {repMsg = value_countsMsg(cmd, args, st);}
                when "set"               {repMsg = setMsg(cmd, args, st);}
                when "info"              {repMsg = infoMsg(cmd, args, st);}
                when "str"               {repMsg = strMsg(cmd, args, st);}
                when "repr"              {repMsg = reprMsg(cmd, args, st);}
                when "[int]"             {repMsg = intIndexMsg(cmd, args, st);}
                when "[slice]"           {repMsg = sliceIndexMsg(cmd, args, st);}
                when "[pdarray]"         {repMsg = pdarrayIndexMsg(cmd, args, st);}
                when "[int]=val"         {repMsg = setIntIndexToValueMsg(cmd, args, st);}
                when "[pdarray]=val"     {repMsg = setPdarrayIndexToValueMsg(cmd, args, st);}
                when "[pdarray]=pdarray" {repMsg = setPdarrayIndexToPdarrayMsg(cmd, args, st);}
                when "[slice]=val"       {repMsg = setSliceIndexToValueMsg(cmd, args, st);}
                when "[slice]=pdarray"   {repMsg = setSliceIndexToPdarrayMsg(cmd, args, st);}
                when "argsort"           {repMsg = argsortMsg(cmd, args, st);}
                when "coargsort"         {repMsg = coargsortMsg(cmd, args, st);}
                when "concatenate"       {repMsg = concatenateMsg(cmd, args, st);}
                when "sort"              {repMsg = sortMsg(cmd, args, st);}
                when "joinEqWithDT"      {repMsg = joinEqWithDTMsg(cmd, args, st);}
                when "getconfig"         {repMsg = getconfigMsg(cmd, args, st);}
                when "getmemused"        {repMsg = getmemusedMsg(cmd, args, st);}
                when "register"          {repMsg = registerMsg(cmd, args, st);}
                when "attach"            {repMsg = attachMsg(cmd, args, st);}
                when "unregister"        {repMsg = unregisterMsg(cmd, args, st);}
                when "clear"             {repMsg = clearMsg(cmd, args, st);}               
=======
                when "tondarray"         {binaryRepMsg = tondarrayMsg(cmd, payload,st);}
                when "cast"              {repMsg = castMsg(cmd, payload, st);}
                when "mink"              {repMsg = minkMsg(cmd, payload, st);}
                when "maxk"              {repMsg = maxkMsg(cmd, payload, st);}
                when "intersect1d"       {repMsg = intersect1dMsg(cmd, payload, st);}
                when "setdiff1d"         {repMsg = setdiff1dMsg(cmd, payload, st);}
                when "setxor1d"          {repMsg = setxor1dMsg(cmd, payload, st);}
                when "union1d"           {repMsg = union1dMsg(cmd, payload, st);}
                when "segmentLengths"    {repMsg = segmentLengthsMsg(cmd, payload, st);}
                when "segmentedHash"     {repMsg = segmentedHashMsg(cmd, payload, st);}
                when "segmentedEfunc"    {repMsg = segmentedEfuncMsg(cmd, payload, st);}
                when "segmentedPeel"     {repMsg = segmentedPeelMsg(cmd, payload, st);}
                when "segmentedIndex"    {repMsg = segmentedIndexMsg(cmd, payload, st);}
                when "segmentedBinopvv"  {repMsg = segBinopvvMsg(cmd, payload, st);}
                when "segmentedBinopvs"  {repMsg = segBinopvsMsg(cmd, payload, st);}
                when "segmentedGroup"    {repMsg = segGroupMsg(cmd, payload, st);}
                when "segmentedIn1d"     {repMsg = segIn1dMsg(cmd, payload, st);}
                when "segmentedFlatten"  {repMsg = segFlattenMsg(cmd, payload, st);}
                when "lshdf"             {repMsg = lshdfMsg(cmd, payload, st);}
                when "readhdf"           {repMsg = readhdfMsg(cmd, payload, st);}
                when "readAllHdf"        {repMsg = readAllHdfMsg(cmd, payload, st);}
                when "tohdf"             {repMsg = tohdfMsg(cmd, payload, st);}
                when "create"            {repMsg = createMsg(cmd, payload, st);}
                when "delete"            {repMsg = deleteMsg(cmd, payload, st);}
                when "binopvv"           {repMsg = binopvvMsg(cmd, payload, st);}
                when "binopvs"           {repMsg = binopvsMsg(cmd, payload, st);}
                when "binopsv"           {repMsg = binopsvMsg(cmd, payload, st);}
                when "opeqvv"            {repMsg = opeqvvMsg(cmd, payload, st);}
                when "opeqvs"            {repMsg = opeqvsMsg(cmd, payload, st);}
                when "efunc"             {repMsg = efuncMsg(cmd, payload, st);}
                when "efunc3vv"          {repMsg = efunc3vvMsg(cmd, payload, st);}
                when "efunc3vs"          {repMsg = efunc3vsMsg(cmd, payload, st);}
                when "efunc3sv"          {repMsg = efunc3svMsg(cmd, payload, st);}
                when "efunc3ss"          {repMsg = efunc3ssMsg(cmd, payload, st);}
                when "reduction"         {repMsg = reductionMsg(cmd, payload, st);}
                when "countReduction"    {repMsg = countReductionMsg(cmd, payload, st);}
                when "findSegments"      {repMsg = findSegmentsMsg(cmd, payload, st);}
                when "segmentedReduction"{repMsg = segmentedReductionMsg(cmd, payload, st);}
                when "broadcast"         {repMsg = broadcastMsg(cmd, payload, st);}
                when "arange"            {repMsg = arangeMsg(cmd, payload, st);}
                when "linspace"          {repMsg = linspaceMsg(cmd, payload, st);}
                when "randint"           {repMsg = randintMsg(cmd, payload, st);}
                when "randomNormal"      {repMsg = randomNormalMsg(cmd, payload, st);}
                when "randomStrings"     {repMsg = randomStringsMsg(cmd, payload, st);}
                when "histogram"         {repMsg = histogramMsg(cmd, payload, st);}
                when "in1d"              {repMsg = in1dMsg(cmd, payload, st);}
                when "unique"            {repMsg = uniqueMsg(cmd, payload, st);}
                when "value_counts"      {repMsg = value_countsMsg(cmd, payload, st);}
                when "set"               {repMsg = setMsg(cmd, payload, st);}
                when "info"              {repMsg = infoMsg(cmd, payload, st);}
                when "str"               {repMsg = strMsg(cmd, payload, st);}
                when "repr"              {repMsg = reprMsg(cmd, payload, st);}
                when "[int]"             {repMsg = intIndexMsg(cmd, payload, st);}
                when "[slice]"           {repMsg = sliceIndexMsg(cmd, payload, st);}
                when "[pdarray]"         {repMsg = pdarrayIndexMsg(cmd, payload, st);}
                when "[int]=val"         {repMsg = setIntIndexToValueMsg(cmd, payload, st);}
                when "[pdarray]=val"     {repMsg = setPdarrayIndexToValueMsg(cmd, payload, st);}
                when "[pdarray]=pdarray" {repMsg = setPdarrayIndexToPdarrayMsg(cmd, payload, st);}
                when "[slice]=val"       {repMsg = setSliceIndexToValueMsg(cmd, payload, st);}
                when "[slice]=pdarray"   {repMsg = setSliceIndexToPdarrayMsg(cmd, payload, st);}
                when "argsort"           {repMsg = argsortMsg(cmd, payload, st);}
                when "coargsort"         {repMsg = coargsortMsg(cmd, payload, st);}
                when "concatenate"       {repMsg = concatenateMsg(cmd, payload, st);}
                when "sort"              {repMsg = sortMsg(cmd, payload, st);}
                when "joinEqWithDT"      {repMsg = joinEqWithDTMsg(cmd, payload, st);}
                when "getconfig"         {repMsg = getconfigMsg(cmd, payload, st);}
                when "getmemused"        {repMsg = getmemusedMsg(cmd, payload, st);}
                when "register"          {repMsg = registerMsg(cmd, payload, st);}
                when "attach"            {repMsg = attachMsg(cmd, payload, st);}
                when "unregister"        {repMsg = unregisterMsg(cmd, payload, st);}
                when "clear"             {repMsg = clearMsg(cmd, payload, st);}
>>>>>>> 5524ff38
                when "connect" {
                    if authenticate {
                        repMsg = "connected to arkouda server tcp://*:%i as user %s with token %s".format(
                                                          ServerPort,user,token);
                    } else {
                        repMsg = "connected to arkouda server tcp://*:%i".format(ServerPort);
                    }                 
                }
                when "disconnect" {      
                    repMsg = "disconnected from arkouda server tcp://*:%i".format(ServerPort);
                }
                when "noop" {
                    repMsg = "noop";
                    asLogger.debug(getModuleName(),getRoutineName(),getLineNumber(),"no-op");
                }
                when "ruok" {
                    repMsg = "imok";
                }
                otherwise {
                    repMsg = "Error: unrecognized command: %s".format(cmd);
                    asLogger.error(getModuleName(),getRoutineName(),getLineNumber(),repMsg);
                }
            }

            //Determine if a string (repMsg) or binary (binaryRepMsg) is to be returned and send response           
            if repMsg.isEmpty() {
                sendRepMsg(binaryRepMsg);
            } else {
                var msgType: MsgType;
                
                if repMsg.find('Error') > -1 {
                    msgType = MsgType.ERROR;
                } else if repMsg.find('Warning') > -1 {
                    msgType = MsgType.WARNING;
                } else {
                    msgType = MsgType.REGULAR;
                }
                sendRepMsg(generateJsonReplyMsg(msg=repMsg,msgType=msgType,msgFormat=MsgFormat.STRING));
            }

            /*
             * log that the request message has been handled and reply message has been sent along with 
             * the time to do so
             */
            if logging {
                asLogger.info(getModuleName(),getRoutineName(),getLineNumber(), 
                                                  "<<< %s took %.17r sec".format(cmd, t1.elapsed() - s0));
            }
            if (logging && memTrack) {
                asLogger.info(getModuleName(),getRoutineName(),getLineNumber(),
                       "bytes of memory used after command %t".format(memoryUsed():uint * numLocales:uint));
            }
        } catch (e: ErrorWithMsg) {
            sendRepMsg(generateJsonReplyMsg(msg=e.msg,msgType=MsgType.ERROR, msgFormat=MsgFormat.STRING));
            if logging {
                asLogger.error(getModuleName(),getRoutineName(),getLineNumber(),
                    "<<< %s resulted in error %s in  %.17r sec".format(cmd, e.msg, t1.elapsed() - s0));
            }
        } catch (e: Error) {
            sendRepMsg(generateJsonReplyMsg(msg=unknownError(e.message()),msgType=MsgType.ERROR, 
                                                         msgFormat=MsgFormat.STRING));
            if logging {
                asLogger.error(getModuleName(), getRoutineName(), getLineNumber(), 
                    "<<< %s resulted in error: %s in %.17r sec".format(cmd, e.message(),t1.elapsed() - s0));
            }
        }
    }

    t1.stop();

    deleteServerConnectionInfo();

    asLogger.info(getModuleName(), getRoutineName(), getLineNumber(),
               "requests = %i responseCount = %i elapsed sec = %i".format(reqCount,repCount,t1.elapsed()));
}

/*
 * Generates JSON-formatted reply message
 */
proc generateJsonReplyMsg(msg: string, msgType: MsgType, msgFormat: MsgFormat) {
    return "%jt".format(new ReplyMsg(msg=msg,msgType=msgType, msgFormat=msgFormat));
}

/*
Creates the serverConnectionInfo file on arkouda_server startup
*/
proc createServerConnectionInfo() {
    use IO;
    if !serverConnectionInfo.isEmpty() {
        try! {
            var w = open(serverConnectionInfo, iomode.cw).writer();
            w.writef("%s %t\n", serverHostname, ServerPort);
        }
    }
}

/*
Deletes the serverConnetionFile on arkouda_server shutdown
*/
proc deleteServerConnectionInfo() {
    use FileSystem;
    if !serverConnectionInfo.isEmpty() {
        try! {
            remove(serverConnectionInfo);
        }
    }
}<|MERGE_RESOLUTION|>--- conflicted
+++ resolved
@@ -249,7 +249,6 @@
             select cmd
             {
                 when "array"             {repMsg = arrayMsg(cmd, payload, st);}
-<<<<<<< HEAD
                 when "tondarray"         {binaryRepMsg = tondarrayMsg(cmd, args, st);}
                 when "cast"              {repMsg = castMsg(cmd, args, st);}
                 when "mink"              {repMsg = minkMsg(cmd, args, st);}
@@ -267,6 +266,7 @@
                 when "segmentedBinopvs"  {repMsg = segBinopvsMsg(cmd, args, st);}
                 when "segmentedGroup"    {repMsg = segGroupMsg(cmd, args, st);}
                 when "segmentedIn1d"     {repMsg = segIn1dMsg(cmd, args, st);}
+                when "segmentedFlatten"  {repMsg = segFlattenMsg(cmd, args, st);}
                 when "lshdf"             {repMsg = lshdfMsg(cmd, args, st);}
                 when "readhdf"           {repMsg = readhdfMsg(cmd, args, st);}
                 when "readAllHdf"        {repMsg = readAllHdfMsg(cmd, args, st);}
@@ -320,88 +320,15 @@
                 when "attach"            {repMsg = attachMsg(cmd, args, st);}
                 when "unregister"        {repMsg = unregisterMsg(cmd, args, st);}
                 when "clear"             {repMsg = clearMsg(cmd, args, st);}               
-=======
-                when "tondarray"         {binaryRepMsg = tondarrayMsg(cmd, payload,st);}
-                when "cast"              {repMsg = castMsg(cmd, payload, st);}
-                when "mink"              {repMsg = minkMsg(cmd, payload, st);}
-                when "maxk"              {repMsg = maxkMsg(cmd, payload, st);}
-                when "intersect1d"       {repMsg = intersect1dMsg(cmd, payload, st);}
-                when "setdiff1d"         {repMsg = setdiff1dMsg(cmd, payload, st);}
-                when "setxor1d"          {repMsg = setxor1dMsg(cmd, payload, st);}
-                when "union1d"           {repMsg = union1dMsg(cmd, payload, st);}
-                when "segmentLengths"    {repMsg = segmentLengthsMsg(cmd, payload, st);}
-                when "segmentedHash"     {repMsg = segmentedHashMsg(cmd, payload, st);}
-                when "segmentedEfunc"    {repMsg = segmentedEfuncMsg(cmd, payload, st);}
-                when "segmentedPeel"     {repMsg = segmentedPeelMsg(cmd, payload, st);}
-                when "segmentedIndex"    {repMsg = segmentedIndexMsg(cmd, payload, st);}
-                when "segmentedBinopvv"  {repMsg = segBinopvvMsg(cmd, payload, st);}
-                when "segmentedBinopvs"  {repMsg = segBinopvsMsg(cmd, payload, st);}
-                when "segmentedGroup"    {repMsg = segGroupMsg(cmd, payload, st);}
-                when "segmentedIn1d"     {repMsg = segIn1dMsg(cmd, payload, st);}
-                when "segmentedFlatten"  {repMsg = segFlattenMsg(cmd, payload, st);}
-                when "lshdf"             {repMsg = lshdfMsg(cmd, payload, st);}
-                when "readhdf"           {repMsg = readhdfMsg(cmd, payload, st);}
-                when "readAllHdf"        {repMsg = readAllHdfMsg(cmd, payload, st);}
-                when "tohdf"             {repMsg = tohdfMsg(cmd, payload, st);}
-                when "create"            {repMsg = createMsg(cmd, payload, st);}
-                when "delete"            {repMsg = deleteMsg(cmd, payload, st);}
-                when "binopvv"           {repMsg = binopvvMsg(cmd, payload, st);}
-                when "binopvs"           {repMsg = binopvsMsg(cmd, payload, st);}
-                when "binopsv"           {repMsg = binopsvMsg(cmd, payload, st);}
-                when "opeqvv"            {repMsg = opeqvvMsg(cmd, payload, st);}
-                when "opeqvs"            {repMsg = opeqvsMsg(cmd, payload, st);}
-                when "efunc"             {repMsg = efuncMsg(cmd, payload, st);}
-                when "efunc3vv"          {repMsg = efunc3vvMsg(cmd, payload, st);}
-                when "efunc3vs"          {repMsg = efunc3vsMsg(cmd, payload, st);}
-                when "efunc3sv"          {repMsg = efunc3svMsg(cmd, payload, st);}
-                when "efunc3ss"          {repMsg = efunc3ssMsg(cmd, payload, st);}
-                when "reduction"         {repMsg = reductionMsg(cmd, payload, st);}
-                when "countReduction"    {repMsg = countReductionMsg(cmd, payload, st);}
-                when "findSegments"      {repMsg = findSegmentsMsg(cmd, payload, st);}
-                when "segmentedReduction"{repMsg = segmentedReductionMsg(cmd, payload, st);}
-                when "broadcast"         {repMsg = broadcastMsg(cmd, payload, st);}
-                when "arange"            {repMsg = arangeMsg(cmd, payload, st);}
-                when "linspace"          {repMsg = linspaceMsg(cmd, payload, st);}
-                when "randint"           {repMsg = randintMsg(cmd, payload, st);}
-                when "randomNormal"      {repMsg = randomNormalMsg(cmd, payload, st);}
-                when "randomStrings"     {repMsg = randomStringsMsg(cmd, payload, st);}
-                when "histogram"         {repMsg = histogramMsg(cmd, payload, st);}
-                when "in1d"              {repMsg = in1dMsg(cmd, payload, st);}
-                when "unique"            {repMsg = uniqueMsg(cmd, payload, st);}
-                when "value_counts"      {repMsg = value_countsMsg(cmd, payload, st);}
-                when "set"               {repMsg = setMsg(cmd, payload, st);}
-                when "info"              {repMsg = infoMsg(cmd, payload, st);}
-                when "str"               {repMsg = strMsg(cmd, payload, st);}
-                when "repr"              {repMsg = reprMsg(cmd, payload, st);}
-                when "[int]"             {repMsg = intIndexMsg(cmd, payload, st);}
-                when "[slice]"           {repMsg = sliceIndexMsg(cmd, payload, st);}
-                when "[pdarray]"         {repMsg = pdarrayIndexMsg(cmd, payload, st);}
-                when "[int]=val"         {repMsg = setIntIndexToValueMsg(cmd, payload, st);}
-                when "[pdarray]=val"     {repMsg = setPdarrayIndexToValueMsg(cmd, payload, st);}
-                when "[pdarray]=pdarray" {repMsg = setPdarrayIndexToPdarrayMsg(cmd, payload, st);}
-                when "[slice]=val"       {repMsg = setSliceIndexToValueMsg(cmd, payload, st);}
-                when "[slice]=pdarray"   {repMsg = setSliceIndexToPdarrayMsg(cmd, payload, st);}
-                when "argsort"           {repMsg = argsortMsg(cmd, payload, st);}
-                when "coargsort"         {repMsg = coargsortMsg(cmd, payload, st);}
-                when "concatenate"       {repMsg = concatenateMsg(cmd, payload, st);}
-                when "sort"              {repMsg = sortMsg(cmd, payload, st);}
-                when "joinEqWithDT"      {repMsg = joinEqWithDTMsg(cmd, payload, st);}
-                when "getconfig"         {repMsg = getconfigMsg(cmd, payload, st);}
-                when "getmemused"        {repMsg = getmemusedMsg(cmd, payload, st);}
-                when "register"          {repMsg = registerMsg(cmd, payload, st);}
-                when "attach"            {repMsg = attachMsg(cmd, payload, st);}
-                when "unregister"        {repMsg = unregisterMsg(cmd, payload, st);}
-                when "clear"             {repMsg = clearMsg(cmd, payload, st);}
->>>>>>> 5524ff38
                 when "connect" {
                     if authenticate {
                         repMsg = "connected to arkouda server tcp://*:%i as user %s with token %s".format(
                                                           ServerPort,user,token);
                     } else {
                         repMsg = "connected to arkouda server tcp://*:%i".format(ServerPort);
-                    }                 
-                }
-                when "disconnect" {      
+                    }
+                }
+                when "disconnect" {
                     repMsg = "disconnected from arkouda server tcp://*:%i".format(ServerPort);
                 }
                 when "noop" {
@@ -472,7 +399,7 @@
 /*
  * Generates JSON-formatted reply message
  */
-proc generateJsonReplyMsg(msg: string, msgType: MsgType, msgFormat: MsgFormat) {
+proc generateJsonReplyMsg(msg: string, msgType: MsgType, msgFormat: MsgFormat) : string {
     return "%jt".format(new ReplyMsg(msg=msg,msgType=msgType, msgFormat=msgFormat));
 }
 
