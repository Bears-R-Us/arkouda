--- conflicted
+++ resolved
@@ -1161,16 +1161,8 @@
     /*
 
     proc findSubstringInBytes(const substr: string) {
-      // Find the start position of every occurence of substr in the flat bytes array
-<<<<<<< HEAD
       // Start by making a right-truncated subdomain representing all valid starting positions for substr of given length
       var D: subdomain(values.aD) = values.aD[values.aD.low..#(values.size - substr.numBytes + 1)];
-=======
-      // Start by making a right-truncated subdomain representing all valid starting positions 
-      // for substr of given length
-
-      var D: subdomain(values.aD) = values.aD[values.aD.low..#(values.size - substr.numBytes)];
->>>>>>> 6d65335f
       // Every start position is valid until proven otherwise
       var truth: [D] bool = true;
       // Shift the flat values one byte at a time and check against corresponding byte of substr
