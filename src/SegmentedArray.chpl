module SegmentedArray {
  use AryUtil;
  use CPtr;
  use MultiTypeSymbolTable;
  use MultiTypeSymEntry;
  use CommAggregation;
  use UnorderedCopy;
  use SipHash;
  use SegStringSort;
  use RadixSortLSD only radixSortLSD_ranks;
  use Reflection;
  use PrivateDist;
  use ServerConfig;
  use Unique;
  use Time only Timer, getCurrentTime;
  use Reflection;
  use Logging;
  use Errors;

  private config const logLevel = ServerConfig.logLevel;
  const saLogger = new Logger(logLevel);

  private config param useHash = true;
  param SegmentedArrayUseHash = useHash;
  
  class OutOfBoundsError: Error {}

  /* 
   * This version of the getSegString method is the most common and is only used 
   * when the names of the segments (offsets) and values SymEntries are known.
   */
  proc getSegString(offsetName: string, valName: string, 
                                          st: borrowed SymTab): owned SegString throws {
      var offsetEntry = st.lookup(offsetName);
      var valEntry = st.lookup(valName);
      return new owned SegString(offsetEntry, offsetName, valEntry, valName, st);
  }

  /*
   * This version of the getSegString method takes segments and values arrays as
   * inputs, generates the SymEntry objects for each and passes the
   * offset and value SymTab lookup names to the alternate init method
   */
  proc getSegString(segments: [] int, values: [] uint(8), 
                                          st: borrowed SymTab): SegString throws {
      var offsetName = st.nextName();
      var offsetEntry = new shared SymEntry(segments);
      st.addEntry(offsetName, offsetEntry);

      var valName = st.nextName();
      var valEntry = new shared SymEntry(values);
      st.addEntry(valName, valEntry);

      return new SegString(offsetEntry, offsetName, valEntry, valName, st);
  }

  /**
   * Represents an array of strings, implemented as a segmented array of bytes.
   * Instances are ephemeral, not stored in the symbol table. Instead, attributes
   * of this class refer to symbol table entries that persist. This class is a
   * convenience for bundling those persistent objects and defining string-relevant
   * operations.
   */
  class SegString {
 
    /**
     * The name of the SymEntry corresponding to the pdarray containing
     * the offsets, which are start indices for each string bytearray
     */
    var offsetName: string;

    /**
     * The pdarray containing the offsets, which are the start indices of
     * the bytearrays, each of which corresponds to an individual string.
     */ 
    var offsets: borrowed SymEntry(int);

    /**
     * The name of the SymEntry corresponding to the pdarray containing
     * the string values where each value is byte array.
     */
    var valueName: string;

    /**
     * The pdarray containing the complete byte array composed of bytes
     * corresponding to each string, joined by nulls. Note: the null byte
     * is uint(8) value of zero.
     */ 
    var values: borrowed SymEntry(uint(8));
    
    /**
     * The number of strings in the segmented array
     */
    var size: int;
    
    /**
     * The total number of bytes in the entire segmented array including
     * the bytes corresonding to the strings as well as the nulls
     * separating the string bytes.
     */ 
    var nBytes: int;

    /* 
     * This method should not be called directly. Instead, call one of the
     * getSegString factory methods.
     */
    proc init(offsetEntry: borrowed GenSymEntry, segsName: string, 
                   valEntry: borrowed GenSymEntry, valName: string, st: borrowed SymTab) {
      offsetName = segsName;
      //Must be unmanaged because borrowed throws a lifetime error
      offsets = toSymEntry(offsetEntry, int): unmanaged SymEntry(int);

      valueName = valName;
      //Must be unmanaged because borrowed throws a lifetime error
      values = toSymEntry(valEntry, uint(8)): unmanaged SymEntry(uint(8));

      size = offsets.size;
      nBytes = values.size;
    }

    proc show(n: int = 3) throws {
      if (size >= 2*n) {
        for i in 0..#n {
            saLogger.info(getModuleName(),getRoutineName(),getLineNumber(),this[i]);
        }
        for i in size-n..#n {
            saLogger.info(getModuleName(),getRoutineName(),getLineNumber(),this[i]);
        }
      } else {
        for i in 0..#size {
            saLogger.info(getModuleName(),getRoutineName(),getLineNumber(),this[i]);
        }
      }
    }

    /* Retrieve one string from the array */
    proc this(idx: int): string throws {
      if (idx < offsets.aD.low) || (idx > offsets.aD.high) {
        throw new owned OutOfBoundsError();
      }
      // Start index of the string
      var start = offsets.a[idx];
      // Index of last (null) byte in string
      var end: int;
      if (idx == size - 1) {
        end = nBytes - 1;
      } else {
        end = offsets.a[idx+1] - 1;
      }
      // Take the slice of the bytearray and "cast" it to a chpl string
      var s = interpretAsString(values.a[start..end]);
      return s;
    }


    /* Take a slice of strings from the array. The slice must be a 
     *  Chapel range, i.e. low..high by stride, not a Python slice.
     *  Returns arrays for the segment offsets and bytes of the slice.
     */

    proc this(const slice: range(stridable=true)) throws {
      if (slice.low < offsets.aD.low) || (slice.high > offsets.aD.high) {
        throw new owned OutOfBoundsError();
      }
      // Early return for zero-length result
      if (size == 0) || (slice.size == 0) {
        return (makeDistArray(0, int), makeDistArray(0, uint(8)));
      }
      // Start of bytearray slice
      var start = offsets.a[slice.low];
      // End of bytearray slice
      var end: int;
      if (slice.high == offsets.aD.high) {
        // if slice includes the last string, go to the end of values
        end = values.aD.high;
      } else {
        end = offsets.a[slice.high+1] - 1;
      }
      // Segment offsets of the new slice
      var newSegs = makeDistArray(slice.size, int);
      ref oa = offsets.a;
      // newSegs = offsets.a[slice] - start;
      forall (i, ns) in zip(newSegs.domain, newSegs) with (var agg = newSrcAggregator(int)) {
        agg.copy(ns, oa[slice.low + i]);
      }
      // Offsets need to be re-zeroed
      newSegs -= start;
      // Bytearray of the new slice
      var newVals = makeDistArray(end - start + 1, uint(8));
      ref va = values.a;
      // newVals = values.a[start..end];
      forall (i, nv) in zip(newVals.domain, newVals) with (var agg = newSrcAggregator(uint(8))) {
        agg.copy(nv, va[start + i]);
      }
      return (newSegs, newVals);
    }

    /* Gather strings by index. Returns arrays for the segment offsets
     *  and bytes of the gathered strings.
     */
    proc this(iv: [?D] int) throws {
      // Early return for zero-length result
      if (D.size == 0) {
        return (makeDistArray(0, int), makeDistArray(0, uint(8)));
      }
      // Check all indices within bounds
      var ivMin = min reduce iv;
      var ivMax = max reduce iv;
      if (ivMin < 0) || (ivMax >= offsets.size) {
        throw new owned OutOfBoundsError();
      }
      saLogger.debug(getModuleName(),getRoutineName(),getLineNumber(),
                                              "Computing lengths and offsets");
      var t1 = getCurrentTime();
      ref oa = offsets.a;
      const low = offsets.aD.low, high = offsets.aD.high;
      // Gather the right and left boundaries of the indexed strings
      // NOTE: cannot compute lengths inside forall because agg.copy will
      // experience race condition with loop-private variable
      var right: [D] int, left: [D] int;
      forall (r, l, idx) in zip(right, left, iv) with (var agg = newSrcAggregator(int)) {
        if (idx == high) {
          agg.copy(r, values.size);
        } else {
          agg.copy(r, oa[idx+1]);
        }
        agg.copy(l, oa[idx]);
      }
      // Lengths of segments including null bytes
      var gatheredLengths: [D] int = right - left;
      // The returned offsets are the 0-up cumulative lengths
      var gatheredOffsets = (+ scan gatheredLengths);
      // The total number of bytes in the gathered strings
      var retBytes = gatheredOffsets[D.high];
      gatheredOffsets -= gatheredLengths;
      
      saLogger.debug(getModuleName(),getRoutineName(),getLineNumber(), 
                                                  "%i seconds".format(getCurrentTime() - t1));
      saLogger.debug(getModuleName(),getRoutineName(),getLineNumber(), "Copying values");
      if v {
          t1 = getCurrentTime();
      }
      var gatheredVals = makeDistArray(retBytes, uint(8));
      // Multi-locale requires some extra localization work that is not needed
      // in CHPL_COMM=none
      if CHPL_COMM != 'none' {
        // Compute the src index for each byte in gatheredVals
        /* For performance, we will do this with a scan, so first we need an array
         *  with the difference in index between the current and previous byte. For
         *  the interior of a segment, this is just one, but at the segment boundary,
         *  it is the difference between the src offset of the current segment ("left")
         *  and the src index of the last byte in the previous segment (right - 1).
         */
        var srcIdx = makeDistArray(retBytes, int);
        srcIdx = 1;
        var diffs: [D] int;
        diffs[D.low] = left[D.low]; // first offset is not affected by scan
        if (D.size > 1) {
          // This expression breaks when D.size == 1, resulting in strange behavior
          // However, this logic is only necessary when D.size > 1 anyway
          diffs[D.interior(D.size-1)] = left[D.interior(D.size-1)] - (right[D.interior(-(D.size-1))] - 1);
        }
        // Set srcIdx to diffs at segment boundaries
        forall (go, d) in zip(gatheredOffsets, diffs) with (var agg = newDstAggregator(int)) {
          agg.copy(srcIdx[go], d);
        }
        srcIdx = + scan srcIdx;
        // Now srcIdx has a dst-local copy of the source index and vals can be efficiently gathered
        ref va = values.a;
        forall (v, si) in zip(gatheredVals, srcIdx) with (var agg = newSrcAggregator(uint(8))) {
          agg.copy(v, va[si]);
        }
      } else {
        ref va = values.a;
        // Copy string data to gathered result
        forall (go, gl, idx) in zip(gatheredOffsets, gatheredLengths, iv) {
          for pos in 0..#gl {
            gatheredVals[go+pos] = va[oa[idx]+pos];
          }
        }
      }
      saLogger.debug(getModuleName(),getRoutineName(),getLineNumber,
                                                     "%i seconds".format(getCurrentTime() -t1));
      return (gatheredOffsets, gatheredVals);
    }

    /* Logical indexing (compress) of strings. */
    proc this(iv: [?D] bool) throws {
      // Index vector must be same domain as array
      if (D != offsets.aD) {
        throw new owned OutOfBoundsError();
      }
      saLogger.debug(getModuleName(),getRoutineName(),getLineNumber(), 
                                                       "Computing lengths and offsets");
      var t1 = getCurrentTime();
      ref oa = offsets.a;
      const low = offsets.aD.low, high = offsets.aD.high;
      // Calculate the destination indices
      var steps = + scan iv;
      var newSize = steps[high];
      steps -= iv;
      // Early return for zero-length result
      if (newSize == 0) {
        return (makeDistArray(0, int), makeDistArray(0, uint(8)));
      }
      var segInds = makeDistArray(newSize, int);
      forall (t, dst, idx) in zip(iv, steps, D) with (var agg = newDstAggregator(int)) {
        if t {
          agg.copy(segInds[dst], idx);
        }
      }
      return this[segInds];
      
      /* // Lengths of dest segments including null bytes */
      /* var gatheredLengths = makeDistArray(newSize, int); */
      /* forall (idx, present, i) in zip(D, iv, steps) { */
      /*   if present { */
      /*     segInds[i-1] = idx; */
      /*     if (idx == high) { */
      /*       gatheredLengths[i-1] = values.size - oa[high]; */
      /*     } else { */
      /*       gatheredLengths[i-1] = oa[idx+1] - oa[idx]; */
      /*     } */
      /*   } */
      /* } */
      /* // Make dest offsets from lengths */
      /* var gatheredOffsets = (+ scan gatheredLengths); */
      /* var retBytes = gatheredOffsets[newSize-1]; */
      /* gatheredOffsets -= gatheredLengths; */
      /* if v { */
      /*     saLogger.debug(getModuleName(),getRoutineName(),getLineNumber(),
                  "%i seconds".format(getCurrentTime() - t1)); */
      /*     saLogger.debug(getModuleName(),getRoutineName(),getLineNumber(),"Copying values"));*/
      /*     t1 = getCurrentTime(); */
      /* } */
      /* var gatheredVals = makeDistArray(retBytes, uint(8)); */
      /* ref va = values.a; */
      /* if v { */
      /*   printAry("gatheredOffsets: ", gatheredOffsets); */
      /*   printAry("gatheredLengths: ", gatheredLengths); */
      /*   printAry("segInds: ", segInds); */
      /* } */
      /* // Copy string bytes from src to dest */
      /* forall (go, gl, idx) in zip(gatheredOffsets, gatheredLengths, segInds) { */
      /*   gatheredVals[{go..#gl}] = va[{oa[idx]..#gl}]; */
      /* } */
      /* saLogger.debug(getModuleName(),getRoutineName(),getLineNumber(),
                                     "%i seconds".format(getCurrentTime() - t1));*/
      /* return (gatheredOffsets, gatheredVals); */

    }

    /* Apply a hash function to all strings. This is useful for grouping
       and set membership. The hash used is SipHash128.*/
    proc hash() throws {
      // 128-bit hash values represented as 2-tuples of uint(64)
      var hashes: [offsets.aD] 2*uint(64);
      // Early exit for zero-length result
      if (size == 0) {
        return hashes;
      }
      ref oa = offsets.a;
      ref va = values.a;
      // Compute lengths of strings
      var lengths = getLengths();
      // Hash each string
      // TO DO: test on clause with aggregator
      forall (o, l, h) in zip(oa, lengths, hashes) {
        const myRange = o..#l;
        h = sipHash128(va, myRange);
        /* // localize the string bytes */
        /* const myBytes = va[{o..#l}]; */
        /* h = sipHash128(myBytes, hashKey); */
        /* // Perf Note: localizing string bytes is ~3x faster on IB multilocale than this: */
        /* // h = sipHash128(va[{o..#l}]); */
      }
      return hashes;
    }

    /* Return a permutation that groups the strings. Because hashing is used,
       this permutation will not sort the strings, but all equivalent strings
       will fall in one contiguous block. */
    proc argGroup() throws {
      var t = new Timer();
      if useHash {
        // Hash all strings
        saLogger.debug(getModuleName(),getRoutineName(),getLineNumber(), "Hashing strings"); 
        if v { t.start(); }
        var hashes = this.hash();

        if v { 
            t.stop();    
            saLogger.debug(getModuleName(),getRoutineName(),getLineNumber(),
                           "hashing took %t seconds\nSorting hashes".format(t.elapsed())); 
            t.clear(); t.start(); 
        }

        // Return the permutation that sorts the hashes
        var iv = radixSortLSD_ranks(hashes);
        if v { 
            t.stop(); 
            saLogger.debug(getModuleName(),getRoutineName(),getLineNumber(),
                                            "sorting took %t seconds".format(t.elapsed())); 
        }
        if v{
          var sortedHashes = [i in iv] hashes[i];
          var diffs = sortedHashes[(iv.domain.low+1)..#(iv.size-1)] - 
                                                 sortedHashes[(iv.domain.low)..#(iv.size-1)];
          printAry("diffs = ", diffs);
          var nonDecreasing = [(d0,d1) in diffs] ((d0 > 0) || ((d0 == 0) && (d1 >= 0)));
          saLogger.debug(getModuleName(),getRoutineName(),getLineNumber(),
                                    "Are hashes sorted? %i".format(&& reduce nonDecreasing));
        }
        return iv;
      } else {
        var iv = argsort();
        return iv;
      }
    }

    /* Return lengths of all strings, including null terminator. */
    proc getLengths() {
      var lengths: [offsets.aD] int;
      if (size == 0) {
        return lengths;
      }
      ref oa = offsets.a;
      const low = offsets.aD.low;
      const high = offsets.aD.high;
      forall (i, o, l) in zip(offsets.aD, oa, lengths) {
        if (i == high) {
          l = values.size - o;
        } else {
          l = oa[i+1] - o;
        }
      }
      /* lengths[low..high-1] = (oa[low+1..high] - oa[low..high-1]); */
      /* lengths[high] = values.size - oa[high]; */
      return lengths;
    }

    proc findSubstringInBytes(const substr: string) {
      // Find the start position of every occurence of substr in the flat bytes array
      // Start by making a right-truncated subdomain representing all valid starting positions for substr of given length
      var D: subdomain(values.aD) = values.aD[values.aD.low..#(values.size - substr.numBytes)];
      // Every start position is valid until proven otherwise
      var truth: [D] bool = true;
      // Shift the flat values one byte at a time and check against corresponding byte of substr
      for (i, b) in zip(0.., substr.chpl_bytes()) {
        truth &= (values.a[D.translate(i)] == b);
      }
      return truth;
    }
    
    proc substringSearch(const substr: string, mode: SearchMode) throws {
      var hits: [offsets.aD] bool;  // the answer
      if (size == 0) || (substr.size == 0) {
        return hits;
      }
      var t = new Timer();

      if v {
           saLogger.debug(getModuleName(),getRoutineName(),getLineNumber(),
                "Checking bytes of substr"); 
           t.start();
      }
      const truth = findSubstringInBytes(substr);
      const D = truth.domain;
      if v {
            t.stop(); 
            saLogger.debug(getModuleName(),getRoutineName(),getLineNumber(),
                  "took %t seconds\nTranslating to segments...".format(t.elapsed())); 
            t.clear(); 
            t.start();
      }
      // Need to ignore segment(s) at the end of the array that are too short to contain substr
      const tail = + reduce (offsets.a > D.high);
      // oD is the right-truncated domain representing segments that are candidates for containing substr
      var oD: subdomain(offsets.aD) = offsets.aD[offsets.aD.low..#(offsets.size - tail)];
      if v {
             t.stop(); 
             saLogger.debug(getModuleName(),getRoutineName(),getLineNumber(),
                                   "took %t seconds\ndetermining answer...".format(t.elapsed())); 
             t.clear(); 
             t.start();
      }
      ref oa = offsets.a;
      if mode == SearchMode.contains {
        // Determine whether each segment contains a hit
        // Do this by taking the difference in the cumulative number of hits at the end vs the beginning of the segment  
        // Cumulative number of hits up to (and excluding) this point
        var numHits = (+ scan truth) - truth;
        hits[oD.interior(-(oD.size-1))] = (numHits[oa[oD.interior(oD.size-1)]] - numHits[oa[oD.interior(-(oD.size-1))]]) > 0;
        hits[oD.high] = (numHits[D.high] + truth[D.high] - numHits[oa[oD.high]]) > 0;
      } else if mode == SearchMode.startsWith {
        // First position of segment must be a hit
        hits[oD] = truth[oa[oD]];
      } else if mode == SearchMode.endsWith {
        // Position where substr aligns with end of segment must be a hit
        // -1 for null byte
        hits[oD.interior(-(oD.size-1))] = truth[oa[oD.interior(oD.size-1)] - substr.numBytes - 1];
        hits[oD.high] = truth[D.high];
      }
      if v {
          t.stop(); 
          saLogger.debug(getModuleName(),getRoutineName(),getLineNumber(),
                                   "took %t seconds".format(t.elapsed()));
      }
      return hits;
    }

    proc peel(const delimiter: string, const times: int, param includeDelimiter: bool, param keepPartial: bool, param left: bool) {
      param stride = if left then 1 else -1;
      const dBytes = delimiter.numBytes;
      const lengths = getLengths() - 1;
      var leftEnd: [offsets.aD] int;
      var rightStart: [offsets.aD] int;
      const truth = findSubstringInBytes(delimiter);
      const D = truth.domain;
      ref oa = offsets.a;
      var numHits = (+ scan truth) - truth;
      const high = offsets.aD.high;
      forall i in offsets.aD {
        // First, check whether string contains enough instances of delimiter to peel
        var hasEnough: bool;
        if oa[i] > D.high {
          // When the last string(s) is/are shorter than the substr
          hasEnough = false;
        } else if i == high {
          hasEnough = ((+ reduce truth) - numHits[oa[i]]) >= times;
        } else {
          hasEnough = (numHits[oa[i+1]] - numHits[oa[i]]) >= times;
        }
        if !hasEnough {
          // If not, then the entire string stays together, and the param args
          // determine whether it ends up on the left or right
          if left {
            if keepPartial {
              // Goes on the left
              leftEnd[i] = oa[i] + lengths[i] - 1;
              rightStart[i] = oa[i] + lengths[i];
            } else {
              // Goes on the right
              leftEnd[i] = oa[i] - 1;
              rightStart[i] = oa[i];
            }
          } else {
            if keepPartial {
              // Goes on the right
              leftEnd[i] = oa[i] - 1;
              rightStart[i] = oa[i];
            } else {
              // Goes on the left
              leftEnd[i] = oa[i] + lengths[i] - 1;
              rightStart[i] = oa[i] + lengths[i];
            }
          }
        } else {
          // The string can be peeled; figure out where to split
          var nDelim = 0;
          var j: int;
          if left {
            j = oa[i];
          } else {
            // If coming from the right, need to handle edge case of last string
            if i == high {
              j = values.aD.high - 1;
            } else {
              j = oa[i+1] - 2;
            }
          }
          // Step until the delimiter is encountered the exact number of times
          while true {
            if (j <= D.high) && truth[j] {
              nDelim += 1;
            }
            if nDelim == times {
              break;
            }
            j += stride;
          }
          // j is now the start of the correct delimiter
          // tweak leftEnd and rightStart based on includeDelimiter
          if left {
            if includeDelimiter {
              leftEnd[i] = j + dBytes - 1;
              rightStart[i] = j + dBytes;
            } else {
              leftEnd[i] = j - 1;
              rightStart[i] = j + dBytes;
            }
          } else {
            if includeDelimiter {
              leftEnd[i] = j - 1;
              rightStart[i] = j;
            } else {
              leftEnd[i] = j - 1;
              rightStart[i] = j + dBytes;
            }
          }
        }
      }
      // Compute lengths and offsets for left and right return arrays
      const leftLengths = leftEnd - oa + 2;
      const rightLengths = lengths - (rightStart - oa) + 1;
      const leftOffsets = (+ scan leftLengths) - leftLengths;
      const rightOffsets = (+ scan rightLengths) - rightLengths;
      // Allocate values and fill
      var leftVals = makeDistArray((+ reduce leftLengths), uint(8));
      var rightVals = makeDistArray((+ reduce rightLengths), uint(8));
      ref va = values.a;
      // Fill left values
      forall (srcStart, dstStart, len) in zip(oa, leftOffsets, leftLengths) {
        for i in 0..#len {
          unorderedCopy(leftVals[dstStart+i], va[srcStart+i]);
        }
      }
      // Fill right values
      forall (srcStart, dstStart, len) in zip(rightStart, rightOffsets, rightLengths) {
        for i in 0..#len {
          unorderedCopy(rightVals[dstStart+i], va[srcStart+i]);
        }
      }
      return (leftOffsets, leftVals, rightOffsets, rightVals);
    }

    proc stick(other: SegString, delim: string, param right: bool) throws {
        if (offsets.aD != other.offsets.aD) {
            throw getErrorWithContext(
                           msg="The SegString offsets to not match",
                           lineNumber = getLineNumber(),
                           routineName = getRoutineName(),
                           moduleName = getModuleName(),
                           errorClass="ArgumentError");
        }
      // Combine lengths and compute new offsets
      var leftLen = getLengths() - 1;
      var rightLen = other.getLengths() - 1;
      const newLengths = leftLen + rightLen + delim.numBytes + 1;
      var newOffsets = (+ scan newLengths);
      const newBytes = newOffsets[offsets.aD.high];
      newOffsets -= newLengths;
      // Allocate new values array
      var newVals = makeDistArray(newBytes, uint(8));
      // Copy in the left and right-hand values, separated by the delimiter
      ref va1 = values.a;
      ref va2 = other.values.a;
      forall (o1, o2, no, l1, l2) in zip(offsets.a, other.offsets.a, newOffsets, leftLen, rightLen) {
        var pos = no;
        // Left side
        if right {
          for i in 0..#l1 {
            unorderedCopy(newVals[pos+i], va1[o1+i]);
          }
          pos += l1;
        } else {
          for i in 0..#l2 {
            unorderedCopy(newVals[pos+i], va2[o2+i]);
          }
          pos += l2;
        }
        // Delimiter
        for (i, b) in zip(0..#delim.numBytes, delim.chpl_bytes()) {
          unorderedCopy(newVals[pos+i], b);
        }
        pos += delim.numBytes;
        // Right side
        if right {
          for i in 0..#l2 {
            unorderedCopy(newVals[pos+i], va2[o2+i]);
          }
        } else {
          for i in 0..#l1 {
            unorderedCopy(newVals[pos+i], va1[o1+i]);
          }
        }
      }
      return (newOffsets, newVals);
    }

    proc ediff():[offsets.aD] int {
      var diff: [offsets.aD] int;
      if (size < 2) {
        return diff;
      }
      ref oa = offsets.a;
      ref va = values.a;
      const high = offsets.aD.high;
      forall (i, a) in zip(offsets.aD, diff) {
        if (i < high) {
          var asc: bool;
          const left = oa[i]..oa[i+1]-1;
          if (i < high - 1) {
            const right = oa[i+1]..oa[i+2]-1;
            a = -memcmp(va, left, va, right);
          } else { // i == high - 1
            const right = oa[i+1]..values.aD.high;
            a = -memcmp(va, left, va, right);
          }
        } else { // i == high
          a = 0;
        } 
      }
      return diff;
    }

    proc isSorted():bool {
      if (size < 2) {
        return true;
      }
      return (&& reduce (ediff() >= 0));
    }

    proc argsort(checkSorted:bool=true): [offsets.aD] int throws {
      const ref D = offsets.aD;
      const ref va = values.a;
      if checkSorted && isSorted() {
          saLogger.warn(getModuleName(),getRoutineName(),getLineNumber(),
                                                   "argsort called on already sorted array");
          var ranks: [D] int = [i in D] i;
          return ranks;
      }
      var ranks = twoPhaseStringSort(this);
      return ranks;
    }

  } // class SegString


  /**
   * Represents an array of arrays, implemented as a segmented array of integers.
   * Instances are ephemeral, not stored in the symbol table. Instead, attributes
   * of this class refer to symbol table entries that persist. This class is a
   * convenience for bundling those persistent objects and defining suffix array-relevant
   * operations.
     Here we just copy SegString, we need change more in the future to fit suffix array
   */
  class SegSArray {
 
    /**
     * The name of the SymEntry corresponding to the pdarray containing
     * the offsets, which are start indices for each string bytearray
     */
    var offsetName: string;

    /**
     * The pdarray containing the offsets, which are the start indices of
     * the bytearrays, each of whichs corresponds to an individual string.
     */ 
    var offsets: borrowed SymEntry(int);

    /**
     * The name of the SymEntry corresponding to the pdarray containing
     * the string values where each value is byte array.
     */
    var valueName: string;

    /**
     * The pdaray containing the complete int array composed of integer index
     * corresponding to each string, 
     */ 
    //    var values: borrowed SymEntry(uint(8));
    var values: borrowed SymEntry(int);
    
    /**
     * The number of strings in the segmented array
     */
    var size: int;
    
    /**
     * The total number of bytes in the entire segmented array including
     * the bytes corresonding to the strings as well as the nulls
     * separating the string bytes.
     */ 
    var nBytes: int;

    /* 
     * This version of the init method is the most common and is only used 
     * when the names of the segments (offsets) and values SymEntries are known.
     */
    proc init(segName: string, valName: string, st: borrowed SymTab) {
      offsetName = segName;
      // The try! is needed here because init cannot throw
      var gs = try! st.lookup(segName);
      // I want this to be borrowed, but that throws a lifetime error
      var segs = toSymEntry(gs, int): unmanaged SymEntry(int);
      offsets = segs;
      valueName = valName;

      var vs = try! st.lookup(valName);
      //      var vals = toSymEntry(vs, uint(8)): unmanaged SymEntry(uint(8));
      var vals = toSymEntry(vs, int): unmanaged SymEntry(int);
      values = vals;
      size = segs.size;
      nBytes = vals.size;
    }

    /*
     * This version of init method takes segments and values arrays as
     * inputs, generates the SymEntry objects for each and passes the
     * offset and value SymTab lookup names to the alternate init method
     */

    //    proc init(segments: [] int, values: [] uint(8), st: borrowed SymTab) {
    proc init(segments: [] int, values: [] int, st: borrowed SymTab) {
      var oName = st.nextName();
      var segEntry = new shared SymEntry(segments);
      try! st.addEntry(oName, segEntry);
      var vName = st.nextName();
      var valEntry = new shared SymEntry(values);
      try! st.addEntry(vName, valEntry);
      this.init(oName, vName, st);
    }

    proc show(n: int = 3) throws {
      if (size >= 2*n) {
        for i in 0..#n {
          writeln(this[i]);
        }
        writeln("...");
        for i in size-n..#n {
          writeln(this[i]);
        }
      } else {
        for i in 0..#size {
          writeln(this[i]);
        }
      }
    }

    /* Retrieve one string from the array */
    proc this(idx: int): string throws {
      if (idx < offsets.aD.low) || (idx > offsets.aD.high) {
        throw new owned OutOfBoundsError();
      }
      // Start index of the string
      var start = offsets.a[idx];
      // Index of last (null) byte in string
      var end: int;
      if (idx == size - 1) {
        end = nBytes - 1;
      } else {
        end = offsets.a[idx+1] - 1;
      }
      // Take the slice of the bytearray and "cast" it to a chpl string
      //var s = interpretAsString(values.a[start..end]);
      var tmp=values.a[start..end];
      var s: string;
      var i:int;
      s="";
      for i in tmp do {
          s=s+" "+ i:string;
      }
      return s;
    }

    /* Take a slice of indices from the array. The slice must be a 
       Chapel range, i.e. low..high by stride, not a Python slice.
       Returns arrays for the segment offsets and bytes of the slice.*/
    proc this(const slice: range(stridable=true)) throws {
      if (slice.low < offsets.aD.low) || (slice.high > offsets.aD.high) {
          saLogger.error(getModuleName(),getRoutineName(),getLineNumber(),
          "Array is out of bounds");
          throw new owned OutOfBoundsError();
      }
      // Early return for zero-length result
      if (size == 0) || (slice.size == 0) {
        //return (makeDistArray(0, int), makeDistArray(0, uint(8)));
        return (makeDistArray(0, int), makeDistArray(0, int));
      }
      // Start of bytearray slice
      var start = offsets.a[slice.low];
      // End of bytearray slice
      var end: int;
      if (slice.high == offsets.aD.high) {
        // if slice includes the last string, go to the end of values
        end = values.aD.high;
      } else {
        end = offsets.a[slice.high+1] - 1;
      }
      // Segment offsets of the new slice
      var newSegs = makeDistArray(slice.size, int);
      ref oa = offsets.a;
      // newSegs = offsets.a[slice] - start;
      forall (i, ns) in zip(newSegs.domain, newSegs) with (var agg = newSrcAggregator(int)) {
        agg.copy(ns, oa[slice.low + i]);
      }
      // Offsets need to be re-zeroed
      newSegs -= start;
      // Bytearray of the new slice
      //var newVals = makeDistArray(end - start + 1, uint(8));
      var newVals = makeDistArray(end - start + 1, int);
      ref va = values.a;
      // newVals = values.a[start..end];
      //forall (i, nv) in zip(newVals.domain, newVals) with (var agg = newSrcAggregator(uint(8))) {
      forall (i, nv) in zip(newVals.domain, newVals) with (var agg = newSrcAggregator(int)) {
        agg.copy(nv, va[start + i]);
      }
      return (newSegs, newVals);
    }

    /* Gather strings by index. Returns arrays for the segment offsets
       and bytes of the gathered strings.*/
    proc this(iv: [?D] int) throws {
      // Early return for zero-length result
      if (D.size == 0) {
        //return (makeDistArray(0, int), makeDistArray(0, uint(8)));
        return (makeDistArray(0, int), makeDistArray(0, int));
      }
      // Check all indices within bounds
      var ivMin = min reduce iv;
      var ivMax = max reduce iv;
      if (ivMin < 0) || (ivMax >= offsets.size) {
          saLogger.error(getModuleName(),getRoutineName(),getLineNumber(),
                              "Array out of bounds");
          throw new owned OutOfBoundsError();
      }
      if v {writeln("Computing lengths and offsets"); stdout.flush();}
      var t1 = getCurrentTime();
      ref oa = offsets.a;
      const low = offsets.aD.low, high = offsets.aD.high;
      // Gather the right and left boundaries of the indexed strings
      // NOTE: cannot compute lengths inside forall because agg.copy will
      // experience race condition with loop-private variable
      var right: [D] int, left: [D] int;
      forall (r, l, idx) in zip(right, left, iv) with (var agg = newSrcAggregator(int)) {
        if (idx == high) {
          agg.copy(r, values.size);
        } else {
          agg.copy(r, oa[idx+1]);
        }
        agg.copy(l, oa[idx]);
      }
      // Lengths of segments including null bytes
      var gatheredLengths: [D] int = right - left;
      // The returned offsets are the 0-up cumulative lengths
      var gatheredOffsets = (+ scan gatheredLengths);
      // The total number of bytes in the gathered strings
      var retBytes = gatheredOffsets[D.high];
      gatheredOffsets -= gatheredLengths;
      
      saLogger.debug(getModuleName(),getRoutineName(),getLineNumber(), 
                                "aggregation in %i seconds".format(getCurrentTime() - t1));
      saLogger.debug(getModuleName(),getRoutineName(),getLineNumber(), "Copying values");
<<<<<<< HEAD

      if v {
        writeln(getCurrentTime() - t1, " seconds");
        writeln("Copying values"); stdout.flush();
        t1 = getCurrentTime();
=======
      if logLevel == LogLevel.DEBUG {
          t1 = getCurrentTime();
>>>>>>> 042d1f57
      }
      //var gatheredVals = makeDistArray(retBytes, uint(8));
      var gatheredVals = makeDistArray(retBytes, int);
      // Multi-locale requires some extra localization work that is not needed
      // in CHPL_COMM=none
      if CHPL_COMM != 'none' {

        // Compute the src index for each byte in gatheredVals

        /* For performance, we will do this with a scan, so first we need an array
           with the difference in index between the current and previous byte. For
           the interior of a segment, this is just one, but at the segment boundary,
           it is the difference between the src offset of the current segment ("left")
           and the src index of the last byte in the previous segment (right - 1).
        */
        var srcIdx = makeDistArray(retBytes, int);
        srcIdx = 1;
        var diffs: [D] int;
        diffs[D.low] = left[D.low]; // first offset is not affected by scan
        if (D.size > 1) {
          // This expression breaks when D.size == 1, resulting in strange behavior
          // However, this logic is only necessary when D.size > 1 anyway
          diffs[D.interior(D.size-1)] = left[D.interior(D.size-1)] - (right[D.interior(-(D.size-1))] - 1);
        }
        // Set srcIdx to diffs at segment boundaries
        forall (go, d) in zip(gatheredOffsets, diffs) with (var agg = newDstAggregator(int)) {
          agg.copy(srcIdx[go], d);
        }
        srcIdx = + scan srcIdx;
        // Now srcIdx has a dst-local copy of the source index and vals can be efficiently gathered
        ref va = values.a;
        //forall (v, si) in zip(gatheredVals, srcIdx) with (var agg = newSrcAggregator(uint(8))) {
        forall (v, si) in zip(gatheredVals, srcIdx) with (var agg = newSrcAggregator(int)) {
          agg.copy(v, va[si]);
        }
      } else {
        ref va = values.a;
        // Copy string data to gathered result
        forall (go, gl, idx) in zip(gatheredOffsets, gatheredLengths, iv) {
          for pos in 0..#gl {
            gatheredVals[go+pos] = va[oa[idx]+pos];
          }
        }
      }
      saLogger.debug(getModuleName(),getRoutineName(),getLineNumber(),
                            "Gathered offsets and vals in %i seconds".format(
                                           getCurrentTime() -t1));
      return (gatheredOffsets, gatheredVals);
    }

    /* Logical indexing (compress) of strings. */
    proc this(iv: [?D] bool) throws {
      // Index vector must be same domain as array
      if (D != offsets.aD) {
          saLogger.info(getModuleName(),getRoutineName(),getLineNumber(),
                                                           "Array out of bounds");
          throw new owned OutOfBoundsError();
      }
      saLogger.debug(getModuleName(),getRoutineName(),getLineNumber(), 
                                                 "Computing lengths and offsets");
      var t1 = getCurrentTime();
      ref oa = offsets.a;
      const low = offsets.aD.low, high = offsets.aD.high;
      // Calculate the destination indices
      var steps = + scan iv;
      var newSize = steps[high];
      steps -= iv;
      // Early return for zero-length result
      if (newSize == 0) {
        //return (makeDistArray(0, int), makeDistArray(0, uint(8)));
        return (makeDistArray(0, int), makeDistArray(0, int));
      }
      var segInds = makeDistArray(newSize, int);
      forall (t, dst, idx) in zip(iv, steps, D) with (var agg = newDstAggregator(int)) {
        if t {
          agg.copy(segInds[dst], idx);
        }
      }
      return this[segInds];
      
      /* // Lengths of dest segments including null bytes */
      /* var gatheredLengths = makeDistArray(newSize, int); */
      /* forall (idx, present, i) in zip(D, iv, steps) { */
      /*   if present { */
      /*     segInds[i-1] = idx; */
      /*     if (idx == high) { */
      /*       gatheredLengths[i-1] = values.size - oa[high]; */
      /*     } else { */
      /*       gatheredLengths[i-1] = oa[idx+1] - oa[idx]; */
      /*     } */
      /*   } */
      /* } */
      /* // Make dest offsets from lengths */
      /* var gatheredOffsets = (+ scan gatheredLengths); */
      /* var retBytes = gatheredOffsets[newSize-1]; */
      /* gatheredOffsets -= gatheredLengths; */
<<<<<<< HEAD
      /* if v { */
      /*   writeln(getCurrentTime() - t1, " seconds"); */
      /*   writeln("Copying values"); stdout.flush(); */
      /*   t1 = getCurrentTime(); */
      /* } */
      /* var gatheredVals = makeDistArray(retBytes, uint(8)); */
      /* ref va = values.a; */
      /* if DEBUG { */
=======
      /* if logLevel == LogLevel.DEBUG { */
      /*     saLogger.debug(getModuleName(),getRoutineName(),getLineNumber(),
                  "%i seconds".format(getCurrentTime() - t1)); */
      /*     saLogger.debug(getModuleName(),getRoutineName(),getLineNumber(),"Copying values"));*/
      /*     t1 = getCurrentTime(); */
      /* } */
      /* var gatheredVals = makeDistArray(retBytes, uint(8)); */
      /* ref va = values.a; */
      /* if logLevel == LogLevel.DEBUG { */
>>>>>>> 042d1f57
      /*   printAry("gatheredOffsets: ", gatheredOffsets); */
      /*   printAry("gatheredLengths: ", gatheredLengths); */
      /*   printAry("segInds: ", segInds); */
      /* } */
      /* // Copy string bytes from src to dest */
      /* forall (go, gl, idx) in zip(gatheredOffsets, gatheredLengths, segInds) { */
      /*   gatheredVals[{go..#gl}] = va[{oa[idx]..#gl}]; */
      /* } */
      /* if v {writeln(getCurrentTime() - t1, " seconds"); stdout.flush();} */
      /* return (gatheredOffsets, gatheredVals); */
    }

    /* Apply a hash function to all strings. This is useful for grouping
       and set membership. The hash used is SipHash128.*/
    proc hash() throws {
      // 128-bit hash values represented as 2-tuples of uint(64)
      var hashes: [offsets.aD] 2*uint(64);
      // Early exit for zero-length result
      if (size == 0) {
        return hashes;
      }
      ref oa = offsets.a;
      ref va = values.a;
      // Compute lengths of strings
      var lengths = getLengths();
      // Hash each string
      // TO DO: test on clause with aggregator
      forall (o, l, h) in zip(oa, lengths, hashes) {
        const myRange = o..#l;
        h = sipHash128(va, myRange);
        /* // localize the string bytes */
        /* const myBytes = va[{o..#l}]; */
        /* h = sipHash128(myBytes, hashKey); */
        /* // Perf Note: localizing string bytes is ~3x faster on IB multilocale than this: */
        /* // h = sipHash128(va[{o..#l}]); */
      }
      return hashes;
    }

    /* Return a permutation that groups the strings. Because hashing is used,
       this permutation will not sort the strings, but all equivalent strings
       will fall in one contiguous block. */
    proc argGroup() throws {
      var t = new Timer();
      if useHash {
        // Hash all strings
        saLogger.debug(getModuleName(),getRoutineName(),getLineNumber(), "Hashing strings"); 
        if logLevel == LogLevel.DEBUG { t.start(); }
        var hashes = this.hash();

        if logLevel == LogLevel.DEBUG { 
            t.stop();    
            saLogger.debug(getModuleName(),getRoutineName(),getLineNumber(),
                           "hashing took %t seconds\nSorting hashes".format(t.elapsed())); 
            t.clear(); t.start(); 
        }

        // Return the permutation that sorts the hashes
        var iv = radixSortLSD_ranks(hashes);
        if logLevel == LogLevel.DEBUG { 
            t.stop(); 
            saLogger.debug(getModuleName(),getRoutineName(),getLineNumber(),
                                            "sorting took %t seconds".format(t.elapsed())); 
        }
        if logLevel == LogLevel.DEBUG {
          var sortedHashes = [i in iv] hashes[i];
          var diffs = sortedHashes[(iv.domain.low+1)..#(iv.size-1)] - 
                                                 sortedHashes[(iv.domain.low)..#(iv.size-1)];
          printAry("diffs = ", diffs);
          var nonDecreasing = [(d0,d1) in diffs] ((d0 > 0) || ((d0 == 0) && (d1 >= 0)));
          saLogger.debug(getModuleName(),getRoutineName(),getLineNumber(),
                                    "Are hashes sorted? %i".format(&& reduce nonDecreasing));
        }
        return iv;
      } else {
        var iv = argsort();
        return iv;
      }
    }

    /* Return lengths of all strings, including null terminator. */
    proc getLengths() {
      var lengths: [offsets.aD] int;
      if (size == 0) {
        return lengths;
      }
      ref oa = offsets.a;
      const low = offsets.aD.low;
      const high = offsets.aD.high;
      forall (i, o, l) in zip(offsets.aD, oa, lengths) {
        if (i == high) {
          l = values.size - o;
        } else {
          l = oa[i+1] - o;
        }
      }
      /* lengths[low..high-1] = (oa[low+1..high] - oa[low..high-1]); */
      /* lengths[high] = values.size - oa[high]; */
      return lengths;
    }


    /*

    proc findSubstringInBytes(const substr: string) {
      // Start by making a right-truncated subdomain representing all valid starting positions for substr of given length
      var D: subdomain(values.aD) = values.aD[values.aD.low..#(values.size - substr.numBytes + 1)];
      // Every start position is valid until proven otherwise
      var truth: [D] bool = true;
      // Shift the flat values one byte at a time and check against corresponding byte of substr
      for (i, b) in zip(0.., substr.chpl_bytes()) {
        truth &= (values.a[D.translate(i)] == b);
      }
      return truth;
    }
    
    proc substringSearch(const substr: string, mode: SearchMode) throws {
      var hits: [offsets.aD] bool;  // the answer
      if (size == 0) || (substr.size == 0) {
        return hits;
      }
      var t = new Timer();

      if logLevel == LogLevel.DEBUG {
           saLogger.debug(getModuleName(),getRoutineName(),getLineNumber(),
                "Checking bytes of substr"); 
           t.start();
      }
      const truth = findSubstringInBytes(substr);
      const D = truth.domain;
      if logLevel == LogLevel.DEBUG {
            t.stop(); 
            saLogger.debug(getModuleName(),getRoutineName(),getLineNumber(),
                  "took %t seconds\nTranslating to segments...".format(t.elapsed())); 
            t.clear(); 
            t.start();
      }
      // Need to ignore segment(s) at the end of the array that are too short to contain substr
      const tail = + reduce (offsets.a > D.high);
      // oD is the right-truncated domain representing segments that are candidates for containing substr
      var oD: subdomain(offsets.aD) = offsets.aD[offsets.aD.low..#(offsets.size - tail)];
      if logLevel == LogLevel.DEBUG {
             t.stop(); 
             saLogger.debug(getModuleName(),getRoutineName(),getLineNumber(),
                                   "took %t seconds\ndetermining answer...".format(t.elapsed())); 
             t.clear(); 
             t.start();
      }
      ref oa = offsets.a;
      if mode == SearchMode.contains {
        // Determine whether each segment contains a hit
        // Do this by taking the difference in the cumulative number of hits at the end vs the beginning of the segment  
        // Cumulative number of hits up to (and excluding) this point
        var numHits = (+ scan truth) - truth;
        hits[oD.interior(-(oD.size-1))] = (numHits[oa[oD.interior(oD.size-1)]] - numHits[oa[oD.interior(-(oD.size-1))]]) > 0;
        hits[oD.high] = (numHits[D.high] + truth[D.high] - numHits[oa[oD.high]]) > 0;
      } else if mode == SearchMode.startsWith {
        // First position of segment must be a hit
        hits[oD] = truth[oa[oD]];
      } else if mode == SearchMode.endsWith {
        // Position where substr aligns with end of segment must be a hit
        // -1 for null byte
        hits[oD.interior(-(oD.size-1))] = truth[oa[oD.interior(oD.size-1)] - substr.numBytes - 1];
        hits[oD.high] = truth[D.high-1];
      }
      if logLevel == LogLevel.DEBUG {
          t.stop(); 
          saLogger.debug(getModuleName(),getRoutineName(),getLineNumber(),
                                   "took %t seconds".format(t.elapsed()));
      }
      return hits;
    }

    proc peel(const delimiter: string, const times: int, param includeDelimiter: bool, param keepPartial: bool, param left: bool) {
      param stride = if left then 1 else -1;
      const dBytes = delimiter.numBytes;
      const lengths = getLengths() - 1;
      var leftEnd: [offsets.aD] int;
      var rightStart: [offsets.aD] int;
      const truth = findSubstringInBytes(delimiter);
      const D = truth.domain;
      ref oa = offsets.a;
      var numHits = (+ scan truth) - truth;
      const high = offsets.aD.high;
      forall i in offsets.aD {
        // First, check whether string contains enough instances of delimiter to peel
        var hasEnough: bool;
        if oa[i] > D.high {
          // When the last string(s) is/are shorter than the substr
          hasEnough = false;
        } else if i == high {
          hasEnough = ((+ reduce truth) - numHits[oa[i]]) >= times;
        } else {
          hasEnough = (numHits[oa[i+1]] - numHits[oa[i]]) >= times;
        }
        if !hasEnough {
          // If not, then the entire string stays together, and the param args
          // determine whether it ends up on the left or right
          if left {
            if keepPartial {
              // Goes on the left
              leftEnd[i] = oa[i] + lengths[i] - 1;
              rightStart[i] = oa[i] + lengths[i];
            } else {
              // Goes on the right
              leftEnd[i] = oa[i] - 1;
              rightStart[i] = oa[i];
            }
          } else {
            if keepPartial {
              // Goes on the right
              leftEnd[i] = oa[i] - 1;
              rightStart[i] = oa[i];
            } else {
              // Goes on the left
              leftEnd[i] = oa[i] + lengths[i] - 1;
              rightStart[i] = oa[i] + lengths[i];
            }
          }
        } else {
          // The string can be peeled; figure out where to split
          var nDelim = 0;
          var j: int;
          if left {
            j = oa[i];
          } else {
            // If coming from the right, need to handle edge case of last string
            if i == high {
              j = values.aD.high - 1;
            } else {
              j = oa[i+1] - 2;
            }
          }
          // Step until the delimiter is encountered the exact number of times
          while true {
            if (j <= D.high) && truth[j] {
              nDelim += 1;
            }
            if nDelim == times {
              break;
            }
            j += stride;
          }
          // j is now the start of the correct delimiter
          // tweak leftEnd and rightStart based on includeDelimiter
          if left {
            if includeDelimiter {
              leftEnd[i] = j + dBytes - 1;
              rightStart[i] = j + dBytes;
            } else {
              leftEnd[i] = j - 1;
              rightStart[i] = j + dBytes;
            }
          } else {
            if includeDelimiter {
              leftEnd[i] = j - 1;
              rightStart[i] = j;
            } else {
              leftEnd[i] = j - 1;
              rightStart[i] = j + dBytes;
            }
          }
        }
      }
      // Compute lengths and offsets for left and right return arrays
      const leftLengths = leftEnd - oa + 2;
      const rightLengths = lengths - (rightStart - oa) + 1;
      const leftOffsets = (+ scan leftLengths) - leftLengths;
      const rightOffsets = (+ scan rightLengths) - rightLengths;
      // Allocate values and fill
      // var leftVals = makeDistArray((+ reduce leftLengths), uint(8));
      // var rightVals = makeDistArray((+ reduce rightLengths), uint(8));
      var leftVals = makeDistArray((+ reduce leftLengths), int);
      var rightVals = makeDistArray((+ reduce rightLengths), int);
      ref va = values.a;
      // Fill left values
      forall (srcStart, dstStart, len) in zip(oa, leftOffsets, leftLengths) {
        for i in 0..#(len-1) {
          unorderedCopy(leftVals[dstStart+i], va[srcStart+i]);
        }
      }
      // Fill right values
      forall (srcStart, dstStart, len) in zip(rightStart, rightOffsets, rightLengths) {
        for i in 0..#(len-1) {
          unorderedCopy(rightVals[dstStart+i], va[srcStart+i]);
        }
      }
      return (leftOffsets, leftVals, rightOffsets, rightVals);
    }

    proc stick(other: SegString, delim: string, param right: bool) throws {
        if (offsets.aD != other.offsets.aD) {
            throw getErrorWithContext(
                           msg="The SegString offsets to not match",
                           lineNumber = getLineNumber(),
                           routineName = getRoutineName(),
                           moduleName = getModuleName(),
                           errorClass="ArgumentError");
        }
      // Combine lengths and compute new offsets
      var leftLen = getLengths() - 1;
      var rightLen = other.getLengths() - 1;
      const newLengths = leftLen + rightLen + delim.numBytes + 1;
      var newOffsets = (+ scan newLengths);
      const newBytes = newOffsets[offsets.aD.high];
      newOffsets -= newLengths;
      // Allocate new values array
      var newVals = makeDistArray(newBytes, uint(8));
      // Copy in the left and right-hand values, separated by the delimiter
      ref va1 = values.a;
      ref va2 = other.values.a;
      forall (o1, o2, no, l1, l2) in zip(offsets.a, other.offsets.a, newOffsets, leftLen, rightLen) {
        var pos = no;
        // Left side
        if right {
          for i in 0..#l1 {
            unorderedCopy(newVals[pos+i], va1[o1+i]);
          }
          pos += l1;
        } else {
          for i in 0..#l2 {
            unorderedCopy(newVals[pos+i], va2[o2+i]);
          }
          pos += l2;
        }
        // Delimiter
        for (i, b) in zip(0..#delim.numBytes, delim.chpl_bytes()) {
          unorderedCopy(newVals[pos+i], b);
        }
        pos += delim.numBytes;
        // Right side
        if right {
          for i in 0..#l2 {
            unorderedCopy(newVals[pos+i], va2[o2+i]);
          }
        } else {
          for i in 0..#l1 {
            unorderedCopy(newVals[pos+i], va1[o1+i]);
          }
        }
      }
      return (newOffsets, newVals);
    }
    */

    /* The comments above is treated as though they were ediff's comment string, which will cause sphinx errors
     * It takes me several hours without any idea and thanks  Brad help out. He added the following 
     * line to solve the problem
     * dummy chpldoc description for ediff() 
     */
    proc ediff():[offsets.aD] int {
      var diff: [offsets.aD] int;
      if (size < 2) {
        return diff;
      }
      ref oa = offsets.a;
      ref va = values.a;
      const high = offsets.aD.high;
      forall (i, a) in zip(offsets.aD, diff) {
        if (i < high) {
          var asc: bool;
          const left = oa[i]..oa[i+1]-1;
          if (i < high - 1) {
            const right = oa[i+1]..oa[i+2]-1;
            a = -memcmp(va, left, va, right);
          } else { // i == high - 1
            const right = oa[i+1]..values.aD.high;
            a = -memcmp(va, left, va, right);
          }
        } else { // i == high
          a = 0;
        } 
      }
      return diff;
    }

    proc isSorted():bool {
      if (size < 2) {
        return true;
      }
      return (&& reduce (ediff() >= 0));
    }

    proc argsort(checkSorted:bool=false): [offsets.aD] int throws {
      const ref D = offsets.aD;
      const ref va = values.a;
      if checkSorted && isSorted() {
          saLogger.warn(getModuleName(),getRoutineName(),getLineNumber(),
                                                   "argsort called on already sorted array");
          var ranks: [D] int = [i in D] i;
          return ranks;
      }
      var ranks = twoPhaseStringSort(this);
      return ranks;
    }

  } // class SegSArray



  inline proc memcmp(const ref x: [] uint(8), const xinds, const ref y: [] uint(8), const yinds): int {
    const l = min(xinds.size, yinds.size);
    var ret: int = 0;
    for (i, j) in zip(xinds.low..#l, yinds.low..#l) {
      ret = x[i]:int - y[j]:int;
      if (ret != 0) {
        break;
      }
    }
    if (ret == 0) {
      ret = xinds.size - yinds.size;
    }
    return ret;
  }


  enum SearchMode { contains, startsWith, endsWith }
  class UnknownSearchMode: Error {}
  
  /* Test for equality between two same-length arrays of strings. Returns
     a boolean vector of the same length. */
  proc ==(lss:SegString, rss:SegString) throws {
    return compare(lss, rss, true);
  }

  /* Test for inequality between two same-length arrays of strings. Returns
     a boolean vector of the same length. */
  proc !=(lss:SegString, rss:SegString) throws {
    return compare(lss, rss, false);
  }

  /* Element-wise comparison of two same-length arrays of strings. The
     polarity parameter determines whether the comparison checks for 
     equality (polarity=true, result is true where elements are equal) 
     or inequality (polarity=false, result is true where elements differ). */
  private proc compare(lss:SegString, rss:SegString, param polarity: bool) throws {
    // String arrays must be same size
    if (lss.size != rss.size) {
        throw getErrorWithContext(
                           msg="The String arrays must be the same size",
                           lineNumber = getLineNumber(),
                           routineName = getRoutineName(),
                           moduleName = getModuleName(),
                           errorClass="ArgumentError");
    }
    ref oD = lss.offsets.aD;
    // Start by assuming all elements differ, then correct for those that are equal
    // This translates to an initial value of false for == and true for !=
    var truth: [oD] bool = !polarity;
    // Early exit for zero-length result
    if (lss.size == 0) {
      return truth;
    }
    ref lvalues = lss.values.a;
    ref loffsets = lss.offsets.a;
    ref rvalues = rss.values.a;
    ref roffsets = rss.offsets.a;
    // Compare segments in parallel
    // Segments are guaranteed to be on same locale, but bytes are not
    forall (t, lo, ro, idx) in zip(truth, loffsets, roffsets, oD) 
      with (var agg = newDstAggregator(bool)) {
      var llen: int;
      var rlen: int;
      if (idx == oD.high) {
        llen = lvalues.size - lo - 1;
        rlen = rvalues.size - ro - 1;
      } else {
        llen = loffsets[idx+1] - lo - 1;
        rlen = roffsets[idx+1] - ro - 1;
      }
      // Only compare bytes if lengths are equal
      if (llen == rlen) {
        var allEqual = true;
        // TO DO: consider an on clause here to ensure at least one access is local
        for pos in 0..#llen {
          if (lvalues[lo+pos] != rvalues[ro+pos]) {
            allEqual = false;
            break;
          }
        }
        // Only if lengths and all bytes are equal, override the default value
        if allEqual {
          // For ==, the output should be true; for !=, false
          agg.copy(t, polarity);
        }
      }
    }
    return truth;
  }

  /* Test an array of strings for equality against a constant string. Return a boolean
     vector the same size as the array. */
  proc ==(ss:SegString, testStr: string) {
    return compare(ss, testStr, true);
  }
  
  /* Test an array of strings for inequality against a constant string. Return a boolean
     vector the same size as the array. */
  proc !=(ss:SegString, testStr: string) {
    return compare(ss, testStr, false);
  }

  /* Element-wise comparison of an arrays of string against a target string. 
     The polarity parameter determines whether the comparison checks for 
     equality (polarity=true, result is true where elements equal target) 
     or inequality (polarity=false, result is true where elements differ from 
     target). */
  proc compare(ss:SegString, testStr: string, param polarity: bool) {
    ref oD = ss.offsets.aD;
    // Initially assume all elements equal the target string, then correct errors
    // For ==, this means everything starts true; for !=, everything starts false
    var truth: [oD] bool = polarity;
    // Early exit for zero-length result
    if (ss.size == 0) {
      return truth;
    }
    ref values = ss.values.a;
    ref vD = ss.values.aD;
    ref offsets = ss.offsets.a;
    // Use a whole-array strategy, where the ith byte from every segment is checked simultaneously
    // This will do len(testStr) parallel loops, but loops will have low overhead
    for (b, i) in zip(testStr.chpl_bytes(), 0..) {
      forall (t, o, idx) in zip(truth, offsets, oD) with (var agg = newDstAggregator(bool)) {
        if ((o+i > vD.high) || (b != values[o+i])) {
          // Strings are not equal, so change the output
          // For ==, output is now false; for !=, output is now true
          agg.copy(t, !polarity);
        }
      }
    }
    // Check the length by checking that the next byte is null
    forall (t, o, idx) in zip(truth, offsets, oD) with (var agg = newDstAggregator(bool)) {
      if ((o+testStr.size > vD.high) || (0 != values[o+testStr.size])) {
        // Strings are not equal, so change the output
        // For ==, output is now false; for !=, output is now true
        agg.copy(t, !polarity);
      }
    }
    return truth;
  }

<<<<<<< HEAD
=======
  private config const in1dAssocSortThreshold = 10**6;
>>>>>>> 042d1f57

  /* Test array of strings for membership in another array (set) of strings. Returns
     a boolean vector the same size as the first array. */
  proc in1d(mainStr: SegString, testStr: SegString, invert=false, forceSort=false) throws where useHash {
    var truth: [mainStr.offsets.aD] bool;
    // Early exit for zero-length result
    if (mainStr.size == 0) {
      return truth;
    }
    // Hash all strings for fast comparison
    var t = new Timer();
    saLogger.debug(getModuleName(),getRoutineName(),getLineNumber(),"Hashing strings");
    if logLevel == LogLevel.DEBUG { t.start(); }
    const hashes = mainStr.hash();
    if logLevel == LogLevel.DEBUG {
        t.stop(); 
        saLogger.debug(getModuleName(),getRoutineName(),getLineNumber(), 
                                                "%t seconds".format(t.elapsed())); 
        t.clear();
    }

    if (testStr.size <= in1dAssocSortThreshold) && !forceSort {
      if logLevel == LogLevel.DEBUG {
        saLogger.debug(getModuleName(),getRoutineName(),getLineNumber(), 
                       "Making associative domains for test set on each locale");
        t.start();
      }
      // On each locale, make an associative domain with the hashes of the second array
      // parSafe=false because we are adding in serial and it's faster
      var localTestHashes: [PrivateSpace] domain(2*uint(64), parSafe=false);
      coforall loc in Locales {
        on loc {
          // Local hashes of second array
          ref mySet = localTestHashes[here.id];
          mySet.requestCapacity(testStr.size);
          var testHashes: [{0..#testStr.size}] 2*uint(64);
          testHashes = testStr.hash();
          for h in testHashes {
            mySet += h;
          }
          /* // Check membership of hashes in this locale's chunk of the array */
          /* [i in truth.localSubdomain()] truth[i] = mySet.contains(hashes[i]); */
        }
      }
      if logLevel == LogLevel.DEBUG {
        t.stop(); 
        saLogger.debug(getModuleName(),getRoutineName(),getLineNumber(),
                       "%t seconds".format(t.elapsed())); 
        t.clear();
        saLogger.debug(getModuleName(),getRoutineName(),getLineNumber(),      
                       "Testing membership"); 
        t.start();
      }
      [i in truth.domain] truth[i] = localTestHashes[here.id].contains(hashes[i]);
      if logLevel == LogLevel.DEBUG {
        t.stop(); 
        saLogger.debug(getModuleName(),getRoutineName(),getLineNumber(),
                       "%t seconds".format(t.elapsed()));
      }
    } else {
      if logLevel == LogLevel.DEBUG {
        saLogger.debug(getModuleName(),getRoutineName(),getLineNumber(), 
                       "Using sort-based strategy");
        t.start();
      }
      const testHashes = testStr.hash();
      // Unique the hashes of each array, preserving reverse index for main
      var (umain, cmain, revIdx) = uniqueSortWithInverse(hashes);
      var utest = uniqueSort(testHashes, needCounts=false);
      // Concat unique hashes
      var combinedDom = makeDistDom(umain.size + utest.size);
      var combined: [combinedDom] 2*uint(64);
      combined[combinedDom.interior(-umain.size)] = umain;
      combined[combinedDom.interior(utest.size)] = utest;
      // Sort
      var iv = radixSortLSD_ranks(combined);
      var sorted: [combinedDom] 2*uint(64);
      forall (i, s) in zip(iv, sorted) with (var agg = newSrcAggregator(2*uint(64))) {
        agg.copy(s, combined[i]);
      }
      // Find duplicates
      // Dupe parallels unique hashes of mainStr and is true when value is in testStr
      var dupe: [combinedDom] bool = false;
      forall (sortedIdx, origIdx, s) in zip(combinedDom, iv, sorted) with (var agg = newDstAggregator(bool)){
        // When next hash is same as current, string exists in both arrays
        if sortedIdx < combinedDom.high && (s == sorted[sortedIdx+1]){
          // Use the iv to scatter back to pre-sorted order
          agg.copy(dupe[origIdx], true);
        }
      }
      // Use revIdx to broadcast dupe to original non-unique domain
      forall (t, ri) in zip(truth, revIdx) with (var agg = newSrcAggregator(bool)) {
        agg.copy(t, dupe[ri]);
      }
      if logLevel == LogLevel.DEBUG {
        t.stop(); 
        saLogger.debug(getModuleName(),getRoutineName(),getLineNumber(),
                       "%t seconds".format(t.elapsed()));
      }
    }
    return truth;
  }

  /* Test array of strings for membership in another array (set) of strings. Returns
     a boolean vector the same size as the first array. */
  proc in1d_Int(mainSar: SegSArray, testSar: SegSArray, invert=false) throws where useHash {
    var truth: [mainSar.offsets.aD] bool;
    // Early exit for zero-length result
    if (mainSar.size == 0) {
      return truth;
    }
    // Hash all suffix array for fast comparison
    var t = new Timer();
    saLogger.debug(getModuleName(),getRoutineName(),getLineNumber(),"Hashing strings");
    if v { t.start(); }
    const hashes = mainSar.hash();
    if v {
        t.stop(); 
        saLogger.debug(getModuleName(),getRoutineName(),getLineNumber(), 
                                                "%t seconds".format(t.elapsed())); 
        t.clear();
        saLogger.debug(getModuleName(),getRoutineName(),getLineNumber(), 
                                           "Making associative domains for test set on each locale");
        t.start();
    }
    // On each locale, make an associative domain with the hashes of the second array
    // parSafe=false because we are adding in serial and it's faster
    var localTestHashes: [PrivateSpace] domain(2*uint(64), parSafe=false);
    coforall loc in Locales {
      on loc {
        // Local hashes of second array
        ref mySet = localTestHashes[here.id];
        mySet.requestCapacity(testSar.size);
        const testHashes = testSar.hash();
        for h in testHashes {
          mySet += h;
        }
        /* // Check membership of hashes in this locale's chunk of the array */
        /* [i in truth.localSubdomain()] truth[i] = mySet.contains(hashes[i]); */
      }
    }
    if v {
      t.stop(); 
      saLogger.debug(getModuleName(),getRoutineName(),getLineNumber(),
                                             "%t seconds".format(t.elapsed())); 
      t.clear();
      saLogger.debug(getModuleName(),getRoutineName(),getLineNumber(),      
                                             "Testing membership"); 
      t.start();
    }
    [i in truth.domain] truth[i] = localTestHashes[here.id].contains(hashes[i]);
    if v {
        t.stop(); 
        saLogger.debug(getModuleName(),getRoutineName(),getLineNumber(),
                                             "%t seconds".format(t.elapsed()));
    }
    return truth;
  }

  proc concat(s1: [] int, v1: [] uint(8), s2: [] int, v2: [] uint(8)) throws {
    // TO DO: extend to axis == 1
    var segs = makeDistArray(s1.size + s2.size, int);
    var vals = makeDistArray(v1.size + v2.size, uint(8));
    ref sD = segs.domain;
    segs[sD.interior(-s1.size)] = s1;
    segs[sD.interior(s2.size)] = s2 + v1.size;
    ref vD = vals.domain;
    vals[vD.interior(-v1.size)] = v1;
    vals[vD.interior(v2.size)] = v2;
    return (segs, vals);
  }

  private config const in1dSortThreshold = 64;
  
  proc in1d(mainStr: SegString, testStr: SegString, invert=false, forceSort=false) throws where !useHash {
    var truth: [mainStr.offsets.aD] bool;
    // Early exit for zero-length result
    if (mainStr.size == 0) {
      return truth;
    }
    if (testStr.size <= in1dSortThreshold) && !forceSort {
      for i in 0..#testStr.size {
        truth |= (mainStr == testStr[i]);
      }
      return truth;
    } else {
      // This is inspired by numpy in1d
      const (uoMain, uvMain, cMain, revIdx) = uniqueGroup(mainStr, returnInverse=true);
      const (uoTest, uvTest, cTest, revTest) = uniqueGroup(testStr);
      const (segs, vals) = concat(uoMain, uvMain, uoTest, uvTest);
      saLogger.debug(getModuleName(),getRoutineName(),getLineNumber(), 
           "Unique strings in first array: %t\nUnique strings in second array: %t\nConcat length: %t".format(
                                             uoMain.size, uoTest.size, segs.size));
      var st = new owned SymTab();
      const ar = new owned SegString(segs, vals, st);
      const order = ar.argsort();
      const (sortedSegs, sortedVals) = ar[order];
      const sar = new owned SegString(sortedSegs, sortedVals, st);
      if logLevel == LogLevel.DEBUG { 
          saLogger.debug(getModuleName(),getRoutineName(),getLineNumber(),
                                                            "Sorted concatenated unique strings:"); 
          sar.show(10); 
          stdout.flush(); 
      }
      const D = sortedSegs.domain;
      // First compare lengths and only check pairs whose lengths are equal (because gathering them is expensive)
      var flag: [D] bool;
      const lengths = sar.getLengths();
      const ref saro = sar.offsets.a;
      const ref sarv = sar.values.a;
      const high = D.high;
      forall (i, f, o, l) in zip(D, flag, saro, lengths) {
        if (i < high) && (l == lengths[i+1]) {
          const left = o..saro[i+1]-1;
          var eq: bool;
          if (i < high - 1) {
            const right = saro[i+1]..saro[i+2]-1;
            eq = (memcmp(sarv, left, sarv, right) == 0);
          } else {
            const ref right = saro[i+1]..sar.values.aD.high;
            eq = (memcmp(sarv, left, sarv, right) == 0);
          }
          if eq {
            f = true;
            flag[i+1] = true;
          }
        }
      }
      
      saLogger.debug(getModuleName(),getRoutineName(),getLineNumber(),
                                             "Flag pop: %t".format(+ reduce flag));

      // Now flag contains true for both elements of duplicate pairs
      if invert {flag = !flag;}
      // Permute back to unique order
      var ret: [D] bool;
      forall (o, f) in zip(order, flag) with (var agg = newDstAggregator(bool)) {
        agg.copy(ret[o], f);
      }
      if logLevel == LogLevel.DEBUG {
          saLogger.debug(getModuleName(),getRoutineName(),getLineNumber(),
                                                "Ret pop: %t".format(+ reduce ret));
      }
      // Broadcast back to original (pre-unique) order
      var truth: [mainStr.offsets.aD] bool;
      forall (t, i) in zip(truth, revIdx) with (var agg = newSrcAggregator(bool)) {
        agg.copy(t, ret[i]);
      }
      return truth;
    }
  }


  proc in1d_Int(mainSar: SegSArray, testSar: SegSArray, invert=false) throws where !useHash {
    var truth: [mainSar.offsets.aD] bool;
    // Early exit for zero-length result
    if (mainSar.size == 0) {
      return truth;
    }
    if (testSar.size <= in1dSortThreshold) {
      for i in 0..#testSar.size {
        truth |= (mainSar == testSar[i]);
      }
      return truth;
    } else {
      // This is inspired by numpy in1d
      const (uoMain, uvMain, cMain, revIdx) = uniqueGroup(mainSar, returnInverse=true);
      const (uoTest, uvTest, cTest, revTest) = uniqueGroup(testSar);
      const (segs, vals) = concat(uoMain, uvMain, uoTest, uvTest);
      saLogger.debug(getModuleName(),getRoutineName(),getLineNumber(), 
           "Unique strings in first array: %t\nUnique strings in second array: %t\nConcat length: %t".format(
                                             uoMain.size, uoTest.size, segs.size));
      var st = new owned SymTab();
      const ar = new owned SegSArray(segs, vals, st);
      const order = ar.argsort();
      const (sortedSegs, sortedVals) = ar[order];
      const sar = new owned SegSArray(sortedSegs, sortedVals, st);
      if v { 
          saLogger.debug(getModuleName(),getRoutineName(),getLineNumber(),
                                                            "Sorted concatenated unique strings:"); 
          sar.show(10); 
          stdout.flush(); 
      }
      const D = sortedSegs.domain;
      // First compare lengths and only check pairs whose lengths are equal (because gathering them is expensive)
      var flag: [D] bool;
      const lengths = sar.getLengths();
      const ref saro = sar.offsets.a;
      const ref sarv = sar.values.a;
      const high = D.high;
      forall (i, f, o, l) in zip(D, flag, saro, lengths) {
        if (i < high) && (l == lengths[i+1]) {
          const left = o..saro[i+1]-1;
          var eq: bool;
          if (i < high - 1) {
            const right = saro[i+1]..saro[i+2]-1;
            eq = (memcmp(sarv, left, sarv, right) == 0);
          } else {
            const ref right = saro[i+1]..sar.values.aD.high;
            eq = (memcmp(sarv, left, sarv, right) == 0);
          }
          if eq {
            f = true;
            flag[i+1] = true;
          }
        }
      }
      
      saLogger.debug(getModuleName(),getRoutineName(),getLineNumber(),
                                             "Flag pop: %t".format(+ reduce flag));

      // Now flag contains true for both elements of duplicate pairs
      if invert {flag = !flag;}
      // Permute back to unique order
      var ret: [D] bool;
      forall (o, f) in zip(order, flag) with (var agg = newDstAggregator(bool)) {
        agg.copy(ret[o], f);
      }
      if v {
          saLogger.debug(getModuleName(),getRoutineName(),getLineNumber(),
                                                "Ret pop: %t".format(+ reduce ret));
      }
      // Broadcast back to original (pre-unique) order
      var truth: [mainSar.offsets.aD] bool;
      forall (t, i) in zip(truth, revIdx) with (var agg = newSrcAggregator(bool)) {
        agg.copy(t, ret[i]);
      }
      return truth;
    }
  }


  /* Convert an array of raw bytes into a Chapel string. */
  inline proc interpretAsString(bytearray: [?D] uint(8)): string {
    // Byte buffer must be local in order to make a C pointer
    var localBytes: [{0..#D.size}] uint(8) = bytearray;
    var cBytes = c_ptrTo(localBytes);
    // Byte buffer is null-terminated, so length is buffer.size - 1
    // The contents of the buffer should be copied out because cBytes will go out of scope
    // var s = new string(cBytes, D.size-1, D.size, isowned=false, needToCopy=true);
    var s: string;
    try {
      s = createStringWithNewBuffer(cBytes, D.size-1, D.size);
    } catch {
      s = "<error interpreting bytes as string>";
    }
    return s;
  }
}<|MERGE_RESOLUTION|>--- conflicted
+++ resolved
@@ -942,16 +942,9 @@
       saLogger.debug(getModuleName(),getRoutineName(),getLineNumber(), 
                                 "aggregation in %i seconds".format(getCurrentTime() - t1));
       saLogger.debug(getModuleName(),getRoutineName(),getLineNumber(), "Copying values");
-<<<<<<< HEAD
-
-      if v {
-        writeln(getCurrentTime() - t1, " seconds");
-        writeln("Copying values"); stdout.flush();
-        t1 = getCurrentTime();
-=======
+
       if logLevel == LogLevel.DEBUG {
           t1 = getCurrentTime();
->>>>>>> 042d1f57
       }
       //var gatheredVals = makeDistArray(retBytes, uint(8));
       var gatheredVals = makeDistArray(retBytes, int);
@@ -1048,16 +1041,6 @@
       /* var gatheredOffsets = (+ scan gatheredLengths); */
       /* var retBytes = gatheredOffsets[newSize-1]; */
       /* gatheredOffsets -= gatheredLengths; */
-<<<<<<< HEAD
-      /* if v { */
-      /*   writeln(getCurrentTime() - t1, " seconds"); */
-      /*   writeln("Copying values"); stdout.flush(); */
-      /*   t1 = getCurrentTime(); */
-      /* } */
-      /* var gatheredVals = makeDistArray(retBytes, uint(8)); */
-      /* ref va = values.a; */
-      /* if DEBUG { */
-=======
       /* if logLevel == LogLevel.DEBUG { */
       /*     saLogger.debug(getModuleName(),getRoutineName(),getLineNumber(),
                   "%i seconds".format(getCurrentTime() - t1)); */
@@ -1067,7 +1050,6 @@
       /* var gatheredVals = makeDistArray(retBytes, uint(8)); */
       /* ref va = values.a; */
       /* if logLevel == LogLevel.DEBUG { */
->>>>>>> 042d1f57
       /*   printAry("gatheredOffsets: ", gatheredOffsets); */
       /*   printAry("gatheredLengths: ", gatheredLengths); */
       /*   printAry("segInds: ", segInds); */
@@ -1609,10 +1591,7 @@
     return truth;
   }
 
-<<<<<<< HEAD
-=======
   private config const in1dAssocSortThreshold = 10**6;
->>>>>>> 042d1f57
 
   /* Test array of strings for membership in another array (set) of strings. Returns
      a boolean vector the same size as the first array. */
