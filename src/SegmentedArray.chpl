--- conflicted
+++ resolved
@@ -931,13 +931,11 @@
       // The total number of bytes in the gathered strings
       var retBytes = gatheredOffsets[D.high];
       gatheredOffsets -= gatheredLengths;
-<<<<<<< HEAD
-=======
       
       saLogger.debug(getModuleName(),getRoutineName(),getLineNumber(), 
                                 "aggregation in %i seconds".format(getCurrentTime() - t1));
       saLogger.debug(getModuleName(),getRoutineName(),getLineNumber(), "Copying values");
->>>>>>> e1928789
+
       if v {
         writeln(getCurrentTime() - t1, " seconds");
         writeln("Copying values"); stdout.flush();
@@ -986,13 +984,9 @@
           }
         }
       }
-<<<<<<< HEAD
-      if v {writeln(getCurrentTime() - t1, " seconds"); stdout.flush();}
-=======
       saLogger.debug(getModuleName(),getRoutineName(),getLineNumber(),
                             "Gathered offsets and vals in %i seconds".format(
                                            getCurrentTime() -t1));
->>>>>>> e1928789
       return (gatheredOffsets, gatheredVals);
     }
 
@@ -1004,12 +998,8 @@
                                                            "Array out of bounds");
           throw new owned OutOfBoundsError();
       }
-<<<<<<< HEAD
-      if v {writeln("Computing lengths and offsets"); stdout.flush();}
-=======
       saLogger.debug(getModuleName(),getRoutineName(),getLineNumber(), 
                                                  "Computing lengths and offsets");
->>>>>>> e1928789
       var t1 = getCurrentTime();
       ref oa = offsets.a;
       const low = offsets.aD.low, high = offsets.aD.high;
