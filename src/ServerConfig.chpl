/* arkouda server config param and config const */
module ServerConfig
{
    use ZMQ only;
    use HDF5.C_HDF5 only H5get_libversion;
    use SymArrayDmapCompat only makeDistDom;

    public use IO;
    public use ArkoudaIOCompat;

    use ServerErrorStrings;
    use Reflection;
    use ServerErrors;
    use Logging;
    use MemoryMgmt;
    use CTypes;
<<<<<<< HEAD
    import NumPyDType.DType;
=======
    use Math;
>>>>>>> 21ee27c2

    use ArkoudaFileCompat;
    use ArkoudaMathCompat;
    private use ArkoudaCTypesCompat;

    import BigInteger.bigint;
    
    enum Deployment {STANDARD,KUBERNETES}

    enum ObjType {
      UNKNOWN=-1,
      ARRAYVIEW=0,
      PDARRAY=1,
      STRINGS=2,
      SEGARRAY=3,
      CATEGORICAL=4,
      GROUPBY=5,
      DATAFRAME=6,
      DATETIME=7,
      TIMEDELTA=8,
      IPV4=9,
      BITVECTOR=10,
      SERIES=11,
      INDEX=12,
      MULTIINDEX=13,
    };

    /*
      maximum array dimensionality supported by the server
      set by 'serverModuleGen.py' based on 'serverConfig.json'
    */
    config param MaxArrayDims: int = 1;

    /*
      Scalar (numpy) data types supported by the server
      set by 'serverModuleGen.py' based on 'serverConfig.json'
    */
    config param  SupportsUint8 = true,
                  SupportsUint16 = false,
                  SupportsUint32 = false,
                  SupportsUint64 = true,
                  SupportsInt8 = false,
                  SupportsInt16 = false,
                  SupportsInt32 = false,
                  SupportsInt64 = true,
                  SupportsFloat32 = false,
                  SupportsFloat64 = true,
                  SupportsComplex64 = false,
                  SupportsComplex128 = false,
                  SupportsBool = true;

    proc isSupportedType(type t) param: bool {
      if t == uint(8) then return SupportsUint8;
      if t == uint(16) then return SupportsUint16;
      if t == uint(32) then return SupportsUint32;
      if t == uint then return SupportsUint64;
      if t == int(8) then return SupportsInt8;
      if t == int(16) then return SupportsInt16;
      if t == int(32) then return SupportsInt32;
      if t == int(64) then return SupportsInt64;
      if t == real(32) then return SupportsFloat32;
      if t == real then return SupportsFloat64;
      if t == complex(64) then return SupportsComplex64;
      if t == complex(128) then return SupportsComplex128;
      if t == bool then return SupportsBool;
      if t == string then return true;
      if t == bytes then return true;
      if t == bigint then return true;
      return false;
    }

    proc isSupportedDType(dt: DType): bool {
      if dt == DType.UInt8 then return SupportsUint8;
      if dt == DType.UInt16 then return SupportsUint16;
      if dt == DType.UInt32 then return SupportsUint32;
      if dt == DType.UInt64 then return SupportsUint64;
      if dt == DType.Int8 then return SupportsInt8;
      if dt == DType.Int16 then return SupportsInt16;
      if dt == DType.Int32 then return SupportsInt32;
      if dt == DType.Int64 then return SupportsInt64;
      if dt == DType.Float32 then return SupportsFloat32;
      if dt == DType.Float64 then return SupportsFloat64;
      if dt == DType.Complex64 then return SupportsComplex64;
      if dt == DType.Complex128 then return SupportsComplex128;
      if dt == DType.Bool then return SupportsBool;
      if dt == DType.Strings then return true;
      if dt == DType.BigInt then return true;
      return false;
    }

    /*
    Type of deployment, which currently is either STANDARD, meaning
    that Arkouda is deployed bare-metal or within an HPC environment, 
    or on Kubernetes, defaults to Deployment.STANDARD
    */
    config const deployment = Deployment.STANDARD;

    /*
    Trace logging flag
    */
    config const trace = true;

    /*
    Global log level flag that defaults to LogLevel.INFO
    */
    config var logLevel = LogLevel.INFO;
    
    /*
    Global log channel flag that defaults to LogChannel.CONSOLE
    */
    config var logChannel = LogChannel.CONSOLE;
    
    /*
    Indicates whether arkouda_server commands should be logged.
    */
    config var logCommands = false;

    /*
    Port for zeromq
    */
    config const ServerPort = 5555;

    /*
    Memory usage limit -- percentage of physical memory
    */
    config const perLocaleMemLimit = 90;

    /*
    Bit width of digits for the LSD radix sort and related ops
     */
    config param RSLSD_bitsPerDigit = 16;
    
    /*
    Arkouda version
    */
    config param arkoudaVersion:string = "Please set during compilation";

    /*
    Write the server `hostname:port` to this file.
    */
    config const serverConnectionInfo: string = try! getEnv("ARKOUDA_SERVER_CONNECTION_INFO", "");

    /*
    Flag to shut down the arkouda server automatically when the client disconnects
    */
    config const autoShutdown = false;

    /*
    Flag to print the server information on startup
    */
    config const serverInfoNoSplash = false;

    /*
    Hostname where I am running
    */
    var serverHostname: string = try! get_hostname();

    proc get_hostname(): string {
      return here.hostname;
    }

    /*
     * Retrieves the hostname of the locale 0 arkouda_server process, which is useful for 
     * registering Arkouda with cloud environments such as Kubernetes.
     */
    proc getConnectHostname() throws {
        var hostname: string;
        on Locales[0] {
            hostname = here.name.strip('-0');
        }
        return hostname;
    }

    /*
     * Returns the version of Chapel arkouda was built with
     */
    proc getChplVersion() throws {
        use Version;
        // Prior to 1.28, chplVersion had a prepended version that has
        // since been removed
        return (chplVersion:string).replace('version ', '');
    }

    /*
    Indicates the version of Chapel Arkouda was built with
    */
    const chplVersionArkouda = try! getChplVersion();

    /*
    Indicates whether token authentication is being used for Akrouda server requests
    */
    config const authenticate : bool = false;

    /*
    Determines the maximum number of capture groups returned by Regex.matches
    */
    config param regexMaxCaptures = 20;

    config const saveUsedModules : bool = false,
                 usedModulesFmt : string = "cfg";

    private config const lLevel = ServerConfig.logLevel;
    
    private config const lChannel = ServerConfig.logChannel;

    const scLogger = new Logger(lLevel,lChannel);
   
    proc createConfig() {
        use ArkoudaCTypesCompat;

        class LocaleConfig {
            const id: int;
            const name: string;
            const numPUs: int;
            const maxTaskPar: int;
            const physicalMemory: int;

            proc init(id: int) {
                on Locales[id] {
                    this.id = here.id;
                    this.name = here.name;
                    this.numPUs = here.numPUs();
                    this.maxTaskPar = here.maxTaskPar;
                    this.physicalMemory = getPhysicalMemHere();
                }
            }
        }

        class Config {
            const arkoudaVersion: string;
            const chplVersion: string;
            const ZMQVersion: string;
            const HDF5Version: string;
            const serverHostname: string;
            const ServerPort: int;
            const numLocales: int;
            const numPUs: int;
            const maxTaskPar: int;
            const physicalMemory: int;
            const distributionType: string;
            const LocaleConfigs: [LocaleSpace] owned LocaleConfig;
            const authenticate: bool;
            const logLevel: LogLevel;
            const logChannel: LogChannel;
            const regexMaxCaptures: int;
            const byteorder: string;
            const autoShutdown: bool;
            const serverInfoNoSplash: bool;
        }

        var (Zmajor, Zminor, Zmicro) = ZMQ.version;
        var H5major: c_uint, H5minor: c_uint, H5micro: c_uint;
        H5get_libversion(H5major, H5minor, H5micro);
        
        const cfg = new owned Config(
            arkoudaVersion = (ServerConfig.arkoudaVersion:string),
            chplVersion = chplVersionArkouda,
            ZMQVersion = try! "%i.%i.%i".doFormat(Zmajor, Zminor, Zmicro),
            HDF5Version = try! "%i.%i.%i".doFormat(H5major, H5minor, H5micro),
            serverHostname = serverHostname,
            ServerPort = ServerPort,
            numLocales = numLocales,
            numPUs = here.numPUs(),
            maxTaskPar = here.maxTaskPar,
            physicalMemory = getPhysicalMemHere(),
            distributionType = (makeDistDom(10).type):string,
            LocaleConfigs = [loc in LocaleSpace] new owned LocaleConfig(loc),
            authenticate = authenticate,
            logLevel = logLevel,
            logChannel = logChannel,
            regexMaxCaptures = regexMaxCaptures,
            byteorder = try! getByteorder(),
            autoShutdown = autoShutdown,
            serverInfoNoSplash = serverInfoNoSplash
        );
        return try! formatJson(cfg);

    }
    private var cfgStr = createConfig();

    proc getConfig(): string {
        return cfgStr;
    }

    proc getEnv(name: string, default=""): string throws {
        use OS.POSIX;
        var envBytes = getenv(name.localize().c_str());
        var val = string.createCopyingBuffer(envBytes:c_string_ptr);
        if envBytes == nil || val.isEmpty() { val = default; }
        return val;
    }

    /*
    Get an estimate for how much memory can be allocated. Based on runtime with
    chpl_comm_regMemHeapInfo if using a fixed heap, otherwise physical memory
    */ 
    proc getPhysicalMemHere() {
        use ArkoudaMemDiagnosticsCompat, ArkoudaCTypesCompat;
        extern proc chpl_comm_regMemHeapInfo(start: c_ptr(c_ptr_void), size: c_ptr(c_size_t)): void;
        var unused: c_ptr_void;
        var heap_size: c_size_t;
        chpl_comm_regMemHeapInfo(c_ptrTo(unused), c_ptrTo(heap_size));
        if heap_size != 0 then
            return heap_size.safeCast(int);
        return here.physicalMemory(unit = MemUnits.Bytes);
    }

    /*
    Get the byteorder (endianness) of this locale
    */
    proc getByteorder() throws {
      use ArkoudaIOCompat;
      return getByteOrderCompat();
    }

    /*
    Get the memory used on this locale
    */
    proc getMemUsed() {
        use ArkoudaMemDiagnosticsCompat;
        return memoryUsed();
    }

    /*
    Get the memory limit for this server run
    returns either the memMax if set or a percentage of the physical memory per locale
    */
    proc getMemLimit():uint {
        if memMax:int > 0 {
            return memMax:uint;
        } else {
            return ((perLocaleMemLimit:real / 100.0) * getPhysicalMemHere()):uint; // checks on locale-0
        }
    }

    var memHighWater:uint = 0;
    
    /*
    check used + amount is over the memory limit
    throw error if we would go over the limit
    */
    proc overMemLimit(additionalAmount:int) throws {
        // must set config var "-smemTrack=true"(compile time) or "--memTrack=true" (run time)
        // to use memoryUsed() procedure from Chapel's Memory module
        proc checkStaticMemoryLimit(total: real) {
            if total > getMemLimit() {
                var pct = mathRound((total:real / getMemLimit():real * 100):uint);
                var msg = "cmd requiring %i bytes of memory exceeds %i limit with projected pct memory used of %i%%".doFormat(
                                   total * numLocales, getMemLimit() * numLocales, pct);
                scLogger.error(getModuleName(),getRoutineName(),getLineNumber(), msg);  
                throw getErrorWithContext(
                          msg=msg,
                          lineNumber=getLineNumber(),
                          routineName=getRoutineName(),
                          moduleName=getModuleName(),
                          errorClass="ErrorWithContext");                                        
            }        
        }
        
        if (memTrack) {
            // this is a per locale total
            var total = getMemUsed() + (additionalAmount:uint / numLocales:uint);
            if (trace) {
                if (total > memHighWater) {
                    memHighWater = total;
                    scLogger.info(getModuleName(),getRoutineName(),getLineNumber(),
                    "memory high watermark = %i memory limit = %i projected pct memory used of %i%%".doFormat(
                           memHighWater:uint * numLocales:uint, 
                           getMemLimit():uint * numLocales:uint,
                           mathRound((memHighWater:real * numLocales / 
                                         (getMemLimit():real * numLocales)) * 100):uint));
                }
            }
            
            /*
             * If the MemoryMgmt.memMgmtType is STATIC (default), use the memory management logic based upon
             * a percentage of the locale0 host machine physical memory. 
             *
             * If DYNAMIC, use the new dynamic memory mgmt capability in the MemoryMgmt module that first determines 
             * for each locale if there's sufficient space within the memory currently allocated to the Arkouda 
             * Chapel process to accommodate the projected memory required by the cmd. If not, then MemoryMgmt 
             * checks the available memory on each locale to see if more can be allocated to the Arkouda-Chapel process.
             * If the answer is no on any locale, the cmd is not executed and MemoryMgmt logs the corresponding locales
             * server-side. More detailed client-side reporting can be implemented in a later version. 
             */
            if memMgmtType == MemMgmtType.STATIC {
                if total > getMemLimit() {
                    var pct = mathRound((total:real / getMemLimit():real * 100):uint);
                    var msg = "cmd requiring %i bytes of memory exceeds %i limit with projected pct memory used of %i%%".doFormat(
                                   total * numLocales, getMemLimit() * numLocales, pct);
                    scLogger.error(getModuleName(),getRoutineName(),getLineNumber(), msg);  
                    throw getErrorWithContext(
                              msg=msg,
                              lineNumber=getLineNumber(),
                              routineName=getRoutineName(),
                              moduleName=getModuleName(),
                              errorClass="ErrorWithContext");                                        
                }
            } else {
                if !isMemAvailable(additionalAmount) {
                    var msg = "cmd requiring %i more bytes of memory exceeds available memory on one or more locales".doFormat(
                                                                                                     additionalAmount);
                    scLogger.error(getModuleName(),getRoutineName(),getLineNumber(), msg);  
                    throw getErrorWithContext(
                              msg=msg,
                              lineNumber=getLineNumber(),
                              routineName=getRoutineName(),
                              moduleName=getModuleName(),
                              errorClass="ErrorWithContext");                                     
                }
            }
        }
    }

    proc string.splitMsgToTuple(param numChunks: int) {
      var tup: numChunks*string;
      var count = tup.indices.low;

      // fill in the initial tuple elements defined by split()
      for s in this.split(numChunks-1) {
        tup(count) = s;
        count += 1;
      }
      // if split() had fewer items than the tuple, fill in the rest
      if (count < numChunks) {
        for i in count..numChunks-1 {
          tup(i) = "";
        }
      }
      return tup;
    }

    proc string.splitMsgToTuple(sep: string, param numChunks: int) {
      var tup: numChunks*string;
      var count = tup.indices.low;

      // fill in the initial tuple elements defined by split()
      for s in this.split(sep, numChunks-1) {
        tup(count) = s;
        count += 1;
      }
      // if split() had fewer items than the tuple, fill in the rest
      if (count < numChunks) {
        for i in count..numChunks-1 {
          tup(i) = "";
        }
      }
      return tup;
    }

    proc bytes.splitMsgToTuple(param numChunks: int) {
      var tup: numChunks*bytes;
      var count = tup.indices.low;

      // fill in the initial tuple elements defined by split()
      for s in this.split(numChunks-1) {
        tup(count) = s;
        count += 1;
      }
      // if split() had fewer items than the tuple, fill in the rest
      if (count < numChunks) {
        for i in count..numChunks-1 {
          tup(i) = b"";
        }
      }
      return tup;
    }

    proc bytes.splitMsgToTuple(sep: bytes, param numChunks: int) {
      var tup: numChunks*bytes;
      var count = tup.indices.low;

      // fill in the initial tuple elements defined by split()
      for s in this.split(sep, numChunks-1) {
        tup(count) = s;
        count += 1;
      }
      // if split() had fewer items than the tuple, fill in the rest
      if (count < numChunks) {
        for i in count..numChunks-1 {
          tup(i) = b"";
        }
      }
      return tup;
    }

    proc getEnvInt(name: string, default: int): int {
      extern proc getenv(name) : c_string_ptr;
      var strval:string;
      try! strval = string.createCopyingBuffer(getenv(name.localize().c_str()));
      if strval.isEmpty() { return default; }
      return try! strval: int;
    }

    /*
     * String constants for use in constructing JSON formatted messages
     */
    const Q = '"'; // Double Quote, escaping quotes often throws off syntax highlighting.
    const QCQ = Q + ":" + Q; // `":"` -> useful for closing and opening quotes for named json k,v pairs
    const BSLASH = '\\';
    const ESCAPED_QUOTES = BSLASH + Q;

    proc appendToConfigStr(key:string, val:string) {
      var idx_close = cfgStr.rfind("}"):int;
      var tmp_json = cfgStr(0..idx_close-1);
      cfgStr = tmp_json + "," + Q + key + QCQ + val + Q + "}";
    }
}<|MERGE_RESOLUTION|>--- conflicted
+++ resolved
@@ -14,11 +14,8 @@
     use Logging;
     use MemoryMgmt;
     use CTypes;
-<<<<<<< HEAD
     import NumPyDType.DType;
-=======
     use Math;
->>>>>>> 21ee27c2
 
     use ArkoudaFileCompat;
     use ArkoudaMathCompat;
