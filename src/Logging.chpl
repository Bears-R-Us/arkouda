module Logging {
    use Set;
    use FileSystem;
    use Reflection;
    use ServerErrors;
    use ArkoudaTimeCompat as Time;

    import IO.{format, stdout, file};
    use ArkoudaFileCompat;
    use ArkoudaIOCompat;

    /*
     * The LogLevel enum is used to provide a strongly-typed means of
     * configuring the logging level of a Logger object
     */
    enum LogLevel {DEBUG,INFO,WARN,ERROR,CRITICAL};
    
    /*
     * The LogChannel enum is used to provide a strongly-typed means of
     * configuring the channel such as stdout or file where log messages
     * are written.
     */
    enum LogChannel {CONSOLE,FILE};

    /*
     * The OutputHandler class defines the interface for all derived 
     * classes that write log messages to various channels.
     */
    class OutputHandler {
        proc write(message: string) throws {}
    }
    
    /*
     * The ConsoleOutputHandler writes log messages to the Arkouda console.
     */
    class ConsoleOutputHandler : OutputHandler {
        override proc write(message: string) throws {
            writeln(message);
            stdout.flush();
        }
    }

    /*
     * The FileOutputHandler writes log messages to the configured filePath.
     */    
    class FileOutputHandler : OutputHandler {
        var filePath: string;
        
        proc init(filePath: string) {
            super.init();
            this.filePath = filePath;
        }

        override proc write(message: string) throws {
            this.writeToFile(this.filePath, message);
        }
        
        /*
         * Writes to file, creating file if it does not exist
         */
        proc writeToFile(filePath : string, line : string) throws {
            var writer;
            if exists(filePath) {
                use ArkoudaFileCompat;
                var aFile = open(filePath, ioMode.rw);
                writer = aFile.writer(region=aFile.size..);
            } else {
                var aFile = open(filePath, ioMode.cwr);
                writer = aFile.writer();
            }

            writer.writeln(line);
            writer.flush();
            writer.close();
        }
    }
    
    /*
     * getOutputHandler is a factory method for OutputHandler implementations.
     */
    proc getOutputHandler(channel: LogChannel) : owned OutputHandler throws {
        if channel == LogChannel.CONSOLE {
            return new owned ConsoleOutputHandler();
        } else {
<<<<<<< HEAD
            return new FileOutputHandler("%s/.arkouda/arkouda.log".format(here.cwd()));
=======
            return new owned FileOutputHandler("%s/arkouda.log".doFormat(here.cwd()));
>>>>>>> e3229049
        }
    }
    
    /*
     * The Logger class provides structured log messages at various levels
     * of logging sensitivity analogous to other languages such as Python.
     */
    class Logger {
        var level: LogLevel = LogLevel.INFO;
        
        var warnLevels = new set(LogLevel,[LogLevel.WARN, LogLevel.INFO,
                           LogLevel.DEBUG]);
        
        var criticalLevels =  new set(LogLevel, [LogLevel.CRITICAL, LogLevel.WARN,
                                         LogLevel.INFO,LogLevel.DEBUG]);
                                         
        var errorLevels =  new set(LogLevel,[LogLevel.ERROR, LogLevel.CRITICAL,
                           LogLevel.WARN, LogLevel.INFO, LogLevel.DEBUG]);
                             
        var infoLevels = new set(LogLevel,[LogLevel.INFO,LogLevel.DEBUG]);  
        
        var printDate: bool = true;
        
        var outputHandler: owned OutputHandler = try! getOutputHandler(LogChannel.CONSOLE);
        
        proc init() {}
       
        proc init(level: LogLevel) {
            this.level = level;
        }
        
        proc init(level: LogLevel, channel: LogChannel) {
            this.level = level;
            this.outputHandler = try! getOutputHandler(channel);
        }

        proc debug(moduleName, routineName, lineNumber, msg: string) throws {
            try {
                if this.level == LogLevel.DEBUG  {
                    this.outputHandler.write(generateLogMessage(moduleName, routineName, lineNumber, 
                                            msg, "DEBUG"));
                }
            } catch (e: Error) {
                writeln(generateErrorMsg(moduleName, routineName, lineNumber, e));
            }
        }
        
        proc info(moduleName, routineName, lineNumber, msg: string) throws {
            try {
                if infoLevels.contains(level) {
                    this.outputHandler.write(generateLogMessage(moduleName, routineName, lineNumber, 
                                            msg, "INFO"));
                }
            } catch (e: Error) {
                writeln(generateErrorMsg(moduleName, routineName, lineNumber, e));
            }
        }
        
        proc warn(moduleName, routineName, lineNumber, msg: string) throws {
            try {
                if warnLevels.contains(level) {
                    this.outputHandler.write(generateLogMessage(moduleName, routineName, lineNumber, 
                                            msg, "WARN"));
                }
            } catch (e: Error) {
                writeln(generateErrorMsg(moduleName, routineName, lineNumber, e));
            }
        }
        
        proc critical(moduleName, routineName, lineNumber, msg: string) throws {
            try {
                this.outputHandler.write(generateLogMessage(moduleName, routineName, lineNumber, 
                                            msg, "CRITICAL"));
            } catch (e: Error) {
                writeln(generateErrorMsg(moduleName, routineName, lineNumber, e));
            }            
        }
        
        proc error(moduleName, routineName, lineNumber, msg: string) throws {
            try {
                this.outputHandler.write(generateLogMessage(moduleName, routineName, lineNumber, 
                                            msg, "ERROR"));
            } catch (e: Error) {
                writeln(generateErrorMsg(moduleName, routineName, lineNumber, e));
            }
        }
        
        proc generateErrorMsg(moduleName: string, routineName, lineNumber, 
                           error) throws {
            return "Error in logging message for %s %s %i: %?".doFormat(
                    moduleName, routineName, lineNumber, error.message());                
        }
        
        proc generateLogMessage(moduleName: string, routineName, lineNumber, 
                           msg, level: string) throws {
            var lineStr: string = if lineNumber != 0 then "Line %i ".doFormat(lineNumber) else "";
             if printDate {
                 return "%s [%s] %s %s%s [Chapel] %s".doFormat(
                 generateDateTimeString(), moduleName,routineName,lineStr, 
                                     level,msg);
             } else {
                 return "[%s] %s %s%s [Chapel] %s".doFormat(moduleName, 
                 routineName,lineStr,level,msg);            
             }
        }
         
        proc generateDateTimeString() throws {
            var dts = formatString(dateTime.now());
            var vals = dts.split("T");
            var cd = vals(0);
            var rawCms = vals(1).split(".");
            return "%s:%s".doFormat(cd,rawCms(0));        
        }
    }
}<|MERGE_RESOLUTION|>--- conflicted
+++ resolved
@@ -82,11 +82,7 @@
         if channel == LogChannel.CONSOLE {
             return new owned ConsoleOutputHandler();
         } else {
-<<<<<<< HEAD
-            return new FileOutputHandler("%s/.arkouda/arkouda.log".format(here.cwd()));
-=======
-            return new owned FileOutputHandler("%s/arkouda.log".doFormat(here.cwd()));
->>>>>>> e3229049
+            return new owned FileOutputHandler("%s/.arkouda/arkouda.log".doFormat(here.cwd()));
         }
     }
     
