module ManipulationMsg {
  use CommandMap;
  use Message;
  use MultiTypeSymbolTable;
  use MultiTypeSymEntry;
  use ServerConfig;
  use NumPyDType;
  use Logging;
  use ServerErrorStrings;
  use CommAggregation;
  use AryUtil;
  use ArkoudaAryUtilCompat;

  use Reflection;

  private config const logLevel = ServerConfig.logLevel;
  private config const logChannel = ServerConfig.logChannel;
  const mLogger = new Logger(logLevel, logChannel);

  /*
    Create a "broadcasted" array (of rank 'nd') by copying an array into an
    array of the given shape.

    E.g., given the following broadcast:
    A      (4d array):  8 x 1 x 6 x 1
    B      (3d array):      7 x 1 x 5
    ---------------------------------
    Result (4d array):  8 x 7 x 6 x 5

    Two separate calls would be made to store 'A' and 'B' in arrays with
    result's shape.

    When copying from a singleton dimension, the value is repeated along
    that dimension (e.g., A's 1st and 3rd, or B's 2nd dimension above).
    For non singleton dimensions, the size of the two arrays must match,
    and the values are copied into the result array.

    When prepending a new dimension to increase an array's rank, the
    values from the other dimensions are repeated along the new dimension.

    !!! TODO: Avoid the promoted copies here by leaving the singleton
    dimensions in the result array, and making operations on arrays
    aware that promotion of singleton dimensions may be necessary. E.g.,
    make matrix multiplication aware that it can treat a singleton
    value as a vector of the appropriate length during multiplication.
    (this may require a modification of SymEntry to keep track of
    which dimensions are explicitly singletons)

    NOTE: registration of this procedure is handled specially in
    'serverModuleGen.py' because it has two param fields. The purpose of
    designing "broadcast" this way is to avoid the the need for multiple
    dimensionality param fields in **all** other message handlers (e.g.,
    matrix multiply can be designed to expect matrices of equal rank,
    requiring only one dimensionality param field. As such, the client
    implementation of matrix-multiply may be required to broadcast the array
    arguments up to some common rank (N) before issuing a 'matMult{N}D'
    command to the server)

    https://data-apis.org/array-api/latest/API_specification/generated/array_api.broadcast_to.html#array_api.broadcast_to
  */
  @arkouda.registerNDPermInc
  proc broadcastToMsg(cmd: string, msgArgs: borrowed MessageArgs, st: borrowed SymTab,
    param ndIn: int, // rank of the array to be broadcast
    param ndOut: int // rank of the result array
  ): MsgTuple throws {
    const name = msgArgs.getValueOf("name"),
          shapeOut = msgArgs.get("shape").getTuple(ndOut),
          rname = st.nextName();

    var gEnt: borrowed GenSymEntry = getGenericTypedArrayEntry(name, st);

    proc doBroadcast(type t): MsgTuple throws {
      var eIn = toSymEntry(gEnt, t, ndIn),
          eOut = st.addEntry(rname, (...shapeOut), t);

      if ndIn == ndOut && eIn.tupShape == shapeOut {
        // no broadcast necessary, copy the array
        eOut.a = eIn.a;
      } else {
        // ensure that 'shapeOut' is a valid broadcast of 'eIn.tupShape'
        //   and determine which dimensions will require promoted assignment
        var (valid, bcDims) = checkValidBroadcast(eIn.tupShape, shapeOut);

        if !valid {
          const errorMsg = "Invalid broadcast: " + eIn.tupShape:string + " -> " + shapeOut:string;
          mLogger.error(getModuleName(),getRoutineName(),getLineNumber(),errorMsg);
          return new MsgTuple(errorMsg, MsgType.ERROR);
        } else {
          // use List;
          // var bcDimsList = new list(int);
          // for i in 0..<ndIn do if bcDims[i] then bcDimsList.pushBack(i);

          // // iterate over each slice of the output array corresponding to one
          // // copy of the input array and perform the copy
          // /* Example:
          //   broadcast 5x1x3 array into 5x4x3 array:
          //   - the 5x1x3 array is copied into the 5x4x3 array 4 times
          //   - domOffAxis => {0..0, 0..<4, 0..0}
          //   - for 'nonBCIndex' = (0, 0, 0), outSliceIdx = (0..<5, 0..0, 0..<3)
          //   - for 'nonBCIndex' = (0, 1, 0), outSliceIdx = (0..<5, 1..1, 0..<3)
          //   - etc.
          // */
          // forall nonBCIndex in domOffAxis(eOut.a.domain, bcDimsList.toArray()) {
          //   const nbcT = if ndOut == 1 then (nonBCIndex,) else nonBCIndex;


          //   var outSliceIdx: ndOut*range;
          //   for i in 0..<ndOut do outSliceIdx[i] = 0..<shapeOut[i];
          //   for i in 0..<ndIn do if bcDims[i] then outSliceIdx[i] = nbcT[i];

          //   eOut.a[(...outSliceIdx)] = eIn.a; // !!! Doesn't work because of rank mismatch !!!
          // }

          // define a mapping from the output array's indices to the input array's indices
          inline proc imap(idx: ndOut*int, bc: ndIn*int): ndIn*int {
            var ret: ndIn*int;
            for param i in 0..<ndIn do ret[i] = if bc[i] then 0 else idx[i];
            return ret;
          }

          // copy values from the input array into the output array
          forall idx in eOut.a.domain with (var agg = newSrcAggregator(t), in bcDims) do
            agg.copy(eOut.a[idx], eIn.a[imap(if ndOut==1 then (idx,) else idx, bcDims)]);
        }
      }

      const repMsg = "created " + st.attrib(rname);
      mLogger.debug(getModuleName(),getRoutineName(),getLineNumber(),repMsg);
      return new MsgTuple(repMsg, MsgType.NORMAL);
    }

    select gEnt.dtype {
      when DType.Int64 do return doBroadcast(int);
      when DType.UInt8 do return doBroadcast(uint(8));
      when DType.UInt64 do return doBroadcast(uint);
      when DType.Float64 do return doBroadcast(real);
      when DType.Bool do return doBroadcast(bool);
      otherwise {
        var errorMsg = notImplementedError(getRoutineName(),gEnt.dtype);
        mLogger.error(getModuleName(),getRoutineName(),getLineNumber(),errorMsg);
        return new MsgTuple(errorMsg, MsgType.ERROR);
      }
    }
  }

  proc checkValidBroadcast(from: ?Nf*int, to: ?Nt*int): (bool, Nf*bool) {
    var dimsToBroadcast: Nf*bool;
    if Nf > Nt then return (false, dimsToBroadcast);

    for param iIn in 0..<Nf {
      param iOut = Nt - Nf + iIn;
      if from[iIn] == 1 {
        dimsToBroadcast[iIn] = true;
      } else if from[iIn] != to[iOut] {
        return (false, dimsToBroadcast);
      }
    }

    return (true, dimsToBroadcast);
  }

  // https://data-apis.org/array-api/latest/API_specification/generated/array_api.concat.html#array_api.concat
  @arkouda.registerND
  proc concatMsg(cmd: string, msgArgs: borrowed MessageArgs, st: borrowed SymTab, param nd: int): MsgTuple throws {
    param pn = Reflection.getRoutineName();
    const nArrays = msgArgs.get("n").getIntValue(),
          names = msgArgs.get("names").getList(nArrays),
          axis = msgArgs.get("axis").getPositiveIntValue(nd),
          rname = st.nextName();

    var gEnts: [0..<nArrays] borrowed GenSymEntry = getGenericEntries(names, st);

    // confirm that all arrays have the same dtype
    // (type promotion needs to be completed before calling 'concat')
    const dt = gEnts[0].dtype;
    for i in 1..<nArrays do if gEnts[i].dtype != dt {
      const errMsg = "All arrays must have the same dtype to concatenate";
      mLogger.error(getModuleName(),pn,getLineNumber(),errMsg);
      return new MsgTuple(errMsg,MsgType.ERROR);
    }

    proc doConcat(type t): MsgTuple throws {
      const eIns = [i in 0..<nArrays] toSymEntry(gEnts[i], t, nd),
            shapes = [i in 0..<nArrays] eIns[i].tupShape,
            (valid, shapeOut, startOffsets) = concatenatedShape(nd, shapes, axis);

      if !valid {
        const errMsg = "Arrays must have compatible shapes to concatenate: " +
          "attempt to concatenate arrays of shapes %? along axis %?".doFormat(shapes, axis);
        mLogger.error(getModuleName(),pn,getLineNumber(),errMsg);
        return new MsgTuple(errMsg,MsgType.ERROR);
      } else {
        var eOut = st.addEntry(rname, (...shapeOut), t);

        // copy the data from the input arrays to the output array
        forall (arrIdx, arr) in zip(eIns.domain, eIns) with (in startOffsets) {
          forall idx in arr.a.domain with (var agg = newDstAggregator(t)) {
            var outIdx = if nd == 1 then (idx,) else idx;
            outIdx[axis] += startOffsets[arrIdx];
            agg.copy(eOut.a[outIdx], arr.a[idx]);
          }
        }

        const repMsg = "created " + st.attrib(rname);
        mLogger.info(getModuleName(),pn,getLineNumber(),repMsg);
        return new MsgTuple(repMsg, MsgType.NORMAL);
      }
    }

    select dt {
      when DType.Int64 do return doConcat(int);
      when DType.UInt64 do return doConcat(uint);
      when DType.Float64 do return doConcat(real);
      when DType.Bool do return doConcat(bool);
      otherwise {
        var errorMsg = notImplementedError(pn,dtype2str(dt));
        mLogger.error(getModuleName(),pn,getLineNumber(),errorMsg);
        return new MsgTuple(errorMsg,MsgType.ERROR);
      }
    }
  }

  private proc concatenatedShape(param n: int, in shapes: [?d] n*int, axis: int): (bool, n*int, [d] int) {
    var shapeOut = shapes[0],
        axisSizes: [d] int;
    axisSizes[0] = shapes[0][axis];

    for s in 1..<shapes.size {
      for param i in 0..<n {
        if i == axis {
          shapeOut[i] += shapes[s][i];
          axisSizes[s] = shapes[s][i];
        } else {
          // all non-axis dimensions must match
          if shapes[s][i] != shapeOut[i] then
            return (false, shapeOut, axisSizes);
        }
      }
    }

    const startOffsets = (+ scan axisSizes) - axisSizes;
    return (true, shapeOut, startOffsets);
  }

  // alternative to 'concatMsg' to be used when the axis argument is 'None'
  @arkouda.registerND
  proc concatFlatMsg(cmd: string, msgArgs: borrowed MessageArgs, st: borrowed SymTab, param nd: int): MsgTuple throws {
    param pn = Reflection.getRoutineName();
    const nArrays = msgArgs.get("n").getIntValue(),
          names = msgArgs.get("names").getList(nArrays),
          rname = st.nextName();

    var gEnts: [0..<nArrays] borrowed GenSymEntry = getGenericEntries(names, st);

    // confirm that all arrays have the same dtype
    // (type promotion needs to be completed before calling 'concat')
    const dt = gEnts[0].dtype;
    for i in 1..<nArrays do if gEnts[i].dtype != dt {
      const errMsg = "All arrays must have the same dtype to concatenate";
      mLogger.error(getModuleName(),pn,getLineNumber(),errMsg);
      return new MsgTuple(errMsg,MsgType.ERROR);
    }

    proc doFlatConcat(type t): MsgTuple throws {
      const eIns = [i in 0..<nArrays] toSymEntry(gEnts[i], t, nd),
            sizes = [i in 0..<nArrays] eIns[i].a.size,
            starts = (+ scan sizes) - sizes;

      // create a 1D output array
      var eOut = st.addEntry(rname, + reduce sizes, t);

      // copy the data from the input arrays to the output array
      forall arrIdx in 0..<nArrays {
        const a = if nd == 1 then eIns[arrIdx].a else flatten(eIns[arrIdx].a);
        eOut.a[starts[arrIdx]..#sizes[arrIdx]] = a;
      }

      const repMsg = "created " + st.attrib(rname);
      mLogger.info(getModuleName(),pn,getLineNumber(),repMsg);
      return new MsgTuple(repMsg, MsgType.NORMAL);
    }

    select dt {
      when DType.Int64 do return doFlatConcat(int);
      when DType.UInt64 do return doFlatConcat(uint);
      when DType.Float64 do return doFlatConcat(real);
      when DType.Bool do return doFlatConcat(bool);
      otherwise {
        var errorMsg = notImplementedError(pn,dtype2str(dt));
        mLogger.error(getModuleName(),pn,getLineNumber(),errorMsg);
        return new MsgTuple(errorMsg,MsgType.ERROR);
      }
    }
  }

  // https://data-apis.org/array-api/latest/API_specification/generated/array_api.expand_dims.html#array_api.expand_dims
  // insert a new singleton dimension at the given axis
  @arkouda.registerND
  proc expandDimsMsg(cmd: string, msgArgs: borrowed MessageArgs, st: borrowed SymTab, param nd: int): MsgTuple throws {
    param pn = Reflection.getRoutineName();

    if nd == MaxArrayDims {
      const errMsg = "Cannot expand arrays with rank %i, as this would result an an array with rank %i".doFormat(nd, nd+1) +
                     ", exceeding the server's configured maximum of %i. ".doFormat(MaxArrayDims) +
                     "Please update the configuration and recompile to support higher-dimensional arrays.";
      mLogger.error(getModuleName(),pn,getLineNumber(),errMsg);
      return new MsgTuple(errMsg,MsgType.ERROR);
    }

    const name = msgArgs.getValueOf("name"),
          axis = msgArgs.get("axis").getPositiveIntValue(nd+1),
          rname = st.nextName();

    var gEnt: borrowed GenSymEntry = getGenericTypedArrayEntry(name, st);

    proc expandDims(type t): MsgTuple throws {
      const eIn = toSymEntry(gEnt, t, nd),
            shapeOut = expandedShape(eIn.tupShape, axis);

      var eOut = st.addEntry(rname, (...shapeOut), t);

      // mapping between the input and output array indices
      inline proc imap(idx: (nd+1)*int, axis: int): nd*int {
        var ret: nd*int, ii = 0;
        for param io in 0..nd {
          if io != axis {
            ret[ii] = idx[io];
            ii += 1;
          }
        }
        return ret;
      }

      // copy the data from the input array to the output array
      forall idx in eOut.a.domain with (var agg = newSrcAggregator(t)) do
        agg.copy(eOut.a[idx], eIn.a[imap(idx, axis)]);

      const repMsg = "created " + st.attrib(rname);
      mLogger.info(getModuleName(),pn,getLineNumber(),repMsg);
      return new MsgTuple(repMsg, MsgType.NORMAL);
    }

    select gEnt.dtype {
      when DType.Int64 do return expandDims(int);
      when DType.UInt64 do return expandDims(uint);
      when DType.Float64 do return expandDims(real);
      when DType.Bool do return expandDims(bool);
      otherwise {
        var errorMsg = notImplementedError(pn,dtype2str(gEnt.dtype));
        mLogger.error(getModuleName(),pn,getLineNumber(),errorMsg);
        return new MsgTuple(errorMsg,MsgType.ERROR);
      }
    }
  }

  private proc expandedShape(shapeIn: ?N*int, axis: int): (N+1)*int {
    var shapeOut: (N+1)*int,
        ii = 0;
    for param io in 0..N {
      if io == axis {
        shapeOut[io] = 1;
      } else {
        shapeOut[io] = shapeIn[ii];
        ii += 1;
      }
    }
    return shapeOut;
  }

  // https://data-apis.org/array-api/latest/API_specification/generated/array_api.flip.html#array_api.flip
  @arkouda.registerND
  proc flipMsg(cmd: string, msgArgs: borrowed MessageArgs, st: borrowed SymTab, param nd: int): MsgTuple throws {
    param pn = Reflection.getRoutineName();
    const name = msgArgs.getValueOf("name"),
          nAxes = msgArgs.get("nAxes").getIntValue(),
          axesRaw = msgArgs.get("axis").getListAs(int, nAxes),
          rname = st.nextName();

    var gEnt: borrowed GenSymEntry = getGenericTypedArrayEntry(name, st);

    proc doFlip(type t): MsgTuple throws {
      const eIn = toSymEntry(gEnt, t, nd),
            (valid, axes) = validateAxes(axesRaw, nd);
      var eOut = st.addEntry(rname, (...eIn.tupShape), t);

      if !valid {
        const errMsg = "Unable to flip array with shape %? along axes %?".doFormat(eIn.tupShape, axesRaw);
        mLogger.error(getModuleName(),pn,getLineNumber(),errMsg);
        return new MsgTuple(errMsg,MsgType.ERROR);
      } else {
        // copy the data from the input array to the output array
        // while flipping along the specified axes
        forall idx in eOut.a.domain with (
          var agg = newSrcAggregator(t),
          const imap = new indexFlip(eIn.tupShape, axes)
        ) {
          const inIdx = imap(if nd == 1 then (idx,) else idx);
          agg.copy(eOut.a[idx], eIn.a[inIdx]);
        }

        const repMsg = "created " + st.attrib(rname);
        mLogger.info(getModuleName(),pn,getLineNumber(),repMsg);
        return new MsgTuple(repMsg, MsgType.NORMAL);
      }
    }

    select gEnt.dtype {
      when DType.Int64 do return doFlip(int);
      when DType.UInt64 do return doFlip(uint);
      when DType.Float64 do return doFlip(real);
      when DType.Bool do return doFlip(bool);
      otherwise {
        var errorMsg = notImplementedError(pn,dtype2str(gEnt.dtype));
        mLogger.error(getModuleName(),pn,getLineNumber(),errorMsg);
        return new MsgTuple(errorMsg,MsgType.ERROR);
      }
    }
  }

  record indexFlip {
    param nd;
    const shape: nd*int;
    const d: domain(rank=1, idxType=int, strides=strideKind.one);
    const axes: [d] int;

    proc init(shape: ?nd*int, in axes: [?d] int) {
      this.nd = nd;
      this.shape = shape;
      this.d = d;
      this.axes = axes;
    }

    proc this(idx: nd*int): nd*int {
      var ret = idx;
      for axis in axes do
        ret[axis] = shape[axis] - idx[axis] - 1;
      return ret;
    }
  }

  private proc validateAxes(axes: [?d] int, param nd: int): (bool, [d] int) {
    var ret: [d] int;
    if axes.size > nd then return (false, ret);
    for (i, a) in zip(d, axes) {
      if a >= 0 && a < nd {
        ret[i] = a;
      } else if a < 0 && a >= -nd {
        ret[i] = nd + a;
      } else {
        return (false, ret);
      }
    }
    return (true, ret);
  }

  // alternative to 'flipMsg' to be used when the axis argument is 'None'
  @arkouda.registerND
  proc flipAllMsg(cmd: string, msgArgs: borrowed MessageArgs, st: borrowed SymTab, param nd: int): MsgTuple throws {
    param pn = Reflection.getRoutineName();
    const name = msgArgs.getValueOf("name"),
          rname = st.nextName();

    var gEnt: borrowed GenSymEntry = getGenericTypedArrayEntry(name, st);

    proc doFlip(type t): MsgTuple throws {
      const eIn = toSymEntry(gEnt, t, nd);
      var eOut = st.addEntry(rname, (...eIn.tupShape), t);

      forall idx in eOut.a.domain with (
        var agg = newSrcAggregator(t),
        const imap = new allIndexFlip(nd, eIn.tupShape)
      ) {
        const inIdx = imap(if nd == 1 then (idx,) else idx);
        agg.copy(eOut.a[idx], eIn.a[inIdx]);
      }

      const repMsg = "created " + st.attrib(rname);
      mLogger.info(getModuleName(),pn,getLineNumber(),repMsg);
      return new MsgTuple(repMsg, MsgType.NORMAL);
    }

    select gEnt.dtype {
      when DType.Int64 do return doFlip(int);
      when DType.UInt64 do return doFlip(uint);
      when DType.Float64 do return doFlip(real);
      when DType.Bool do return doFlip(bool);
      otherwise {
        var errorMsg = notImplementedError(pn,dtype2str(gEnt.dtype));
        mLogger.error(getModuleName(),pn,getLineNumber(),errorMsg);
        return new MsgTuple(errorMsg,MsgType.ERROR);
      }
    }
  }

  record allIndexFlip {
    param nd;
    const shape: nd*int;
    proc this(idx: nd*int): nd*int {
      var ret = idx;
      for param i in 0..<nd do
        ret[i] = shape[i] - idx[i] - 1;
      return ret;
    }
  }

  // https://data-apis.org/array-api/latest/API_specification/generated/array_api.permute_dims.html#array_api.permute_dims
  @arkouda.registerND
  proc permuteDims(cmd: string, msgArgs: borrowed MessageArgs, st: borrowed SymTab, param nd: int): MsgTuple throws {
    param pn = Reflection.getRoutineName();
    const name = msgArgs.getValueOf("name"),
          axes = msgArgs.get("axes").getTuple(nd),
          rname = st.nextName();

    var gEnt: borrowed GenSymEntry = getGenericTypedArrayEntry(name, st);

    proc doPermutation(type t): MsgTuple throws {
      const eIn = toSymEntry(gEnt, t, nd),
            (valid, perm) = validateAxes(axes);

      if !valid {
        const errMsg = "Unable to permute array with shape %? using axes %?".doFormat(eIn.tupShape, axes);
        mLogger.error(getModuleName(),pn,getLineNumber(),errMsg);
        return new MsgTuple(errMsg,MsgType.ERROR);
      } else {
        const outShape = permuteTuple(eIn.tupShape, perm);
        var eOut = st.addEntry(rname, (...outShape), t);

        // copy the data from the input array to the output array while permuting the axes
        forall idx in eOut.a.domain with (var agg = newSrcAggregator(t)) do
          agg.copy(eOut.a[idx], eIn.a[permuteTuple(if nd == 1 then (idx,) else idx, perm)]);

        const repMsg = "created " + st.attrib(rname);
        mLogger.info(getModuleName(),pn,getLineNumber(),repMsg);
        return new MsgTuple(repMsg, MsgType.NORMAL);
      }
    }

    select gEnt.dtype {
      when DType.Int64 do return doPermutation(int);
      when DType.UInt64 do return doPermutation(uint);
      when DType.Float64 do return doPermutation(real);
      when DType.Bool do return doPermutation(bool);
      otherwise {
        var errorMsg = notImplementedError(pn,dtype2str(gEnt.dtype));
        mLogger.error(getModuleName(),pn,getLineNumber(),errorMsg);
        return new MsgTuple(errorMsg,MsgType.ERROR);
      }
    }
  }

  private inline proc permuteTuple(tup: ?N*int, perm: N*int): N*int {
    var ret: N*int;
    for param i in 0..<N do ret[i] = tup[perm[i]];
    return ret;
  }

  // ensure all axis indices are in the range [-N, N-1]
  // convert negative indices to positive indices
  // return false if any axis index is out of range
  private proc validateAxes(axes: ?N*int): (bool, N*int) {
    var ret: N*int;
    for param i in 0..<N {
      const a = axes[i];
      if a >= 0 && a < N {
        ret[i] = a;
      } else if a < 0 && a >= -N {
        ret[i] = N + a;
      } else {
        return (false, ret);
      }
    }
    return (true, ret);
  }

  // https://data-apis.org/array-api/latest/API_specification/generated/array_api.reshape.html#array_api.reshape
  @arkouda.registerNDPermAll
  proc reshapeMsg(cmd: string, msgArgs: borrowed MessageArgs, st: borrowed SymTab,
    param ndIn: int,
    param ndOut: int
  ): MsgTuple throws {
    param pn = Reflection.getRoutineName();
    const name = msgArgs.getValueOf("name"),
          rawShape = msgArgs.get("shape").getTuple(ndOut),
          rname = st.nextName();

    var gEnt: borrowed GenSymEntry = getGenericTypedArrayEntry(name, st);

    proc doReshape(type t): MsgTuple throws {
      const eIn = toSymEntry(gEnt, t, ndIn),
            (valid, outShape) = validateShape(rawShape, eIn.a.size);

      if !valid {
        const errMsg = "Cannot reshape array of shape %? into shape %?. The total number of elements must match".doFormat(eIn.tupShape, rawShape);
        mLogger.error(getModuleName(),pn,getLineNumber(),errMsg);
        return new MsgTuple(errMsg,MsgType.ERROR);
      } else {
        if ndIn == 1 && ndOut == 1 {
          st.addEntry(rname, createSymEntry(eIn.a));
        } else if ndIn == 1 {
          // special case: unflatten a 1D array into a higher-dimensional array
          st.addEntry(rname, createSymEntry(unflatten(eIn.a, outShape)));
        } else if ndOut == 1 {
          // special case: flatten an array into a 1D array
          st.addEntry(rname, createSymEntry(flatten(eIn.a)));
        } else {
          // general case
          var eOut = st.addEntry(rname, (...outShape), t);

          // copy the data from the input array to the output array while reshaping
          forall idx in eIn.a.domain with (
            var agg = newDstAggregator(t),
            const output = eOut.a.domain,
            const input = new orderer(eIn.tupShape)
          ) {
            const outIdx = output.orderToIndex(input.indexToOrder(if ndIn == 1 then (idx,) else idx));
            agg.copy(eOut.a[outIdx], eIn.a[idx]);
          }
        }

        const repMsg = "created " + st.attrib(rname);
        mLogger.info(getModuleName(),pn,getLineNumber(),repMsg);
        return new MsgTuple(repMsg, MsgType.NORMAL);
      }
    }

    select gEnt.dtype {
      when DType.Int64 do return doReshape(int);
      when DType.UInt64 do return doReshape(uint);
      when DType.Float64 do return doReshape(real);
      when DType.Bool do return doReshape(bool);
      otherwise {
        var errorMsg = notImplementedError(pn,dtype2str(gEnt.dtype));
        mLogger.error(getModuleName(),pn,getLineNumber(),errorMsg);
        return new MsgTuple(errorMsg,MsgType.ERROR);
      }
    }
  }

  // ensures that the shape either:
  //  * has the same total size as the target size
  //  * has one negative dimension (in this case, that dimension's size
  //    is computed to make the total size match the target size)
  private proc validateShape(shape: ?N*int, targetSize: int): (bool, N*int) {
    var ret: N*int,
        neg = -1,
        size = 1;

    for param i in 0..<N {
      if shape[i] < 0 {
        if neg >=0 {
          // more than one negative dimension
          return (false, ret);
        } else {
          neg = i;
        }
      } else {
        size *= shape[i];
        ret[i] = shape[i];
      }
    }

    if neg >= 0 {
      if size > targetSize || targetSize % size != 0 {
        // cannot compute a valid size for the negative dimension
        return (false, ret);
      } else {
        ret[neg] = targetSize / size;
        return (true, ret);
      }
    } else {
      return (size == targetSize, ret);
    }
  }

  // https://data-apis.org/array-api/latest/API_specification/generated/array_api.roll.html#array_api.roll
  @arkouda.registerND
  proc rollMsg(cmd: string, msgArgs: borrowed MessageArgs, st: borrowed SymTab, param nd: int): MsgTuple throws {
    param pn = Reflection.getRoutineName();
    const name = msgArgs.getValueOf("name"),
          nShifts = msgArgs.get("nShifts").getIntValue(), // number of elements in 'shift' argument
          nAxes = msgArgs.get("nAxes").getIntValue(),     // number of elements in 'axis' argument
          shiftsRaw = msgArgs.get("shift").getListAs(int, nShifts),
          axesRaw = msgArgs.get("axis").getListAs(int, nAxes),
          rname = st.nextName();

    if nShifts != 1 && nShifts != nAxes {
      const errMsg = "Unable to roll array; size of 'shift' must match size of 'axis' or be 1";
      mLogger.error(getModuleName(),pn,getLineNumber(),errMsg);
      return new MsgTuple(errMsg,MsgType.ERROR);
    }

    var shifts: [0..<nAxes] int;
      if nShifts == 1
        then shifts = [i in 0..<nAxes] shiftsRaw[0];
        else shifts = shiftsRaw;
    var gEnt: borrowed GenSymEntry = getGenericTypedArrayEntry(name, st);

    proc doRoll(type t): MsgTuple throws {
      const eIn = toSymEntry(gEnt, t, nd),
            (valid, axes) = validateAxes(axesRaw, nd);

      if !valid {
        const errMsg = "Unable to roll array with shape %? along axes %?".doFormat(eIn.tupShape, axesRaw);
        mLogger.error(getModuleName(),pn,getLineNumber(),errMsg);
        return new MsgTuple(errMsg,MsgType.ERROR);
      } else {
        var eOut = st.addEntry(rname, (...eIn.tupShape), t);

        // copy the data from the input array to the output array while rolling along the specified axes
        forall idx in eIn.a.domain with (
          var agg = newDstAggregator(t),
          const imap = new rollIdxMapper(eIn.tupShape, axes, shifts)
        ) {
          agg.copy(eOut.a[imap(if nd == 1 then (idx, ) else idx)], eIn.a[idx]);
        }

        const repMsg = "created " + st.attrib(rname);
        mLogger.info(getModuleName(),pn,getLineNumber(),repMsg);
        return new MsgTuple(repMsg, MsgType.NORMAL);
      }
    }

    select gEnt.dtype {
      when DType.Int64 do return doRoll(int);
      when DType.UInt64 do return doRoll(uint);
      when DType.Float64 do return doRoll(real);
      when DType.Bool do return doRoll(bool);
      otherwise {
        var errorMsg = notImplementedError(pn,dtype2str(gEnt.dtype));
        mLogger.error(getModuleName(),pn,getLineNumber(),errorMsg);
        return new MsgTuple(errorMsg,MsgType.ERROR);
      }
    }
  }

  record rollIdxMapper {
    param nd;
    const shape: nd*int;
    const nAxes: int;
    const axes: [0..<nAxes] int;
    const shifts: [0..<nAxes] int;

    proc init(shape: ?nd*int, in axes: [?d] int, in shifts: [d] int) {
      this.nd = nd;
      this.shape = shape;
      this.nAxes = d.size;
      this.axes = axes;
      this.shifts = shifts;
    }

    proc this(idx: nd*int): nd*int {
      var ret = idx;
      for i in 0..<nAxes do
        ret[axes[i]] = (idx[axes[i]] + shifts[i] + shape[axes[i]]) % shape[axes[i]];
      return ret;
    }
  }

  // alternative to 'rollMsg' to be used when the axis argument is 'None'
  @arkouda.registerND
  proc rollFlattenedMsg(cmd: string, msgArgs: borrowed MessageArgs, st: borrowed SymTab, param nd: int): MsgTuple throws {
    param pn = Reflection.getRoutineName();
    const name = msgArgs.getValueOf("name"),
          shift = msgArgs.get("shift").getListAs(int, 1)[0],
          rname = st.nextName();

    var gEnt: borrowed GenSymEntry = getGenericTypedArrayEntry(name, st);

    proc doRoll(type t): MsgTuple throws {
      const eIn = toSymEntry(gEnt, t, nd),
            inFlat = if nd == 1 then eIn.a else flatten(eIn.a),
            rolled = unflatten(rollBy(shift, inFlat), eIn.tupShape);

      st.addEntry(rname, createSymEntry(rolled));

      const repMsg = "created " + st.attrib(rname);
      mLogger.info(getModuleName(),pn,getLineNumber(),repMsg);
      return new MsgTuple(repMsg, MsgType.NORMAL);
    }

    select gEnt.dtype {
      when DType.Int64 do return doRoll(int);
      when DType.UInt64 do return doRoll(uint);
      when DType.Float64 do return doRoll(real);
      when DType.Bool do return doRoll(bool);
      otherwise {
        var errorMsg = notImplementedError(pn,dtype2str(gEnt.dtype));
        mLogger.error(getModuleName(),pn,getLineNumber(),errorMsg);
        return new MsgTuple(errorMsg,MsgType.ERROR);
      }
    }
  }

  private proc rollBy(shift: int, in a: [?d] ?t): [d] t throws {
    var ret = makeDistArray(d, t);
    forall idx in d with (var agg = newDstAggregator(t)) do
      agg.copy(ret[(idx + shift + a.size) % a.size], a[idx]);
    return ret;
  }

  // https://data-apis.org/array-api/latest/API_specification/generated/array_api.squeeze.html#array_api.squeeze
  @arkouda.registerNDPermDec
  proc squeezeMsg(cmd: string, msgArgs: borrowed MessageArgs, st: borrowed SymTab,
    param ndIn: int,
    param ndOut: int
  ): MsgTuple throws {
    param pn = Reflection.getRoutineName();
    const name = msgArgs.getValueOf("name"),
          nAxes = msgArgs.get("nAxes").getIntValue(),
          axes = msgArgs.get("axes").getListAs(int, nAxes),
          rname = st.nextName();

    var gEnt: borrowed GenSymEntry = getGenericTypedArrayEntry(name, st);

    proc doSqueeze(type t): MsgTuple throws {
      const eIn = toSymEntry(gEnt, t, ndIn),
            (valid, shape, mapping) = validateSqueeze(eIn.tupShape, axes, ndOut);

      if !valid {
        const errMsg = "Unable to squeeze array with shape %? along axes %? into a %iD array".doFormat(eIn.tupShape, axes, ndOut);
        mLogger.error(getModuleName(),pn,getLineNumber(),errMsg);
        return new MsgTuple(errMsg,MsgType.ERROR);
      } else {
        var eOut = st.addEntry(rname, (...shape), t);

        // copy the data from the input array to the output array
        forall idx in eOut.a.domain with (
          var agg = newSrcAggregator(t),
          const imap = new squeezeIndexMapper(ndIn, ndOut, mapping)
        ) do
          agg.copy(eOut.a[idx], eIn.a[imap(if ndOut==1 then (idx,) else idx)]);

        const repMsg = "created " + st.attrib(rname);
        mLogger.info(getModuleName(),pn,getLineNumber(),repMsg);
        return new MsgTuple(repMsg, MsgType.NORMAL);
      }
    }

    select gEnt.dtype {
      when DType.Int64 do return doSqueeze(int);
      when DType.UInt64 do return doSqueeze(uint);
      when DType.Float64 do return doSqueeze(real);
      when DType.Bool do return doSqueeze(bool);
      otherwise {
        var errorMsg = notImplementedError(pn,dtype2str(gEnt.dtype));
        mLogger.error(getModuleName(),pn,getLineNumber(),errorMsg);
        return new MsgTuple(errorMsg,MsgType.ERROR);
      }
    }
  }

  record squeezeIndexMapper {
    param ndIn: int;
    param ndOut: int;
    const mapping: ndOut*int;

    proc this(idx: ndOut*int): ndIn*int {
      var ret: ndIn*int;
      for param i in 0..<ndOut do ret[mapping[i]] = idx[i];
      return ret;
    }
  }

  private proc validateSqueeze(shape: ?NIn*int, axes: [?d], param NOut: int): (bool, NOut*int, NOut*int) {
    var shapeOut: NOut*int,
        mapping: NOut*int;

    if NOut > NIn then return (false, shapeOut, mapping);
    if d.size >= NIn then return (false, shapeOut, mapping);

    var degenAxes: NIn*bool;
    for axis in axes {
      if shape[axis] != 1 then return (false, shapeOut, mapping);
      degenAxes[axis] = true;
    }

    if NOut != NIn - d.size then return (false, shapeOut, mapping);

    var i = 0;
    for param ii in 0..<NIn {
      if !degenAxes[ii] {
        mapping[i] = ii;
        shapeOut[i] = shape[ii];
        i += 1;
      }
    }

    return (true, shapeOut, mapping);
  }

  // https://data-apis.org/array-api/latest/API_specification/generated/array_api.stack.html#array_api.stack
  @arkouda.registerND
  proc stackMsg(cmd: string, msgArgs: borrowed MessageArgs, st: borrowed SymTab, param nd: int): MsgTuple throws {
    param pn = Reflection.getRoutineName();

    if nd == MaxArrayDims {
      const errMsg = "Cannot stack arrays with rank %i, as this would result an an array with rank %i".doFormat(nd, nd+1) +
                     ", exceeding the server's configured maximum of %i. ".doFormat(MaxArrayDims) +
                     "Please update the configuration and recompile to support higher-dimensional arrays.";
      mLogger.error(getModuleName(),pn,getLineNumber(),errMsg);
      return new MsgTuple(errMsg,MsgType.ERROR);
    }

    const nArrays = msgArgs.get("n").getIntValue(),
          names = msgArgs.get("names").getList(nArrays),
          axis = msgArgs.get("axis").getPositiveIntValue(nd+1),
          rname = st.nextName();

    var gEnts = for n in names do getGenericTypedArrayEntry(n, st);

    // confirm that all arrays have the same dtype and shape
    // (type promotion needs to be completed before calling 'stack')
    const dt = gEnts[0]!.dtype,
          sh = gEnts[0]!.shape;
    for i in 1..<nArrays do if gEnts[i]!.dtype != dt || gEnts[i]!.shape != sh {
        const errMsg = "All arrays must have the same dtype and shape to stack";
        mLogger.error(getModuleName(),pn,getLineNumber(),errMsg);
        return new MsgTuple(errMsg,MsgType.ERROR);
    }

    proc doStack(type t): MsgTuple throws {
      const eIns = [i in 0..#nArrays] toSymEntry(gEnts[i]!, t, nd),
            (shapeOut, mapping) = stackedShape(eIns[0].tupShape, axis, nArrays);
      var eOut = st.addEntry(rname, (...shapeOut), t);

      // copy the data from the input arrays to the output array
      // TODO: does a nested forall with aggregators use too much memory for agg buffers?
      //       (maybe make outer loop be a 'for' or switch inner/outer loops?)
      forall (arrIdx, arr) in zip(eIns.domain, eIns) {
        forall idx in arr.a.domain with (
          var agg = newDstAggregator(t),
          const imap = new stackIndexMapper(nd+1, axis, arrIdx, mapping)
        ) do
          agg.copy(eOut.a[imap(if nd==1 then (idx,) else idx)], arr.a[idx]);
      }

      const repMsg = "created " + st.attrib(rname);
      mLogger.info(getModuleName(),pn,getLineNumber(),repMsg);
      return new MsgTuple(repMsg, MsgType.NORMAL);
    }

    select dt {
      when DType.Int64 do return doStack(int);
      when DType.UInt64 do return doStack(uint);
      when DType.Float64 do return doStack(real);
      when DType.Bool do return doStack(bool);
      otherwise {
        var errorMsg = notImplementedError(pn,dtype2str(dt));
        mLogger.error(getModuleName(),pn,getLineNumber(),errorMsg);
        return new MsgTuple(errorMsg,MsgType.ERROR);
      }
    }
  }

  record stackIndexMapper {
    param ndOut: int;
    const axis: int;
    const arrIdx: int;
    const mapping: ndOut*int;

    proc this(idx: (ndOut-1)*int): ndOut*int {
      var ret: ndOut*int;
      for param i in 0..<ndOut do ret[i] = idx[mapping[i]];
      ret[axis] = arrIdx;
      return ret;
    }
  }

  private proc stackedShape(shape: ?N*int, axis: int, nArrays: int): ((N+1)*int, (N+1)*int) {
    var shapeOut: (N+1)*int,
        mapping: (N+1)*int,
        ii = 0;

    for param i in 0..N {
      if i == axis {
        shapeOut[i] = nArrays;
      } else {
        shapeOut[i] = shape[ii];
        mapping[i] = ii;
        ii += 1;
      }
    }
    return (shapeOut, mapping);
  }


  // https://data-apis.org/array-api/latest/API_specification/generated/array_api.tile.html#array_api.tile
  // assumes that 'reps' is the same length as the array's shape
  // this is achieved on the client side by either:
  //  * reshaping the array to add singleton dimensions (if reps is longer than the array's shape)
  //  * prepending 1's to reps (if reps is shorter than the array's shape)
  @arkouda.registerND
  proc tileMsg(cmd: string, msgArgs: borrowed MessageArgs, st: borrowed SymTab, param nd: int): MsgTuple throws {
    param pn = Reflection.getRoutineName();
    const name = msgArgs.getValueOf("name"),
          reps = msgArgs.get("reps").getTuple(nd),
          rname = st.nextName();

    var gEnt: borrowed GenSymEntry = getGenericTypedArrayEntry(name, st);

    proc doTile(type t): MsgTuple throws {
      const eIn = toSymEntry(gEnt, t, nd),
            shapeOut = tiledShape(eIn.tupShape, reps);
      var eOut = st.addEntry(rname, (...shapeOut), t);

      // copy the data from the input array to the output array while tiling
      forall idx in eOut.a.domain with (
        var agg = newSrcAggregator(t),
        const imap = new tileIndexMapper(nd, eIn.tupShape)
      ) {
        const inIdx = imap(if nd == 1 then (idx,) else idx);
        agg.copy(eOut.a[idx], eIn.a[inIdx]);
      }

      const repMsg = "created " + st.attrib(rname);
      mLogger.info(getModuleName(),pn,getLineNumber(),repMsg);
      return new MsgTuple(repMsg, MsgType.NORMAL);
    }

    select gEnt.dtype {
      when DType.Int64 do return doTile(int);
      when DType.UInt64 do return doTile(uint);
      when DType.Float64 do return doTile(real);
      when DType.Bool do return doTile(bool);
      otherwise {
        var errorMsg = notImplementedError(pn,dtype2str(gEnt.dtype));
        mLogger.error(getModuleName(),pn,getLineNumber(),errorMsg);
        return new MsgTuple(errorMsg,MsgType.ERROR);
      }
    }
  }

  record tileIndexMapper {
    param nd: int;
    const shapeIn: nd*int;

    proc this(idx: nd*int): nd*int {
      var ret: nd*int;
      for param i in 0..<nd do ret[i] = idx[i] % shapeIn[i];
      return ret;
    }
  }


  proc tiledShape(shape: ?N*int, reps: N*int): N*int {
    var shapeOut: N*int;
    for i in 0..<N do shapeOut[i] = shape[i] * reps[i];
    return shapeOut;
  }

  // https://data-apis.org/array-api/latest/API_specification/generated/array_api.unstack.html
  // unstack an array into multiple arrays along a specified axis
  @arkouda.registerND
  proc unstackMsg(cmd: string, msgArgs: borrowed MessageArgs, st: borrowed SymTab, param nd: int): MsgTuple throws {
    param pn = Reflection.getRoutineName();

    if nd == 1 {
      const errMsg = "Cannot unstack a 1D array";
      mLogger.error(getModuleName(),pn,getLineNumber(),errMsg);
      return new MsgTuple(errMsg,MsgType.ERROR);
    }

    const name = msgArgs.getValueOf("name"),
          axis = msgArgs.get("axis").getPositiveIntValue(nd),
          numReturnArrays = msgArgs.get("numReturnArrays").getIntValue(),
<<<<<<< HEAD
          rnames = for 0..<numReturnArrays do st.nextName();
=======
          rnames = [i in 0..<numReturnArrays] st.nextName();
>>>>>>> 2cd61622

    var gEnt: borrowed GenSymEntry = getGenericTypedArrayEntry(name, st);

    proc doUnstack(type t): MsgTuple throws {
      const eIn = toSymEntry(gEnt, t, nd),
<<<<<<< HEAD
            shapeOut = unstackedShape(eIn.tupShape, axis);

      if eIn.tupShape[axis] != numReturnArrays {
        const errMsg = "Cannot unstack array with shape %? along axis %? into %? arrays".doFormat(eIn.tupShape, axis, numReturnArrays);
        mLogger.error(getModuleName(),pn,getLineNumber(),errMsg);
        return new MsgTuple(errMsg,MsgType.ERROR);
      }

      var eOuts = for rn in rnames do (try st.addEntry(rn, (...shapeOut), t));

      // copy the data from the input array to the output arrays while unstacking
      for arrIdx in 0..<numReturnArrays {
        forall idx in eOuts[arrIdx].a.domain with (
          var agg = newSrcAggregator(t),
          const imap = new unstackIdxMapper(nd, arrIdx, axis)
        ) {
          const inIdx = imap(if nd == 2 then (idx,) else idx);
          agg.copy(eOuts[arrIdx].a[idx], eIn.a[inIdx]);
        }
      }

      const repMsg = try! '+'.join([rn in rnames] "created " + st.attrib(rn));
      mLogger.info(getModuleName(),pn,getLineNumber(),repMsg);
      return new MsgTuple(repMsg, MsgType.NORMAL);
=======
            (valid, shapeOut) = unstackedShape(eIn.tupShape, axis, numReturnArrays);

      if !valid {
        const errMsg = "Unable to unstack array with shape %? along axis %? into %? arrays".doFormat(eIn.tupShape, axis, numReturnArrays);
        mLogger.error(getModuleName(),pn,getLineNumber(),errMsg);
        return new MsgTuple(errMsg,MsgType.ERROR);
      } else {
        var eOuts = for rn in rnames do (try st.addEntry(rn, (...shapeOut), t));

        // copy the data from the input array to the output arrays while unstacking
        for arrIdx in 0..<numReturnArrays {
          forall idx in eOuts[arrIdx].a.domain with (
            var agg = newSrcAggregator(t),
            const imap = new unstackIdxMapper(nd, arrIdx, axis)
          ) {
            const inIdx = imap(if nd == 2 then (idx,) else idx);
            agg.copy(eOuts[arrIdx].a[idx], eIn.a[inIdx]);
          }
        }

        const repMsg = try! '+'.join([rn in rnames] "created " + st.attrib(rn));
        mLogger.info(getModuleName(),pn,getLineNumber(),repMsg);
        return new MsgTuple(repMsg, MsgType.NORMAL);
      }
>>>>>>> 2cd61622
    }

    select gEnt.dtype {
      when DType.Int64 do return doUnstack(int);
      when DType.UInt64 do return doUnstack(uint);
      when DType.Float64 do return doUnstack(real);
      when DType.Bool do return doUnstack(bool);
      otherwise {
        var errorMsg = notImplementedError(pn,dtype2str(gEnt.dtype));
        mLogger.error(getModuleName(),pn,getLineNumber(),errorMsg);
        return new MsgTuple(errorMsg,MsgType.ERROR);
      }
    }
  }

  record unstackIdxMapper {
    param ndIn: int;
    const arrIdx: int;
    const axis: int;

    proc this(idx: (ndIn-1)*int): ndIn*int {
      var ret: ndIn*int;
      var i = 0;
<<<<<<< HEAD

=======
>>>>>>> 2cd61622
      for param ii in 0..<ndIn {
        if ii == axis {
          ret[ii] = arrIdx;
        } else {
          ret[ii] = idx[i];
          i += 1;
        }
      }
      return ret;
    }
  }

  // TODO: should this reduce the array rank by 1, or introduce a singleton dimension for axis?
  // (the array-api docs are unclear on this point)
<<<<<<< HEAD
  proc unstackedShape(shape: ?N*int, axis: int): (N-1)*int
    where N > 1
  {
    var shapeOut: (N-1)*int,
        i = 0;
    for ii in 0..<N {
      if ii == axis {
        continue;
      } else {
        shapeOut[i] = shape[ii];
        i += 1;
      }
    }
    return shapeOut;
=======
  proc unstackedShape(shape: ?N*int, axis: int, numReturnArrays: int): (bool, (N-1)*int)
    where N > 1
  {
    var shapeOut: (N-1)*int;
    if numReturnArrays != shape[axis] {
      return (false, shapeOut);
    } else {
      var i = 0;
      for ii in 0..N {
        if ii == axis {
          continue;
        } else {
          shapeOut[i] = shape[ii];
          i += 1;
        }
      }
      return (true, shapeOut);
    }
>>>>>>> 2cd61622
  }


  // see: https://numpy.org/doc/stable/reference/generated/numpy.repeat.html#numpy.repeat
  // flattens the input array and repeats each element 'repeats' times
  // if 'repeats' is an array, it must have the same number of elements as the input array
  @arkouda.registerND
  proc repeatFlatMsg(cmd: string, msgArgs: borrowed MessageArgs, st: borrowed SymTab, param nd: int): MsgTuple throws {
    param pn = Reflection.getRoutineName();
    const name = msgArgs.getValueOf("name"),
          repeats = msgArgs.getValueOf("repeats"),
          rname = st.nextName();

    var gEnt: borrowed GenSymEntry = getGenericTypedArrayEntry(name, st),
        gEntRepeats: borrowed GenSymEntry = getGenericTypedArrayEntry(repeats, st);

    proc doRepeatFlat(type t): MsgTuple throws {
      const eIn = toSymEntry(gEnt, t, nd),
            eRepeats = toSymEntry(gEntRepeats, int, 1),
            aFlat = if nd == 1 then eIn.a else flatten(eIn.a);

      if eRepeats.a.size == 1 {
        const rep = eRepeats.a[0],
              eOut = st.addEntry(rname, aFlat.size * rep, t);

        // simple case: repeat each element of the input array 'rep' times
        forall i in aFlat.domain do eOut.a[i*rep..#rep] = aFlat[i];

      } else if eRepeats.a.size == aFlat.size {
        // repeat each element of the input array by the corresponding element of 'repeats'

        // // serial algorithm:
        // var start = 0;
        // for idx in aFlat.domain {
        //   eOut.a[start..#eRepeats.a[idx]] = aFlat[idx];
        //   start += eRepeats.a[idx];
        // }

        // compute the number of repeated elements in the output array owned by each task
        const nTasksPerLoc = here.maxTaskPar;
        var nRepsPerTask: [0..<numLocales] [0..<nTasksPerLoc] int;
        coforall loc in Locales with (ref nRepsPerTask) do on loc {
          const lsd = aFlat.localSubdomain(),
                indicesPerTask = lsd.size / nTasksPerLoc;
          coforall tid in 0..<nTasksPerLoc with (ref nRepsPerTask) {
            const startIdx = tid * indicesPerTask,
                  stopIdx = if tid == nTasksPerLoc - 1 then lsd.size else (tid + 1) * indicesPerTask;

            var sum = 0;
            for i in startIdx..<stopIdx do
              sum += eRepeats.a[i];
            nRepsPerTask[loc.id][tid] = sum;
          }
        }

        // compute the output array's size, and where in the output array each locale should start
        // depositing its repeated elements
        const nRepsPerLoc = [nt in nRepsPerTask] + reduce nt,
              locStarts = (+ scan nRepsPerLoc) - nRepsPerLoc,
              nTotal = + reduce nRepsPerLoc;
        var eOut = st.addEntry(rname, nTotal, t);

        // copy the repeated elements into the output array
        coforall loc in Locales with (const ref nRepsPerTask, const ref locStarts) do on loc {
          const lsd = aFlat.localSubdomain(),
                indicesPerTask = lsd.size / nTasksPerLoc;

          // compute where in the output array each of this locale's tasks should start depositing
          // its repeated elements
          const taskStarts = ((+ scan nRepsPerTask[loc.id]) - nRepsPerTask[loc.id]) + locStarts[loc.id];
          coforall tid in 0..<nTasksPerLoc {
            const startIdx = tid * indicesPerTask,
                  stopIdx = if tid == nTasksPerLoc - 1 then lsd.size else (tid + 1) * indicesPerTask;

            // copy this task's repeated elements into the output array
            var outStart = taskStarts[tid];

            for i in startIdx..<stopIdx {
              eOut.a[outStart..#eRepeats.a[i]] = aFlat[i];
              outStart += eRepeats.a[i];
            }
          }
        }
      } else {
        const errMsg = "Unable to repeat array with shape %? using repeats %?. ".doFormat(eIn.tupShape, eRepeats.tupShape) +
                       "Repeats must be a scalar or have the same number of elements as the input array";
        mLogger.error(getModuleName(),pn,getLineNumber(),errMsg);
        return new MsgTuple(errMsg,MsgType.ERROR);
      }

      const repMsg = "created " + st.attrib(rname);
      mLogger.info(getModuleName(),pn,getLineNumber(),repMsg);
      return new MsgTuple(repMsg, MsgType.NORMAL);
    }

    select gEnt.dtype {
      when DType.Int64 do return doRepeatFlat(int);
      when DType.UInt64 do return doRepeatFlat(uint);
      when DType.Float64 do return doRepeatFlat(real);
      when DType.Bool do return doRepeatFlat(bool);
      otherwise {
        var errorMsg = notImplementedError(pn,dtype2str(gEnt.dtype));
        mLogger.error(getModuleName(),pn,getLineNumber(),errorMsg);
        return new MsgTuple(errorMsg,MsgType.ERROR);
      }
    }
  }

  proc getGenericEntries(names: [?d] string, st: borrowed SymTab): [] borrowed GenSymEntry throws {
    var gEnts: [d] borrowed GenSymEntry?;
    for (i, name) in zip(d, names) do gEnts[i] = getGenericTypedArrayEntry(name, st);
    const ret = [i in d] gEnts[i]!;
    return ret;
  }
}<|MERGE_RESOLUTION|>--- conflicted
+++ resolved
@@ -1063,17 +1063,12 @@
     const name = msgArgs.getValueOf("name"),
           axis = msgArgs.get("axis").getPositiveIntValue(nd),
           numReturnArrays = msgArgs.get("numReturnArrays").getIntValue(),
-<<<<<<< HEAD
           rnames = for 0..<numReturnArrays do st.nextName();
-=======
-          rnames = [i in 0..<numReturnArrays] st.nextName();
->>>>>>> 2cd61622
 
     var gEnt: borrowed GenSymEntry = getGenericTypedArrayEntry(name, st);
 
     proc doUnstack(type t): MsgTuple throws {
       const eIn = toSymEntry(gEnt, t, nd),
-<<<<<<< HEAD
             shapeOut = unstackedShape(eIn.tupShape, axis);
 
       if eIn.tupShape[axis] != numReturnArrays {
@@ -1098,32 +1093,6 @@
       const repMsg = try! '+'.join([rn in rnames] "created " + st.attrib(rn));
       mLogger.info(getModuleName(),pn,getLineNumber(),repMsg);
       return new MsgTuple(repMsg, MsgType.NORMAL);
-=======
-            (valid, shapeOut) = unstackedShape(eIn.tupShape, axis, numReturnArrays);
-
-      if !valid {
-        const errMsg = "Unable to unstack array with shape %? along axis %? into %? arrays".doFormat(eIn.tupShape, axis, numReturnArrays);
-        mLogger.error(getModuleName(),pn,getLineNumber(),errMsg);
-        return new MsgTuple(errMsg,MsgType.ERROR);
-      } else {
-        var eOuts = for rn in rnames do (try st.addEntry(rn, (...shapeOut), t));
-
-        // copy the data from the input array to the output arrays while unstacking
-        for arrIdx in 0..<numReturnArrays {
-          forall idx in eOuts[arrIdx].a.domain with (
-            var agg = newSrcAggregator(t),
-            const imap = new unstackIdxMapper(nd, arrIdx, axis)
-          ) {
-            const inIdx = imap(if nd == 2 then (idx,) else idx);
-            agg.copy(eOuts[arrIdx].a[idx], eIn.a[inIdx]);
-          }
-        }
-
-        const repMsg = try! '+'.join([rn in rnames] "created " + st.attrib(rn));
-        mLogger.info(getModuleName(),pn,getLineNumber(),repMsg);
-        return new MsgTuple(repMsg, MsgType.NORMAL);
-      }
->>>>>>> 2cd61622
     }
 
     select gEnt.dtype {
@@ -1147,10 +1116,6 @@
     proc this(idx: (ndIn-1)*int): ndIn*int {
       var ret: ndIn*int;
       var i = 0;
-<<<<<<< HEAD
-
-=======
->>>>>>> 2cd61622
       for param ii in 0..<ndIn {
         if ii == axis {
           ret[ii] = arrIdx;
@@ -1165,7 +1130,6 @@
 
   // TODO: should this reduce the array rank by 1, or introduce a singleton dimension for axis?
   // (the array-api docs are unclear on this point)
-<<<<<<< HEAD
   proc unstackedShape(shape: ?N*int, axis: int): (N-1)*int
     where N > 1
   {
@@ -1180,26 +1144,6 @@
       }
     }
     return shapeOut;
-=======
-  proc unstackedShape(shape: ?N*int, axis: int, numReturnArrays: int): (bool, (N-1)*int)
-    where N > 1
-  {
-    var shapeOut: (N-1)*int;
-    if numReturnArrays != shape[axis] {
-      return (false, shapeOut);
-    } else {
-      var i = 0;
-      for ii in 0..N {
-        if ii == axis {
-          continue;
-        } else {
-          shapeOut[i] = shape[ii];
-          i += 1;
-        }
-      }
-      return (true, shapeOut);
-    }
->>>>>>> 2cd61622
   }
 
 
