--- conflicted
+++ resolved
@@ -342,529 +342,4 @@
         }
 
     }
-    
-<<<<<<< HEAD
-    /* These ops are functions which take an array and produce an array.
-       
-       **Dev Note:** Do scans fit here also? I think so... vector = scanop(vector)
-       parse and respond to efunc "elemental function" message
-       vector = efunc(vector) 
-       
-      :arg reqMsg: request containing (cmd,efunc,name)
-      :type reqMsg: string 
-
-      :arg st: SymTab to act on
-      :type st: borrowed SymTab 
-
-      :returns: (string)
-      */
-
-    proc efuncMsg(reqMsg: string, st: borrowed SymTab): string {
-        var repMsg: string; // response message
-        var fields = reqMsg.split(); // split request into fields
-        var cmd = fields[1];
-        var efunc = fields[2];
-        var name = fields[3];
-        var rname = st.nextName();
-        if v {try! writeln("%s %s %s : %s".format(cmd,efunc,name,rname));try! stdout.flush();}
-
-        try {
-        var gEnt: borrowed GenSymEntry = st.lookup(name);
-       
-        select (gEnt.dtype) {
-            when (DType.Int64) {
-                var e = toSymEntry(gEnt,int);
-                select efunc
-                {
-                    when "abs" {
-                        var a = Math.abs(e.a);
-                        st.addEntry(rname, new shared SymEntry(a));
-                    }
-                    when "log" {
-                        var a = Math.log(e.a);
-                        st.addEntry(rname, new shared SymEntry(a));
-                    }
-                    when "exp" {
-                        var a = Math.exp(e.a);
-                        st.addEntry(rname, new shared SymEntry(a));
-                    }
-                    when "cumsum" {
-                        var a: [e.aD] int = + scan e.a; //try! writeln((a.type):string,(a.domain.type):string); try! stdout.flush();
-                        st.addEntry(rname, new shared SymEntry(a));
-                    }
-                    when "cumprod" {
-                        var a: [e.aD] int = * scan e.a; //try! writeln((a.type):string,(a.domain.type):string); try! stdout.flush();
-                        st.addEntry(rname, new shared SymEntry(a));
-                    }
-                    when "sin" {
-                        var a = Math.sin(e.a);
-                        st.addEntry(rname,new shared SymEntry(a));
-                    }
-                    when "cos" {
-                        var a = Math.cos(e.a);
-                        st.addEntry(rname,new shared SymEntry(a));
-                    }
-                    otherwise {return notImplementedError("efunc",efunc,gEnt.dtype);}
-                }
-            }
-            when (DType.Float64) {
-                var e = toSymEntry(gEnt,real);
-                select efunc
-                {
-                    when "abs" {
-                        var a = Math.abs(e.a);
-                        st.addEntry(rname, new shared SymEntry(a));
-                    }
-                    when "log" {
-                        var a = Math.log(e.a);
-                        st.addEntry(rname, new shared SymEntry(a));
-                    }
-                    when "exp" {
-                        var a = Math.exp(e.a);
-                        st.addEntry(rname, new shared SymEntry(a));
-                    }
-                    when "cumsum" {
-                        var a: [e.aD] real = + scan e.a;
-                        st.addEntry(rname, new shared SymEntry(a));
-                    }
-                    when "cumprod" {
-                        var a: [e.aD] real = * scan e.a;
-                        st.addEntry(rname, new shared SymEntry(a));
-                    }
-                    when "sin" {
-                        var a = Math.sin(e.a);
-                        st.addEntry(rname,new shared SymEntry(a));
-                    }
-                    when "cos" {
-                        var a = Math.cos(e.a);
-                        st.addEntry(rname,new shared SymEntry(a));
-                    }
-                    otherwise {return notImplementedError("efunc",efunc,gEnt.dtype);}
-                }
-            }
-            when (DType.Bool) {
-                var e = toSymEntry(gEnt,bool);
-                select efunc
-                {
-                    when "cumsum" {
-                        var ia: [e.aD] int = (e.a:int); // make a copy of bools as ints blah!
-                        var a: [e.aD] int = + scan ia;
-                        st.addEntry(rname, new shared SymEntry(a));
-                    }
-                    when "cumprod" {
-                        var ia: [e.aD] int = (e.a:int); // make a copy of bools as ints blah!
-                        var a: [e.aD] int = * scan ia;
-                        st.addEntry(rname, new shared SymEntry(a));
-                    }
-                    otherwise {return notImplementedError("efunc",efunc,gEnt.dtype);}
-                }
-            }
-            otherwise {return unrecognizedTypeError("efunc", dtype2str(gEnt.dtype));}
-        }
-        } catch e: UndefinedSymbolError {
-          return try! "Error: binopvs: unkown symbol %s".format(e.name);
-        } catch {
-          return unknownError("efunc");
-        }
-        return try! "created " + st.attrib(rname);
-    }
-
-    /*
-    These are ternary functions which take three arrays and produce an array.
-    vector = efunc(vector, vector, vector)
-
-    :arg reqMsg: request containing (cmd,efunc,name1,name2,name3)
-    :type reqMsg: string 
-
-    :arg st: SymTab to act on
-    :type st: borrowed SymTab 
-
-    :returns: (string)
-    */
-    proc efunc3vvMsg(reqMsg: string, st: borrowed SymTab): string {
-        var repMsg: string; // response message
-        var fields = reqMsg.split(); // split request into fields
-        var cmd = fields[1];
-        var efunc = fields[2];
-        var name1 = fields[3];
-	var name2 = fields[4];
-	var name3 = fields[5];
-        var rname = st.nextName();
-	if v {try! writeln("%s %s %s %s %s %s : %s".format(cmd,efunc,name1,name2,name3,rname));try! stdout.flush();}
-
-        try {
-        var g1: borrowed GenSymEntry = st.lookup(name1);
-	var g2: borrowed GenSymEntry = st.lookup(name2);
-	var g3: borrowed GenSymEntry = st.lookup(name3);
-	if !((g1.size == g2.size) && (g2.size == g3.size)) {
-	  return "Error: size mismatch in arguments to efunc3vv";
-	}
-        select (g1.dtype, g2.dtype, g3.dtype) {
-	when (DType.Bool, DType.Int64, DType.Int64) {
-	  var e1 = toSymEntry(g1, bool);
-	  var e2 = toSymEntry(g2, int);
-	  var e3 = toSymEntry(g3, int);
-	  select efunc {
-	    when "where" {
-	      var a = where_helper(e1.a, e2.a, e3.a, 0);
-	      st.addEntry(rname, new shared SymEntry(a));
-	    }
-	    otherwise {return notImplementedError("efunc3vv",efunc,g1.dtype,g2.dtype,g3.dtype);}
-	    } 
-	}
-	when (DType.Bool, DType.Float64, DType.Float64) {
-	  var e1 = toSymEntry(g1, bool);
-	  var e2 = toSymEntry(g2, real);
-	  var e3 = toSymEntry(g3, real);
-	  select efunc {
-	    when "where" {
-	      var a = where_helper(e1.a, e2.a, e3.a, 0);
-	      st.addEntry(rname, new shared SymEntry(a));
-	    }
-	    otherwise {return notImplementedError("efunc3vv",efunc,g1.dtype,g2.dtype,g3.dtype);}
-	    } 
-	}
-	when (DType.Bool, DType.Bool, DType.Bool) {
-	  var e1 = toSymEntry(g1, bool);
-	  var e2 = toSymEntry(g2, bool);
-	  var e3 = toSymEntry(g3, bool);
-	  select efunc {
-	    when "where" {
-	      var a = where_helper(e1.a, e2.a, e3.a, 0);
-	      st.addEntry(rname, new shared SymEntry(a));
-	    }
-	    otherwise {return notImplementedError("efunc3vv",efunc,g1.dtype,g2.dtype,g3.dtype);}
-	    } 
-	}
-	otherwise {return notImplementedError("efunc3vv",efunc,g1.dtype,g2.dtype,g3.dtype);}
-	}
-	return try! "created " + st.attrib(rname);
-        } catch e: UndefinedSymbolError {
-          return unknownSymbolError("efunc3vv",e.name);
-        } catch {
-          return unknownError("efunc3vv");
-        }
-    }
-
-    /*
-    vector = efunc(vector, vector, scalar)
-
-    :arg reqMsg: request containing (cmd,efunc,name1,name2,dtype,value)
-    :type reqMsg: string 
-
-    :arg st: SymTab to act on
-    :type st: borrowed SymTab 
-
-    :returns: (string)
-    */
-    proc efunc3vsMsg(reqMsg: string, st: borrowed SymTab): string {
-        var repMsg: string; // response message
-        var fields = reqMsg.split(); // split request into fields
-        var cmd = fields[1];
-        var efunc = fields[2];
-        var name1 = fields[3];
-	var name2 = fields[4];
-	var dtype = str2dtype(fields[5]);
-	var value = fields[6];
-        var rname = st.nextName();
-	if v {try! writeln("%s %s %s %s %s %s %s : %s".format(cmd,efunc,name1,name2,dtype,value,rname));try! stdout.flush();}
-
-        try {
-        var g1: borrowed GenSymEntry = st.lookup(name1);
-	var g2: borrowed GenSymEntry = st.lookup(name2);
-	if !(g1.size == g2.size) {
-	  return "Error: size mismatch in arguments to efunc3vs";
-	}
-        select (g1.dtype, g2.dtype, dtype) {
-	when (DType.Bool, DType.Int64, DType.Int64) {
-	  var e1 = toSymEntry(g1, bool);
-	  var e2 = toSymEntry(g2, int);
-	  var val = try! value:int;
-	  select efunc {
-	    when "where" {
-	      var a = where_helper(e1.a, e2.a, val, 1);
-	      st.addEntry(rname, new shared SymEntry(a));
-	    }
-	    otherwise {return notImplementedError("efunc3vs",efunc,g1.dtype,g2.dtype,dtype);}
-	    } 
-	}
-	when (DType.Bool, DType.Float64, DType.Float64) {
-	  var e1 = toSymEntry(g1, bool);
-	  var e2 = toSymEntry(g2, real);
-	  var val = try! value:real;
-	  select efunc {
-	    when "where" {
-	      var a = where_helper(e1.a, e2.a, val, 1);
-	      st.addEntry(rname, new shared SymEntry(a));
-	    }
-	    otherwise {return notImplementedError("efunc3vs",efunc,g1.dtype,g2.dtype,dtype);}
-	    } 
-	}
-	when (DType.Bool, DType.Bool, DType.Bool) {
-	  var e1 = toSymEntry(g1, bool);
-	  var e2 = toSymEntry(g2, bool);
-	  var val = try! value.toLower():bool;
-	  select efunc {
-	    when "where" {
-	      var a = where_helper(e1.a, e2.a, val, 1);
-	      st.addEntry(rname, new shared SymEntry(a));
-	    }
-	    otherwise {return notImplementedError("efunc3vs",efunc,g1.dtype,g2.dtype,dtype);}
-	    } 
-	}
-	otherwise {return notImplementedError("efunc3vs",efunc,g1.dtype,g2.dtype,dtype);}
-	}
-	return try! "created " + st.attrib(rname);
-        } catch e: UndefinedSymbolError {
-          return unknownSymbolError("efunc",e.name);
-        } catch {
-          return unknownError("efunc");
-        }
-    }
-
-    /*
-    vector = efunc(vector, scalar, vector)
-
-    :arg reqMsg: request containing (cmd,efunc,name1,dtype,value,name2)
-    :type reqMsg: string 
-
-    :arg st: SymTab to act on
-    :type st: borrowed SymTab 
-
-    :returns: (string)
-    */
-    proc efunc3svMsg(reqMsg: string, st: borrowed SymTab): string {
-        var repMsg: string; // response message
-        var fields = reqMsg.split(); // split request into fields
-        var cmd = fields[1];
-        var efunc = fields[2];
-        var name1 = fields[3];
-	var dtype = str2dtype(fields[4]);
-	var value = fields[5];
-	var name2 = fields[6];
-        var rname = st.nextName();
-	if v {try! writeln("%s %s %s %s %s %s %s : %s".format(cmd,efunc,name1,dtype,value,name2,rname));try! stdout.flush();}
-
-        try {
-        var g1: borrowed GenSymEntry = st.lookup(name1);
-	var g2: borrowed GenSymEntry = st.lookup(name2);
-	if !(g1.size == g2.size) {
-	  return "Error: size mismatch in arguments to efunc3sv";
-	}
-        select (g1.dtype, dtype, g2.dtype) {
-	when (DType.Bool, DType.Int64, DType.Int64) {
-	  var e1 = toSymEntry(g1, bool);
-	  var val = try! value:int;
-	  var e2 = toSymEntry(g2, int);
-	  select efunc {
-	    when "where" {
-	      var a = where_helper(e1.a, val, e2.a, 2);
-	      st.addEntry(rname, new shared SymEntry(a));
-	    }
-	    otherwise {return notImplementedError("efunc3sv",efunc,g1.dtype,dtype,g2.dtype);}
-	    } 
-	}
-	when (DType.Bool, DType.Float64, DType.Float64) {
-	  var e1 = toSymEntry(g1, bool);
-	  var val = try! value:real;
-	  var e2 = toSymEntry(g2, real);
-	  select efunc {
-	    when "where" {
-	      var a = where_helper(e1.a, val, e2.a, 2);
-	      st.addEntry(rname, new shared SymEntry(a));
-	    }
-	    otherwise {return notImplementedError("efunc3sv",efunc,g1.dtype,dtype,g2.dtype);}
-	    } 
-	}
-	when (DType.Bool, DType.Bool, DType.Bool) {
-	  var e1 = toSymEntry(g1, bool);
-	  var val = try! value.toLower():bool;
-	  var e2 = toSymEntry(g2, bool);
-	  select efunc {
-	    when "where" {
-	      var a = where_helper(e1.a, val, e2.a, 2);
-	      st.addEntry(rname, new shared SymEntry(a));
-	    }
-	    otherwise {return notImplementedError("efunc3sv",efunc,g1.dtype,dtype,g2.dtype);}
-	    } 
-	}
-	otherwise {return notImplementedError("efunc3sv",efunc,g1.dtype,dtype,g2.dtype);}
-	}
-	return try! "created " + st.attrib(rname);
-        } catch e: UndefinedSymbolError {
-          return unknownSymbolError("efunc3sv",e.name);
-        } catch {
-          return unknownError("efunc3sv");
-        }
-    }
-
-    /*
-    vector = efunc(vector, scalar, scalar)
-    
-    :arg reqMsg: request containing (cmd,efunc,name1,dtype1,value1,dtype2,value2)
-    :type reqMsg: string 
-
-    :arg st: SymTab to act on
-    :type st: borrowed SymTab 
-
-    :returns: (string)
-    */
-    proc efunc3ssMsg(reqMsg: string, st: borrowed SymTab): string {
-        var repMsg: string; // response message
-        var fields = reqMsg.split(); // split request into fields
-        var cmd = fields[1];
-        var efunc = fields[2];
-        var name1 = fields[3];
-	var dtype1 = str2dtype(fields[4]);
-	var value1 = fields[5];
-	var dtype2 = str2dtype(fields[6]);
-	var value2 = fields[7];
-        var rname = st.nextName();
-	if v {try! writeln("%s %s %s %s %s %s %s %s : %s".format(cmd,efunc,name1,dtype1,value1,dtype2,value2,rname));try! stdout.flush();}
-
-        try {
-        var g1: borrowed GenSymEntry = st.lookup(name1);
-        select (g1.dtype, dtype1, dtype1) {
-	when (DType.Bool, DType.Int64, DType.Int64) {
-	  var e1 = toSymEntry(g1, bool);
-	  var val1 = try! value1:int;
-	  var val2 = try! value2:int;
-	  select efunc {
-	    when "where" {
-	      var a = where_helper(e1.a, val1, val2, 3);
-	      st.addEntry(rname, new shared SymEntry(a));
-	    }
-	    otherwise {return notImplementedError("efunc3ss",efunc,g1.dtype,dtype1,dtype2);}
-	    } 
-	}
-	when (DType.Bool, DType.Float64, DType.Float64) {
-	  var e1 = toSymEntry(g1, bool);
-	  var val1 = try! value1:real;
-	  var val2 = try! value2:real;
-	  select efunc {
-	    when "where" {
-	      var a = where_helper(e1.a, val1, val2, 3);
-	      st.addEntry(rname, new shared SymEntry(a));
-	    }
-	    otherwise {return notImplementedError("efunc3ss",efunc,g1.dtype,dtype1,dtype2);}
-	    } 
-	}
-	when (DType.Bool, DType.Bool, DType.Bool) {
-	  var e1 = toSymEntry(g1, bool);
-	  var val1 = try! value1.toLower():bool;
-	  var val2 = try! value2.toLower():bool;
-	  select efunc {
-	    when "where" {
-	      var a = where_helper(e1.a, val1, val2, 3);
-	      st.addEntry(rname, new shared SymEntry(a));
-	    }
-	    otherwise {return notImplementedError("efunc3ss",efunc,g1.dtype,dtype1,dtype2);}
-	    } 
-	}
-	otherwise {return notImplementedError("efunc3sv",efunc,g1.dtype,dtype1,dtype2);}
-	}
-	return try! "created " + st.attrib(rname);
-        } catch e: UndefinedSymbolError {
-            return unknownSymbolError("efunc3ss",e.name);
-        } catch {
-          return unknownError("efunc3ss");
-        }
-
-    }
-
-    /* The 'where' function takes a boolean array and two other arguments A and B, and 
-       returns an array with A where the boolean is true and B where it is false. A and B
-       can be vectors or scalars. 
-       Dev Note: I would like to be able to write these functions without
-       the param kind and just let the compiler choose, but it complains about an
-       ambiguous call. 
-       
-       :arg cond:
-       :type cond: [?D] bool
-
-       :arg A:
-       :type A: [D] ?t
-
-       :arg B: 
-       :type B: [D] t
-
-       :arg kind:
-       :type kind: param
-       */
-    proc where_helper(cond:[?D] bool, A:[D] ?t, B:[D] t, param kind):[D] t where (kind == 0) {
-      var C:[D] t;
-      forall (ch, a, b, c) in zip(cond, A, B, C) {
-	c = if ch then a else b;
-      }
-      return C;
-    }
-
-    /*
-
-    :arg cond:
-    :type cond: [?D] bool
-
-    :arg A:
-    :type A: [D] ?t
-
-    :arg B: 
-    :type B: t
-
-    :arg kind:
-    :type kind: param
-    */
-    proc where_helper(cond:[?D] bool, A:[D] ?t, b:t, param kind):[D] t where (kind == 1) {
-      var C:[D] t;
-      forall (ch, a, c) in zip(cond, A, C) {
-	c = if ch then a else b;
-      }
-      return C;
-    }
-
-    /*
-
-    :arg cond:
-    :type cond: [?D] bool
-
-    :arg a:
-    :type a: ?t
-
-    :arg B: 
-    :type B: [D] t
-
-    :arg kind:
-    :type kind: param
-    */
-    proc where_helper(cond:[?D] bool, a:?t, B:[D] t, param kind):[D] t where (kind == 2) {
-      var C:[D] t;
-      forall (ch, b, c) in zip(cond, B, C) {
-	c = if ch then a else b;
-      }
-      return C;
-    }
-
-    /*
-    
-    :arg cond:
-    :type cond: [?D] bool
-
-    :arg a:
-    :type a: ?t
-
-    :arg b: 
-    :type b: t
-
-    :arg kind:
-    :type kind: param
-    */
-    proc where_helper(cond:[?D] bool, a:?t, b:t, param kind):[D] t where (kind == 3) {
-      var C:[D] t;
-      forall (ch, c) in zip(cond, C) {
-	c = if ch then a else b;
-      }
-      return C;
-    }
-=======
-
->>>>>>> 81aac361
 }