{
    "parameter_classes": {
        "array": {
            "nd": [1,2,3],
            "dtype": [
                "int",
                "uint",
                "uint(8)",
                "real",
                "bool",
                "bigint"
            ]
        },
<<<<<<< HEAD
        "binop": {
            "dtype": [
                "int",
                "uint",
=======
        "scalar": {
            "dtype": [
                "int",
                "uint",
                "uint(8)",
>>>>>>> 530f198c
                "real",
                "bool",
                "bigint"
            ]
        }
    }
}<|MERGE_RESOLUTION|>--- conflicted
+++ resolved
@@ -11,18 +11,20 @@
                 "bigint"
             ]
         },
-<<<<<<< HEAD
         "binop": {
             "dtype": [
                 "int",
                 "uint",
-=======
+                "real",
+                "bool",
+                "bigint"
+            ]
+        },
         "scalar": {
             "dtype": [
                 "int",
                 "uint",
                 "uint(8)",
->>>>>>> 530f198c
                 "real",
                 "bool",
                 "bigint"
