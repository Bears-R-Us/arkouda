import numpy.random as np_random

from arkouda.client import generic_msg
from arkouda.dtypes import _val_isinstance_of_union
from arkouda.dtypes import dtype as akdtype
from arkouda.dtypes import dtype as to_numpy_dtype
from arkouda.dtypes import float64 as akfloat64
from arkouda.dtypes import float_scalars
from arkouda.dtypes import int64 as akint64
from arkouda.dtypes import int_scalars, numeric_scalars
from arkouda.pdarrayclass import create_pdarray, pdarray


class Generator:
    """
    ``Generator`` exposes a number of methods for generating random
    numbers drawn from a variety of probability distributions. In addition to
    the distribution-specific arguments, each method takes a keyword argument
    `size` that defaults to ``None``. If `size` is ``None``, then a single
    value is generated and returned. If `size` is an integer, then a 1-D
    array filled with generated values is returned.

    Parameters
    ----------
    seed : int
        Seed to allow for reproducible random number generation.

    name_dict: dict
        Dictionary mapping the server side names associated with
        the generators for each dtype.

    state: int
        The current state we are in the random number generation stream.
        This information makes it so calls to any dtype generator
        function affects the stream of random numbers for the other generators.
        This mimics the behavior we see in numpy

    See Also
    --------
    default_rng : Recommended constructor for `Generator`.
    """

    def __init__(self, name_dict=None, seed=None, state=1):
        self._seed = seed
        self._np_generator = np_random.default_rng(seed)
        self._name_dict = name_dict
        self._state = state

    def __repr__(self):
        return self.__str__()

    def __str__(self):
        _str = self.__class__.__name__
        # be sure to update if we add support for non-pcg generators
        _str += "(PCG64)"
        return _str

    def choice(self, a, size=None, replace=True, p=None):
        """
        Generates a randomly sample from a.

        Parameters
        ----------
        a: int or pdarray
            If a is an integer, randomly sample from ak.arange(a).
            If a is a pdarray, randomly sample from a.

        size: int, optional
            Number of elements to be sampled

        replace: bool, optional
            If True, sample with replacement. Otherwise sample without replacement.
            Defaults to True

        p: pdarray, optional
            p is the probabilities or weights associated with each element of a

        Returns
        -------
        pdarray, numeric_scalar
            A pdarray containing the sampled values or a single random value if size not provided.
        """
        if size is None:
            ret_scalar = True
            size = 1
        else:
            ret_scalar = False

        from arkouda.numeric import cast as akcast

        if _val_isinstance_of_union(a, int_scalars):
            is_domain = True
            dtype = to_numpy_dtype(akint64)
            pop_size = a
        elif isinstance(a, pdarray):
            is_domain = False
            dtype = to_numpy_dtype(a.dtype)
            pop_size = a.size
        else:
            raise TypeError("choice only accepts a pdarray or int scalar.")

        if not replace and size > pop_size:
            raise ValueError("Cannot take a larger sample than population when replace is False")

        has_weights = p is not None
        if has_weights:
            if not isinstance(p, pdarray):
                raise TypeError("weights must be a pdarray")
            if p.dtype != akfloat64:
                p = akcast(p, akfloat64)
        else:
            p = ""

        # weighted sample requires float and non-weighted uses int
        name = self._name_dict[to_numpy_dtype(akfloat64 if has_weights else akint64)]

        rep_msg = generic_msg(
            cmd=f"choice<{dtype.name}>",
            args={
                "gName": name,
                "aName": a,
                "wName": p,
                "numSamples": size,
                "replace": replace,
                "hasWeights": has_weights,
                "isDom": is_domain,
                "popSize": pop_size,
                "state": self._state,
            },
        )
        # for the non-weighted domain case we pull pop_size numbers from the generator.
        # for other cases we may be more than the numbers drawn, but that's okay. The important
        # thing is not repeating any positions in the state.
        self._state += pop_size

        pda = create_pdarray(rep_msg)
        return pda if not ret_scalar else pda[0]

    def exponential(self, scale=1.0, size=None, method="zig"):
        r"""
        Draw samples from an exponential distribution.

        Its probability density function is

        .. math::
            f(x; \frac{1}{\beta}) = \frac{1}{\beta} \exp(-\frac{x}{\beta}),

        for ``x > 0`` and 0 elsewhere. :math:`\beta` is the scale parameter,
        which is the inverse of the rate parameter :math:`\lambda = 1/\beta`.
        The rate parameter is an alternative, widely used parameterization
        of the exponential distribution.

        Parameters
        ----------
        scale: float or pdarray
            The scale parameter, :math:`\beta = 1/\lambda`. Must be
            non-negative. An array must have the same size as the size argument.
        size: numeric_scalars, optional
            Output shape. Default is None, in which case a single value is returned.
        method : str, optional
            Either 'inv' or 'zig'. 'inv' uses the default inverse CDF method.
            'zig' uses the Ziggurat method.

        Returns
        -------
        pdarray
            Drawn samples from the parameterized exponential distribution.
        """
        if isinstance(scale, pdarray):
            if (scale < 0).any():
                raise ValueError("scale cannot be less then 0")
        elif _val_isinstance_of_union(scale, numeric_scalars):
            if scale < 0:
                raise ValueError("scale cannot be less then 0")
        else:
            raise TypeError("scale must be either a float scalar or pdarray")
        return scale * self.standard_exponential(size, method=method)

    def standard_exponential(self, size=None, method="zig"):
        """
        Draw samples from the standard exponential distribution.

        `standard_exponential` is identical to the exponential distribution
        with a scale parameter of 1.

        Parameters
        ----------
        size: numeric_scalars, optional
            Output shape. Default is None, in which case a single value is returned.
        method : str, optional
            Either 'inv' or 'zig'. 'inv' uses the default inverse CDF method.
            'zig' uses the Ziggurat method.

        Returns
        -------
        pdarray
            Drawn samples from the standard exponential distribution.
        """
        from arkouda.util import _calc_shape

        if size is None:
            # delegate to numpy when return size is 1
            return self._np_generator.standard_exponential(method=method)

        shape, full_size, ndim = _calc_shape(size)
        if full_size < 0:
            raise ValueError("The size parameter must be > 0")

        rep_msg = generic_msg(
            cmd=f"standardExponential<{ndim}>",
            args={
<<<<<<< HEAD
                "name": self._name_dict[akfloat64],
                "size": shape,
=======
                "name": self._name_dict[akdtype("float64")],
                "size": size,
>>>>>>> 759449e1
                "method": method.upper(),
                "has_seed": self._seed is not None,
                "state": self._state,
            },
        )
        self._state += full_size if method.upper() == "INV" else 1
        return create_pdarray(rep_msg)

    def integers(self, low, high=None, size=None, dtype=akint64, endpoint=False):
        """
        Return random integers from low (inclusive) to high (exclusive),
        or if endpoint=True, low (inclusive) to high (inclusive).

        Return random integers from the “discrete uniform” distribution of the specified dtype.
        If high is None (the default), then results are from 0 to low.

        Parameters
        ----------
        low: numeric_scalars
            Lowest (signed) integers to be drawn from the distribution (unless high=None,
            in which case this parameter is 0 and this value is used for high).

        high: numeric_scalars
            If provided, one above the largest (signed) integer to be drawn from the distribution
            (see above for behavior if high=None)

        size: numeric_scalars
            Output shape. Default is None, in which case a single value is returned.

        dtype: dtype, optional
            Desired dtype of the result. The default value is ak.int64.

        endpoint: bool, optional
            If true, sample from the interval [low, high] instead of the default [low, high).
            Defaults to False

        Returns
        -------
        pdarray, numeric_scalar
            Values drawn uniformly from the specified range having the desired dtype,
            or a single such random int if size not provided.

        Examples
        --------
        >>> rng = ak.random.default_rng()
        >>> rng.integers(5, 20, 10)
        array([15, 13, 10, 8, 5, 18, 16, 14, 7, 13])  # random
        >>> rng.integers(5, size=10)
        array([2, 4, 0, 0, 0, 3, 1, 5, 5, 3])  # random
        """
        from arkouda.util import _calc_shape

        # normalize dtype so things like "int" will work
        dtype = to_numpy_dtype(dtype)

        if dtype is akfloat64:
            raise TypeError("Unsupported dtype dtype('float64') for integers")

        if size is None:
            # delegate to numpy when return size is 1
            return self._np_generator.integers(low=low, high=high, dtype=dtype, endpoint=endpoint)

        if high is None:
            high = low
            low = 0
        elif not endpoint:
            high = high - 1

        shape, full_size, ndim = _calc_shape(size)
        if full_size < 0:
            raise ValueError("The size parameter must be > 0")

        rep_msg = generic_msg(
            cmd=f"uniformGenerator<{dtype.name},{ndim}>",
            args={
                "name": self._name_dict[dtype],
                "low": low,
                "high": high,
                "shape": shape,
                "state": self._state,
            },
        )
        self._state += full_size
        return create_pdarray(rep_msg)

    def normal(self, loc=0.0, scale=1.0, size=None, method="zig"):
        r"""
        Draw samples from a normal (Gaussian) distribution

        Parameters
        ----------
        loc: float or pdarray of floats, optional
            Mean of the distribution. Default of 0.

        scale: float or pdarray of floats, optional
            Standard deviation of the distribution. Must be non-negative. Default of 1.

        size: numeric_scalars, optional
            Output shape. Default is None, in which case a single value is returned.

        method : str, optional
            Either 'box' or 'zig'. 'box' uses the Box–Muller transform
            'zig' uses the Ziggurat method.

        Notes
        -----
        The probability density for the Gaussian distribution is:

        .. math::
           p(x) = \frac{1}{\sqrt{2\pi \sigma^2}} e^{-\frac{(x-\mu)^2}{2\sigma^2}}

        where :math:`\mu` is the mean and :math:`\sigma` the standard deviation.
        The square of the standard deviation, :math:`\sigma^2`, is called the variance.

        Returns
        -------
        pdarray
            Pdarray of floats (unless size=None, in which case a single float is returned).

        See Also
        --------
        standard_normal
        uniform

        Examples
        --------
        >>> ak.random.default_rng(17).normal(3, 2.5, 10)
        array([2.3673425816523577 4.0532529435624589 2.0598322696795694])
        """
        if size is None:
            # delegate to numpy when return size is 1
            return self._np_generator.standard_normal(loc, scale)

        if (scale < 0).any() if isinstance(scale, pdarray) else scale < 0:
            raise TypeError("scale must be non-negative.")

        return loc + scale * self.standard_normal(size=size, method=method)

    def random(self, size=None):
        """
        Return random floats in the half-open interval [0.0, 1.0).

        Results are from the uniform distribution over the stated interval.

        Parameters
        ----------
        size: numeric_scalars, optional
            Output shape. Default is None, in which case a single value is returned.

        Returns
        -------
        pdarray
            Pdarray of random floats (unless size=None, in which case a single float is returned).

        Notes
        -----
        To sample over `[a,b)`, use uniform or multiply the output of random by `(b - a)` and add `a`:

         ``(b - a) * random() + a``

        See Also
        --------
        uniform

        Examples
        --------
        >>> rng = ak.random.default_rng()
        >>> rng.random()
        0.47108547995356098 # random
        >>> rng.random(3)
        array([0.055256829926011691, 0.62511314008006458, 0.16400145561571539]) # random
        """
        if size is None:
            # delegate to numpy when return size is 1
            return self._np_generator.random()
        return self.uniform(size=size)

    def standard_normal(self, size=None, method="zig"):
        r"""
        Draw samples from a standard Normal distribution (mean=0, stdev=1).

        Parameters
        ----------
        size: numeric_scalars, optional
            Output shape. Default is None, in which case a single value is returned.

        method : str, optional
            Either 'box' or 'zig'. 'box' uses the Box–Muller transform
            'zig' uses the Ziggurat method.

        Returns
        -------
        pdarray
            Pdarray of floats (unless size=None, in which case a single float is returned).

        Notes
        -----
        For random samples from :math:`N(\mu, \sigma^2)`, either call `normal` or do:

        .. math::
            (\sigma \cdot \texttt{standard_normal}(size)) + \mu

        See Also
        --------
        normal

        Examples
        --------
        >>> rng = ak.random.default_rng()
        >>> rng.standard_normal()
        2.1923875335537315 # random
        >>> rng.standard_normal(3)
        array([0.8797352989638163, -0.7085325853376141, 0.021728052940979934])  # random
        """
        from arkouda.util import _calc_shape

        if size is None:
            # delegate to numpy when return size is 1
            return self._np_generator.standard_normal()

        shape, full_size, ndim = _calc_shape(size)
        if full_size < 0:
            raise ValueError("The size parameter must be > 0")

        rep_msg = generic_msg(
            cmd=f"standardNormalGenerator<{ndim}>",
            args={
                "name": self._name_dict[akdtype("float64")],
                "shape": shape,
                "method": method.upper(),
                "has_seed": self._seed is not None,
                "state": self._state,
            },
        )
        # since we generate 2*size uniform samples for box-muller transform
        self._state += full_size * 2
        return create_pdarray(rep_msg)

    def shuffle(self, x):
        """
        Randomly shuffle a pdarray in place.

        Parameters
        ----------
        x: pdarray
            shuffle the elements of x randomly in place

        Returns
        -------
        None
        """
        if not isinstance(x, pdarray):
            raise TypeError("shuffle only accepts a pdarray.")
        dtype = to_numpy_dtype(x.dtype)
        name = self._name_dict[to_numpy_dtype(akint64)]
        ndim = len(x.shape)
        generic_msg(
            cmd=f"shuffle<{dtype.name},{ndim}>",
            args={
                "name": name,
                "x": x,
                "shape": x.shape,
                "state": self._state,
            },
        )
        self._state += x.size

    def permutation(self, x):
        """
        Randomly permute a sequence, or return a permuted range.

        Parameters
        ----------
        x: int or pdarray
            If x is an integer, randomly permute ak.arange(x). If x is an array,
            make a copy and shuffle the elements randomly.

        Returns
        -------
        pdarray
            pdarray of permuted elements
        """
        if _val_isinstance_of_union(x, int_scalars):
            is_domain_perm = True
            dtype = to_numpy_dtype(akint64)
            shape = x
            size = x
            ndim = 1
        elif isinstance(x, pdarray):
            is_domain_perm = False
            dtype = to_numpy_dtype(x.dtype)
            shape = x.shape
            size = x.size
            ndim = len(shape)
        else:
            raise TypeError("permutation only accepts a pdarray or int scalar.")

        # we have to use the int version since we permute the domain
        name = self._name_dict[to_numpy_dtype(akint64)]
        rep_msg = generic_msg(
            cmd=f"permutation<{dtype.name},{ndim}>",
            args={
                "name": name,
                "x": x,
                "shape": shape,
                "size": size,
                "isDomPerm": is_domain_perm,
                "state": self._state,
            },
        )
        self._state += size
        return create_pdarray(rep_msg)

    def poisson(self, lam=1.0, size=None):
        r"""
        Draw samples from a Poisson distribution.

        The Poisson distribution is the limit of the binomial distribution for large N.

        Parameters
        ----------
        lam: float or pdarray
            Expected number of events occurring in a fixed-time interval, must be >= 0.
            An array must have the same size as the size argument.
        size: numeric_scalars, optional
            Output shape. Default is None, in which case a single value is returned.

        Notes
        -----
        The probability mass function for the Poisson distribution is:

        .. math::
           f(k; \lambda) = \frac{\lambda^k e^{-\lambda}}{k!}

        For events with an expected separation :math:`\lambda`, the Poisson distribution
        :math:`f(k; \lambda)` describes the probability of :math:`k` events occurring
        within the observed interval :math:`\lambda`

        Returns
        -------
        pdarray
            Pdarray of ints (unless size=None, in which case a single int is returned).

        Examples
        --------
        >>> rng = ak.random.default_rng()
        >>> rng.poisson(lam=3, size=5)
        array([5 3 2 2 3])  # random
        """
        if size is None:
            # delegate to numpy when return size is 1
            return self._np_generator.poisson(lam, size)

        if _val_isinstance_of_union(lam, numeric_scalars):
            is_single_lambda = True
            if not _val_isinstance_of_union(lam, float_scalars):
                lam = float(lam)
            if lam < 0:
                raise TypeError("lambda must be >=0")
        elif isinstance(lam, pdarray):
            is_single_lambda = False
            if size != lam.size:
                raise TypeError("array of lambdas must have same size as return size")
            if lam.dtype != akfloat64:
                from arkouda.numeric import cast as akcast

                lam = akcast(lam, akfloat64)
            if (lam < 0).any():
                raise TypeError("all lambdas must be >=0")
        else:
            raise TypeError("poisson only accepts a pdarray or float scalar for lam")

        rep_msg = generic_msg(
            cmd="poissonGenerator",
            args={
                "name": self._name_dict[akdtype("float64")],
                "lam": lam,
                "is_single_lambda": is_single_lambda,
                "size": size,
                "has_seed": self._seed is not None,
                "state": self._state,
            },
        )
        # we only generate one val using the generator in the symbol table
        self._state += 1
        return create_pdarray(rep_msg)

    def uniform(self, low=0.0, high=1.0, size=None):
        """
        Draw samples from a uniform distribution.

        Samples are uniformly distributed over the half-open interval [low, high).
        In other words, any value within the given interval is equally likely to be drawn by uniform.

        Parameters
        ----------
        low: float, optional
            Lower boundary of the output interval. All values generated will be greater than or
            equal to low. The default value is 0.

        high: float, optional
            Upper boundary of the output interval. All values generated will be less than high.
            high must be greater than or equal to low. The default value is 1.0.

        size: numeric_scalars, optional
            Output shape. Default is None, in which case a single value is returned.

        Returns
        -------
        pdarray
            Pdarray of floats (unless size=None, in which case a single float is returned).

        See Also
        --------
        integers
        random

        Examples
        --------
        >>> rng = ak.random.default_rng()
        >>> rng.uniform(-1, 1, 3)
        array([0.030785499755523249, 0.08505865366367038, -0.38552048588998722])  # random
        """
        from arkouda.util import _calc_shape

        if size is None:
            # delegate to numpy when return size is 1
            return self._np_generator.uniform(low=low, high=high)

        shape, full_size, ndim = _calc_shape(size)
        if full_size < 0:
            raise ValueError("The size parameter must be > 0")

        dt = akdtype("float64")
        rep_msg = generic_msg(
            cmd=f"uniformGenerator<{dt.name},{ndim}>",
            args={
                "name": self._name_dict[dt],
                "low": low,
                "high": high,
                "shape": shape,
                "state": self._state,
            },
        )
        self._state += full_size
        return create_pdarray(rep_msg)


def default_rng(seed=None):
    """
    Construct a new Generator.

    Right now we only support PCG64, since this is what is available in chapel.

    Parameters
    ----------
    seed: {None, int, Generator}, optional
        A seed to initialize the `Generator`. If None, then the seed will
        be generated by chapel in an implementation specific manner based on the current time.
        This behavior is currently unstable and may change in the future. If an int,
        then the value must be non-negative. If passed a `Generator`, it will be returned unaltered.

    Returns
    -------
    Generator
        The initialized generator object.
    """
    if isinstance(seed, Generator):
        # Pass through the generator
        return seed
    if seed is None:
        seed = -1
        has_seed = False
    else:
        has_seed = True

    state = 1
    # chpl has to know the type of the generator, in order to avoid having to declare
    # the type of the generator beforehand (which is not what numpy does)
    # we declare a generator for each type and fast-forward the state

    name_dict = dict()
    for dt in akdtype("int64"), akdtype("uint64"), akdtype("float64"), akdtype("bool"):
        name_dict[dt] = generic_msg(
            cmd=f"createGenerator<{dt.name}>",
            args={"has_seed": has_seed, "seed": seed, "state": state},
        ).split()[1]

    return Generator(name_dict, seed if has_seed else None, state=state)<|MERGE_RESOLUTION|>--- conflicted
+++ resolved
@@ -209,13 +209,8 @@
         rep_msg = generic_msg(
             cmd=f"standardExponential<{ndim}>",
             args={
-<<<<<<< HEAD
-                "name": self._name_dict[akfloat64],
+                "name": self._name_dict[akdtype("float64")],
                 "size": shape,
-=======
-                "name": self._name_dict[akdtype("float64")],
-                "size": size,
->>>>>>> 759449e1
                 "method": method.upper(),
                 "has_seed": self._seed is not None,
                 "state": self._state,
