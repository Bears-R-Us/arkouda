import json
from typing import List, Optional, Union

import pandas as pd  # type: ignore
from typeguard import typechecked

from arkouda import Categorical, Strings
from arkouda.dtypes import bool as akbool
from arkouda.dtypes import float64 as akfloat64
from arkouda.dtypes import int64 as akint64
from arkouda.groupbyclass import GroupBy, unique
from arkouda.numeric import cast as akcast
from arkouda.pdarrayclass import RegistrationError, pdarray
from arkouda.pdarraycreation import arange, array, create_pdarray, ones
from arkouda.pdarraysetops import argsort, in1d
from arkouda.sorting import coargsort
from arkouda.util import convert_if_categorical, generic_concat, get_callback


class Index:
    objType = "Index"

    @typechecked
    def __init__(
        self,
        values: Union[List, pdarray, Strings, Categorical, pd.Index, "Index"],
        name: Optional[str] = None,
    ):
        self.registered_name: Optional[str] = None
        if isinstance(values, Index):
            self.values = values.values
            self.size = values.size
            self.dtype = values.dtype
            self.name = name if name else values.name
        elif isinstance(values, pd.Index):
            self.values = array(values.values)
            self.size = values.size
            self.dtype = self.values.dtype
            self.name = name if name else values.name
        elif isinstance(values, List):
            values = array(values)
            self.values = values
            self.size = self.values.size
            self.dtype = self.values.dtype
            self.name = name
        elif isinstance(values, (pdarray, Strings, Categorical)):
            self.values = values
            self.size = self.values.size
            self.dtype = self.values.dtype
            self.name = name
        else:
            raise TypeError(f"Unable to create Index from type {type(values)}")

    def __getitem__(self, key):
        from arkouda.series import Series

        if isinstance(key, Series):
            key = key.values

        if isinstance(key, int):
            return self.values[key]

        return Index(self.values[key])

    def __repr__(self):
        # Configured to match pandas
        return f"Index({repr(self.index)}, dtype='{self.dtype}')"

    def __len__(self):
        return len(self.index)

    def __eq__(self, v):
        if isinstance(v, Index):
            return self.index == v.index
        return self.index == v

    @property
    def index(self):
        """
        This is maintained to support older code
        """
        return self.values

    @property
    def shape(self):
        return (self.size,)

    @property
    def is_unique(self):
        """
        Property indicating if all values in the index are unique
        Returns
        -------
            bool - True if all values are unique, False otherwise.
        """
        g = GroupBy(self.values)
        key, ct = g.count()
        return (ct == 1).all()

    @staticmethod
    def factory(index):
        t = type(index)
        if isinstance(index, Index):
            return index
        elif t != list and t != tuple:
            return Index(index)
        else:
            return MultiIndex(index)

    @classmethod
    def from_return_msg(cls, rep_msg):
        data = json.loads(rep_msg)

        idx = []
        for d in data:
            i_comps = d.split("+|+")
            if i_comps[0].lower() == pdarray.objType.lower():
                idx.append(create_pdarray(i_comps[1]))
            elif i_comps[0].lower() == Strings.objType.lower():
                idx.append(Strings.from_return_msg(i_comps[1]))
            elif i_comps[0].lower() == Categorical.objType.lower():
                idx.append(Categorical.from_return_msg(i_comps[1]))

        return cls.factory(idx) if len(idx) > 1 else cls.factory(idx[0])

    def to_pandas(self):
        val = convert_if_categorical(self.values).to_ndarray()
        return pd.Index(data=val, dtype=val.dtype, name=self.name)

    def to_ndarray(self):
        val = convert_if_categorical(self.values)
        return val.to_ndarray()

    def to_list(self):
        return self.to_ndarray().tolist()

    def set_dtype(self, dtype):
        """Change the data type of the index

        Currently only aku.ip_address and ak.array are supported.
        """
        new_idx = dtype(self.values)
        self.values = new_idx
        return self

    def register(self, user_defined_name):
        """
        Register this Index object and underlying components with the Arkouda server

        Parameters
        ----------
        user_defined_name : str
            user defined name the Index is to be registered under,
            this will be the root name for underlying components

        Returns
        -------
        Index
            The same Index which is now registered with the arkouda server and has an updated name.
            This is an in-place modification, the original is returned to support
            a fluid programming style.
            Please note you cannot register two different Indexes with the same name.

        Raises
        ------
        TypeError
            Raised if user_defined_name is not a str
        RegistrationError
            If the server was unable to register the Index with the user_defined_name

        See also
        --------
        unregister, attach, is_registered

        Notes
        -----
        Objects registered with the server are immune to deletion until
        they are unregistered.
        """
        from arkouda.client import generic_msg

        if self.registered_name is not None and self.is_registered():
            raise RegistrationError(f"This object is already registered as {self.registered_name}")

        generic_msg(
            cmd="register",
            args={
                "name": user_defined_name,
                "objType": self.objType,
                "num_idxs": 1,
                "idx_names": [
                    json.dumps(
                        {
                            "codes": self.values.codes.name,
                            "categories": self.values.categories.name,
                            "NA_codes": self.values._akNAcode.name,
                            **(
                                {"permutation": self.values.permutation.name}
                                if self.values.permutation is not None
                                else {}
                            ),
                            **(
                                {"segments": self.values.segments.name}
                                if self.values.segments is not None
                                else {}
                            ),
                        }
                    )
                    if isinstance(self.values, Categorical)
                    else self.values.name
                ],
                "idx_types": [self.values.objType],
            },
        )
        self.registered_name = user_defined_name
        return self

    def unregister(self):
        """
        Unregister this Index object in the arkouda server which was previously
        registered using register() and/or attached to using attach()

        Raises
        ------
        RegistrationError
            If the object is already unregistered or if there is a server error
            when attempting to unregister

        See also
        --------
        register, attach, is_registered

        Notes
        -----
        Objects registered with the server are immune to deletion until
        they are unregistered.
        """
        from arkouda.util import unregister

        if not self.registered_name:
            raise RegistrationError("This object is not registered")
        unregister(self.registered_name)
        self.registered_name = None

    def is_registered(self):
        """
         Return True iff the object is contained in the registry or is a component of a
         registered object.

        Returns
        -------
        numpy.bool
            Indicates if the object is contained in the registry

        Raises
        ------
        RegistrationError
            Raised if there's a server-side error or a mis-match of registered components

        See Also
        --------
        register, attach, unregister

        Notes
        -----
        Objects registered with the server are immune to deletion until
        they are unregistered.
        """
        from arkouda.util import is_registered

        if self.registered_name is None:
            if not isinstance(self.values, Categorical):
                return is_registered(self.values.name, as_component=True)
            else:
                result = True
                result &= is_registered(self.values.codes.name, as_component=True)
                result &= is_registered(self.values.categories.name, as_component=True)
                result &= is_registered(self.values._akNAcode.name, as_component=True)
                if self.values.permutation is not None and self.values.segments is not None:
                    result &= is_registered(self.values.permutation.name, as_component=True)
                    result &= is_registered(self.values.segments.name, as_component=True)
                return result
        else:
            return is_registered(self.registered_name)

    def to_dict(self, label):
        data = {}
        if label is None:
            label = "idx"
        elif isinstance(label, list):
            label = label[0]
        data[label] = self.index
        return data

    def _check_types(self, other):
        if type(self) is not type(other):
            raise TypeError("Index Types must match")

    def _merge(self, other):
        self._check_types(other)

        callback = get_callback(self.values)
        idx = generic_concat([self.values, other.values], ordered=False)
        return Index(callback(unique(idx)))

    def _merge_all(self, idx_list):
        idx = self.values
        callback = get_callback(idx)

        for other in idx_list:
            self._check_types(other)
            idx = generic_concat([idx, other.values], ordered=False)

        return Index(callback(unique(idx)))

    def _check_aligned(self, other):
        self._check_types(other)
        length = len(self)
        return len(other) == length and (self == other.values).sum() == length

    def argsort(self, ascending=True):
        if not ascending:
            if isinstance(self.values, pdarray) and self.dtype in (akint64, akfloat64):
                i = argsort(-self.values)
            else:
                i = argsort(self.values)[arange(self.size - 1, -1, -1)]
        else:
            i = argsort(self.values)
        return i

    def concat(self, other):
        self._check_types(other)

        idx = generic_concat([self.values, other.values], ordered=True)
        return Index(idx)

    def lookup(self, key):
        if not isinstance(key, pdarray):
            # try to handle single value
            try:
                key = array([key])
            except Exception:
                raise TypeError("Lookup must be on an arkouda array")

        return in1d(self.values, key)

    def to_hdf(
        self,
        prefix_path: str,
        dataset: str = "index",
        mode: str = "truncate",
        file_type: str = "distribute",
    ) -> str:
        """
        Save the Index to HDF5.
        The object can be saved to a collection of files or single file.
        Parameters
        ----------
        prefix_path : str
            Directory and filename prefix that all output files share
        dataset : str
            Name of the dataset to create in files (must not already exist)
        mode : str {'truncate' | 'append'}
            By default, truncate (overwrite) output files, if they exist.
            If 'append', attempt to create new dataset in existing files.
        file_type: str ("single" | "distribute")
            Default: "distribute"
            When set to single, dataset is written to a single file.
            When distribute, dataset is written on a file per locale.
            This is only supported by HDF5 files and will have no impact of Parquet Files.
        Returns
        -------
        string message indicating result of save operation
        Raises
        -------
        RuntimeError
            Raised if a server-side error is thrown saving the pdarray
        Notes
        -----
        - The prefix_path must be visible to the arkouda server and the user must
        have write permission.
        - Output files have names of the form ``<prefix_path>_LOCALE<i>``, where ``<i>``
        ranges from 0 to ``numLocales`` for `file_type='distribute'`. Otherwise,
        the file name will be `prefix_path`.
        - If any of the output files already exist and
        the mode is 'truncate', they will be overwritten. If the mode is 'append'
        and the number of output files is less than the number of locales or a
        dataset with the same name already exists, a ``RuntimeError`` will result.
        - Any file extension can be used.The file I/O does not rely on the extension to
        determine the file format.
        """
        from typing import cast as typecast

        from arkouda.categorical import Categorical as Categorical_
        from arkouda.client import generic_msg
        from arkouda.io import _file_type_to_int, _mode_str_to_int

        index_data = [
            self.values.name
            if not isinstance(self.values, (Categorical_))
            else json.dumps(
                {
                    "codes": self.values.codes.name,
                    "categories": self.values.categories.name,
                    "NA_codes": self.values._akNAcode.name,
                    **(
                        {"permutation": self.values.permutation.name}
                        if self.values.permutation is not None
                        else {}
                    ),
                    **(
                        {"segments": self.values.segments.name}
                        if self.values.segments is not None
                        else {}
                    ),
                }
            )
        ]
        return typecast(
            str,
            generic_msg(
                cmd="tohdf",
                args={
                    "filename": prefix_path,
                    "dset": dataset,
                    "file_format": _file_type_to_int(file_type),
                    "write_mode": _mode_str_to_int(mode),
                    "objType": self.objType,
                    "num_idx": 1,
                    "idx": index_data,
                    "idx_objTypes": [self.values.objType],  # this will be pdarray, strings, or cat
                    "idx_dtypes": [str(self.values.dtype)],
                },
            ),
        )

    def update_hdf(
        self,
        prefix_path: str,
        dataset: str = "array",
        repack: bool = True,
    ):
        """
        Overwrite the dataset with the name provided with this Index object. If
        the dataset does not exist it is added.

        Parameters
        -----------
        prefix_path : str
            Directory and filename prefix that all output files share
        dataset : str
            Name of the dataset to create in files
        repack: bool
            Default: True
            HDF5 does not release memory on delete. When True, the inaccessible
            data (that was overwritten) is removed. When False, the data remains, but is
            inaccessible. Setting to false will yield better performance, but will cause
            file sizes to expand.

        Returns
        --------
        str - success message if successful

        Raises
        -------
        RuntimeError
            Raised if a server-side error is thrown saving the index

        Notes
        ------
        - If file does not contain File_Format attribute to indicate how it was saved,
          the file name is checked for _LOCALE#### to determine if it is distributed.
        - If the dataset provided does not exist, it will be added
        - Because HDF5 deletes do not release memory, this will create a copy of the
          file with the new data
        """
        from arkouda.categorical import Categorical as Categorical_
        from arkouda.client import generic_msg
        from arkouda.io import (
            _file_type_to_int,
            _get_hdf_filetype,
            _mode_str_to_int,
            _repack_hdf,
        )

        # determine the format (single/distribute) that the file was saved in
        file_type = _get_hdf_filetype(prefix_path + "*")

        index_data = [
            self.values.name
            if not isinstance(self.values, (Categorical_))
            else json.dumps(
                {
                    "codes": self.values.codes.name,
                    "categories": self.values.categories.name,
                    "NA_codes": self.values._akNAcode.name,
                    **(
                        {"permutation": self.values.permutation.name}
                        if self.values.permutation is not None
                        else {}
                    ),
                    **(
                        {"segments": self.values.segments.name}
                        if self.values.segments is not None
                        else {}
                    ),
                }
            )
        ]

        generic_msg(
            cmd="tohdf",
            args={
                "filename": prefix_path,
                "dset": dataset,
                "file_format": _file_type_to_int(file_type),
                "write_mode": _mode_str_to_int("append"),
                "objType": self.objType,
                "num_idx": 1,
                "idx": index_data,
                "idx_objTypes": [self.values.objType],  # this will be pdarray, strings, or cat
                "idx_dtypes": [str(self.values.dtype)],
                "overwrite": True,
            },
        ),

        if repack:
            _repack_hdf(prefix_path)

    def to_parquet(
        self,
        prefix_path: str,
        dataset: str = "index",
        mode: str = "truncate",
        compression: Optional[str] = None,
    ):
        """
        Save the Index to Parquet. The result is a collection of files,
        one file per locale of the arkouda server, where each filename starts
        with prefix_path. Each locale saves its chunk of the array to its
        corresponding file.
        Parameters
        ----------
        prefix_path : str
            Directory and filename prefix that all output files share
        dataset : str
            Name of the dataset to create in files (must not already exist)
        mode : str {'truncate' | 'append'}
            By default, truncate (overwrite) output files, if they exist.
            If 'append', attempt to create new dataset in existing files.
        compression : str (Optional)
            (None | "snappy" | "gzip" | "brotli" | "zstd" | "lz4")
            Sets the compression type used with Parquet files
        Returns
        -------
        string message indicating result of save operation
        Raises
        ------
        RuntimeError
            Raised if a server-side error is thrown saving the pdarray
        Notes
        -----
        - The prefix_path must be visible to the arkouda server and the user must
        have write permission.
        - Output files have names of the form ``<prefix_path>_LOCALE<i>``, where ``<i>``
        ranges from 0 to ``numLocales`` for `file_type='distribute'`.
        - 'append' write mode is supported, but is not efficient.
        - If any of the output files already exist and
        the mode is 'truncate', they will be overwritten. If the mode is 'append'
        and the number of output files is less than the number of locales or a
        dataset with the same name already exists, a ``RuntimeError`` will result.
        - Any file extension can be used.The file I/O does not rely on the extension to
        determine the file format.
        """
        return self.values.to_parquet(prefix_path, dataset=dataset, mode=mode, compression=compression)

    @typechecked
    def to_csv(
        self,
        prefix_path: str,
        dataset: str = "index",
        col_delim: str = ",",
        overwrite: bool = False,
    ):
        """
        Write Index to CSV file(s). File will contain a single column with the pdarray data.
        All CSV Files written by Arkouda include a header denoting data types of the columns.

        Parameters
        -----------
        prefix_path: str
            The filename prefix to be used for saving files. Files will have _LOCALE#### appended
            when they are written to disk.
        dataset: str
            Column name to save the pdarray under. Defaults to "array".
        col_delim: str
            Defaults to ",". Value to be used to separate columns within the file.
            Please be sure that the value used DOES NOT appear in your dataset.
        overwrite: bool
            Defaults to False. If True, any existing files matching your provided prefix_path will
            be overwritten. If False, an error will be returned if existing files are found.

        Returns
        --------
        str reponse message

        Raises
        ------
        ValueError
            Raised if all datasets are not present in all parquet files or if one or
            more of the specified files do not exist
        RuntimeError
            Raised if one or more of the specified files cannot be opened.
            If `allow_errors` is true this may be raised if no values are returned
            from the server.
        TypeError
            Raised if we receive an unknown arkouda_type returned from the server

        Notes
        ------
        - CSV format is not currently supported by load/load_all operations
        - The column delimiter is expected to be the same for column names and data
        - Be sure that column delimiters are not found within your data.
        - All CSV files must delimit rows using newline (`\n`) at this time.
        """
        return self.values.to_csv(prefix_path, dataset=dataset, col_delim=col_delim, overwrite=overwrite)

    def save(
        self,
        prefix_path: str,
        dataset: str = "index",
        mode: str = "truncate",
        compression: Optional[str] = None,
        file_format: str = "HDF5",
        file_type: str = "distribute",
    ) -> str:
        """
        DEPRECATED
        Save the index to HDF5 or Parquet. The result is a collection of files,
        one file per locale of the arkouda server, where each filename starts
        with prefix_path. Each locale saves its chunk of the array to its
        corresponding file.
        Parameters
        ----------
        prefix_path : str
            Directory and filename prefix that all output files share
        dataset : str
            Name of the dataset to create in files (must not already exist)
        mode : str {'truncate' | 'append'}
            By default, truncate (overwrite) output files, if they exist.
            If 'append', attempt to create new dataset in existing files.
        compression : str (Optional)
            (None | "snappy" | "gzip" | "brotli" | "zstd" | "lz4")
            Sets the compression type used with Parquet files
        file_format : str {'HDF5', 'Parquet'}
            By default, saved files will be written to the HDF5 file format. If
            'Parquet', the files will be written to the Parquet file format. This
            is case insensitive.
        file_type: str ("single" | "distribute")
            Default: "distribute"
            When set to single, dataset is written to a single file.
            When distribute, dataset is written on a file per locale.
            This is only supported by HDF5 files and will have no impact of Parquet Files.
        Returns
        -------
        string message indicating result of save operation
        Raises
        ------
        RuntimeError
            Raised if a server-side error is thrown saving the pdarray
        ValueError
            Raised if there is an error in parsing the prefix path pointing to
            file write location or if the mode parameter is neither truncate
            nor append
        TypeError
            Raised if any one of the prefix_path, dataset, or mode parameters
            is not a string
        See Also
        --------
        save_all, load, read, to_parquet, to_hdf
        Notes
        -----
        The prefix_path must be visible to the arkouda server and the user must
        have write permission.
        Output files have names of the form ``<prefix_path>_LOCALE<i>``, where ``<i>``
        ranges from 0 to ``numLocales``. If any of the output files already exist and
        the mode is 'truncate', they will be overwritten. If the mode is 'append'
        and the number of output files is less than the number of locales or a
        dataset with the same name already exists, a ``RuntimeError`` will result.
        Previously all files saved in Parquet format were saved with a ``.parquet`` file extension.
        This will require you to use load as if you saved the file with the extension. Try this if
        an older file is not being found.
        Any file extension can be used. The file I/O does not rely on the extension to determine the
        file format.
        """
        from warnings import warn

        warn(
            "ak.Index.save has been deprecated. Please use ak.Index.to_parquet or ak.Index.to_hdf",
            DeprecationWarning,
        )
        if mode.lower() not in ["append", "truncate"]:
            raise ValueError("Allowed modes are 'truncate' and 'append'")

        if file_format.lower() == "hdf5":
            return self.to_hdf(prefix_path, dataset=dataset, mode=mode, file_type=file_type)
        elif file_format.lower() == "parquet":
            return self.to_parquet(prefix_path, dataset=dataset, mode=mode, compression=compression)
        else:
            raise ValueError("Valid file types are HDF5 or Parquet")


class MultiIndex(Index):
    objType = "MultiIndex"

    def __init__(self, values):
        self.registered_name: Optional[str] = None
        if not (isinstance(values, list) or isinstance(values, tuple)):
            raise TypeError("MultiIndex should be an iterable")
        self.values = values
        first = True
        for col in self.values:
            # col can be a python int which doesn't have a size attribute
            col_size = col.size if not isinstance(col, int) else 0
            if first:
                # we are implicitly assuming values contains arkouda types and not python lists
                # because we are using obj.size/obj.dtype instead of len(obj)/type(obj)
                # this should be made explict using typechecking
                self.size = col_size
                first = False
            else:
                if col_size != self.size:
                    raise ValueError("All columns in MultiIndex must have same length")
        self.levels = len(self.values)

    def __getitem__(self, key):
        from arkouda.series import Series

        if isinstance(key, Series):
            key = key.values
        return MultiIndex([i[key] for i in self.index])

    def __repr__(self):
        return f"MultiIndex({repr(self.index)})"

    def __len__(self):
        return len(self.index[0])

    def __eq__(self, v):
        if not isinstance(v, (list, tuple, MultiIndex)):
            raise TypeError("Cannot compare MultiIndex to a scalar")
        retval = ones(len(self), dtype=akbool)
        if isinstance(v, MultiIndex):
            v = v.index
        for a, b in zip(self.index, v):
            retval &= a == b

        return retval

    @property
    def index(self):
        return self.values

    def to_pandas(self):
        idx = [convert_if_categorical(i) for i in self.index]
        mi = [i.to_ndarray() for i in idx]
        return pd.Series(index=mi, dtype="float64").index

    def set_dtype(self, dtype):
        """Change the data type of the index

        Currently only aku.ip_address and ak.array are supported.
        """
        new_idx = [dtype(i) for i in self.index]
        self.index = new_idx
        return self

    def to_ndarray(self):
        import numpy as np

        return np.array([convert_if_categorical(val).to_ndarray() for val in self.values])

    def to_list(self):
        return self.to_ndarray().tolist()

    def register(self, user_defined_name):
        """
        Register this Index object and underlying components with the Arkouda server

        Parameters
        ----------
        user_defined_name : str
            user defined name the Index is to be registered under,
            this will be the root name for underlying components

        Returns
        -------
        MultiIndex
            The same Index which is now registered with the arkouda server and has an updated name.
            This is an in-place modification, the original is returned to support
            a fluid programming style.
            Please note you cannot register two different Indexes with the same name.

        Raises
        ------
        TypeError
            Raised if user_defined_name is not a str
        RegistrationError
            If the server was unable to register the Index with the user_defined_name

        See also
        --------
        unregister, attach, is_registered

        Notes
        -----
        Objects registered with the server are immune to deletion until
        they are unregistered.
        """
        from arkouda.client import generic_msg

        if self.registered_name is not None and self.is_registered():
            raise RegistrationError(f"This object is already registered as {self.registered_name}")

        generic_msg(
            cmd="register",
            args={
                "name": user_defined_name,
                "objType": self.objType,
                "num_idxs": len(self.values),
                "idx_names": [
                    json.dumps(
                        {
                            "codes": v.codes.name,
                            "categories": v.categories.name,
                            "NA_codes": v._akNAcode.name,
                            **({"permutation": v.permutation.name} if v.permutation is not None else {}),
                            **({"segments": v.segments.name} if v.segments is not None else {}),
                        }
                    )
                    if isinstance(v, Categorical)
                    else v.name
                    for v in self.values
                ],
                "idx_types": [v.objType for v in self.values],
            },
        )
        self.registered_name = user_defined_name
        return self

    def unregister(self):
        from arkouda.util import unregister

        if not self.registered_name:
            raise RegistrationError("This object is not registered")
        unregister(self.registered_name)
        self.registered_name = None

    def is_registered(self):
        from arkouda.util import is_registered

        if self.registered_name is None:
            return False
        return is_registered(self.registered_name)

    def to_dict(self, labels):
        data = {}
        if labels is None:
            labels = [f"idx_{i}" for i in range(len(self.index))]
        for i, value in enumerate(self.index):
            data[labels[i]] = value
        return data

    def _merge(self, other):
        self._check_types(other)
        idx = [generic_concat([ix1, ix2], ordered=False) for ix1, ix2 in zip(self.index, other.index)]
        return MultiIndex(GroupBy(idx).unique_keys)

    def _merge_all(self, array):
        idx = self.index

        for other in array:
            self._check_types(other)
            idx = [generic_concat([ix1, ix2], ordered=False) for ix1, ix2 in zip(idx, other.index)]

        return MultiIndex(GroupBy(idx).unique_keys)

    def argsort(self, ascending=True):
        i = coargsort(self.index)
        if not ascending:
            i = i[arange(self.size - 1, -1, -1)]
        return i

    def concat(self, other):
        self._check_types(other)
        idx = [generic_concat([ix1, ix2], ordered=True) for ix1, ix2 in zip(self.index, other.index)]
        return MultiIndex(idx)

    def lookup(self, key):
        if not isinstance(key, list) and not isinstance(key, tuple):
            raise TypeError("MultiIndex lookup failure")
        # if individual vals convert to pdarrays
        if not isinstance(key[0], pdarray):
<<<<<<< HEAD
            key = [array([x]) for x in key]
        return in1d(self.index, key)

    def to_hdf(
        self,
        prefix_path: str,
        dataset: str = "index",
        mode: str = "truncate",
        file_type: str = "distribute",
    ) -> str:
        """
        Save the Index to HDF5.
        The object can be saved to a collection of files or single file.
        Parameters
        ----------
        prefix_path : str
            Directory and filename prefix that all output files share
        dataset : str
            Name of the dataset to create in files (must not already exist)
        mode : str {'truncate' | 'append'}
            By default, truncate (overwrite) output files, if they exist.
            If 'append', attempt to create new dataset in existing files.
        file_type: str ("single" | "distribute")
            Default: "distribute"
            When set to single, dataset is written to a single file.
            When distribute, dataset is written on a file per locale.
            This is only supported by HDF5 files and will have no impact of Parquet Files.
        Returns
        -------
        string message indicating result of save operation
        Raises
        -------
        RuntimeError
            Raised if a server-side error is thrown saving the pdarray
        Notes
        -----
        - The prefix_path must be visible to the arkouda server and the user must
        have write permission.
        - Output files have names of the form ``<prefix_path>_LOCALE<i>``, where ``<i>``
        ranges from 0 to ``numLocales`` for `file_type='distribute'`. Otherwise,
        the file name will be `prefix_path`.
        - If any of the output files already exist and
        the mode is 'truncate', they will be overwritten. If the mode is 'append'
        and the number of output files is less than the number of locales or a
        dataset with the same name already exists, a ``RuntimeError`` will result.
        - Any file extension can be used.The file I/O does not rely on the extension to
        determine the file format.
        """
        from typing import cast as typecast

        from arkouda.categorical import Categorical as Categorical_
        from arkouda.client import generic_msg
        from arkouda.io import _file_type_to_int, _mode_str_to_int

        index_data = [
            obj.name
            if not isinstance(obj, (Categorical_))
            else json.dumps(
                {
                    "codes": obj.codes.name,
                    "categories": obj.categories.name,
                    "NA_codes": obj._akNAcode.name,
                    **({"permutation": obj.permutation.name} if obj.permutation is not None else {}),
                    **({"segments": obj.segments.name} if obj.segments is not None else {}),
                }
            )
            for obj in self.values
        ]
        return typecast(
            str,
            generic_msg(
                cmd="tohdf",
                args={
                    "filename": prefix_path,
                    "dset": dataset,
                    "file_format": _file_type_to_int(file_type),
                    "write_mode": _mode_str_to_int(mode),
                    "objType": self.objType,
                    "num_idx": len(self.values),
                    "idx": index_data,
                    "idx_objTypes": [obj.objType for obj in self.values],
                    "idx_dtypes": [str(obj.dtype) for obj in self.values],
                },
            ),
        )

    def update_hdf(
        self,
        prefix_path: str,
        dataset: str = "array",
        repack: bool = True,
    ):
        """
        Overwrite the dataset with the name provided with this Index object. If
        the dataset does not exist it is added.

        Parameters
        -----------
        prefix_path : str
            Directory and filename prefix that all output files share
        dataset : str
            Name of the dataset to create in files
        repack: bool
            Default: True
            HDF5 does not release memory on delete. When True, the inaccessible
            data (that was overwritten) is removed. When False, the data remains, but is
            inaccessible. Setting to false will yield better performance, but will cause
            file sizes to expand.

        Returns
        --------
        str - success message if successful

        Raises
        -------
        RuntimeError
            Raised if a server-side error is thrown saving the index

        Notes
        ------
        - If file does not contain File_Format attribute to indicate how it was saved,
          the file name is checked for _LOCALE#### to determine if it is distributed.
        - If the dataset provided does not exist, it will be added
        - Because HDF5 deletes do not release memory, this will create a copy of the
          file with the new data
        """
        from arkouda.categorical import Categorical as Categorical_
        from arkouda.client import generic_msg
        from arkouda.io import (
            _file_type_to_int,
            _get_hdf_filetype,
            _mode_str_to_int,
            _repack_hdf,
        )

        # determine the format (single/distribute) that the file was saved in
        file_type = _get_hdf_filetype(prefix_path + "*")

        index_data = [
            obj.name
            if not isinstance(obj, (Categorical_))
            else json.dumps(
                {
                    "codes": obj.codes.name,
                    "categories": obj.categories.name,
                    "NA_codes": obj._akNAcode.name,
                    **({"permutation": obj.permutation.name} if obj.permutation is not None else {}),
                    **({"segments": obj.segments.name} if obj.segments is not None else {}),
                }
            )
            for obj in self.values
        ]

        generic_msg(
            cmd="tohdf",
            args={
                "filename": prefix_path,
                "dset": dataset,
                "file_format": _file_type_to_int(file_type),
                "write_mode": _mode_str_to_int("append"),
                "objType": self.objType,
                "num_idx": 1,
                "idx": index_data,
                "idx_objTypes": [obj.objType for obj in self.values],
                "idx_dtypes": [str(obj.dtype) for obj in self.values],
                "overwrite": True,
            },
        ),

        if repack:
            _repack_hdf(prefix_path)
=======
            dt = self.values[0].dtype if isinstance(self.values[0], pdarray) else akint64
            key = [akcast(array([x]), dt) for x in key]

        return in1d(self.index, key)
>>>>>>> 2823dde7
<|MERGE_RESOLUTION|>--- conflicted
+++ resolved
@@ -901,8 +901,9 @@
             raise TypeError("MultiIndex lookup failure")
         # if individual vals convert to pdarrays
         if not isinstance(key[0], pdarray):
-<<<<<<< HEAD
-            key = [array([x]) for x in key]
+            dt = self.values[0].dtype if isinstance(self.values[0], pdarray) else akint64
+            key = [akcast(array([x]), dt) for x in key]
+
         return in1d(self.index, key)
 
     def to_hdf(
@@ -1072,10 +1073,4 @@
         ),
 
         if repack:
-            _repack_hdf(prefix_path)
-=======
-            dt = self.values[0].dtype if isinstance(self.values[0], pdarray) else akint64
-            key = [akcast(array([x]), dt) for x in key]
-
-        return in1d(self.index, key)
->>>>>>> 2823dde7
+            _repack_hdf(prefix_path)