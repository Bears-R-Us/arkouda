--- conflicted
+++ resolved
@@ -809,12 +809,7 @@
                  "lognormal", characters,
                  NUMBER_FORMAT_STRINGS['float64'].format(logmean),
                  NUMBER_FORMAT_STRINGS['float64'].format(logstd),
-<<<<<<< HEAD
                  seed))
-    return Strings(*(cast(str,repMsg).split('+')))
-=======
-                 seed)
-    repMsg = generic_msg(msg)
     return Strings(*(cast(str,repMsg).split('+')))
 
 
@@ -1160,5 +1155,4 @@
         """
         msg = "segmentedGraphComponents {} {}".format(graph.edges.name,graph.vertices.name)
         repMsg = generic_msg(msg)
-        return cast(int,repMsg)
->>>>>>> f4fb22bb
+        return cast(int,repMsg)