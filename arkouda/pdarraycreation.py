import numpy as np # type: ignore
import pandas as pd # type: ignore
import struct
from typing import cast, Iterable, Union
from typeguard import typechecked
from arkouda.client import generic_msg
from arkouda.dtypes import *
from arkouda.dtypes import structDtypeCodes, NUMBER_FORMAT_STRINGS
from arkouda.dtypes import dtype as akdtype
from arkouda.pdarrayclass import pdarray, create_pdarray
from arkouda.strings import Strings

__all__ = ["array", "zeros", "ones", "zeros_like", "ones_like", "arange",
           "linspace", "randint", "uniform", "standard_normal",
           "random_strings_uniform", "random_strings_lognormal", "from_series"]

numericDTypes = frozenset(["bool", "int64", "float64"]) 

RANDINT_TYPES = {'int64','float64'}

def from_series(series : pd.Series) -> Union[pdarray,Strings]:
    """
    Converts a Pandas Series to an Arkouda pdarray or Strings object.
    
    Parameters
    ----------
    series : Pandas Series
    
    
    Returns
    -------
    Union[pdarray,Strings]
    """    
    if series.dtype.name == 'string':
        n_array = series.to_numpy(dtype=np.str_)
        return array(n_array)
    else:
        return array(series.to_numpy())

def array(a : Union[pdarray,np.ndarray, Iterable]) -> Union[pdarray, Strings]:
    """
    Convert an iterable to a pdarray or Strings object, sending the corresponding
    data to the arkouda server. 

    Parameters
    ----------
    a : Union[pdarray, np.ndarray]
        Rank-1 array of a supported dtype

    Returns
    -------
    pdarray or Strings
        A pdarray instance stored on arkouda server or Strings instance, which
        is composed of two pdarrays stored on arkouda server
        
    Raises
    ------
    TypeError
        Raised if a is not a pdarray, np.ndarray, or Python Iterable such as a
        list, array, tuple, or deque
    RuntimeError
        If a is not one-dimensional, nbytes > maxTransferBytes, a.dtype is
        not supported (not in DTypes), or if the product of a size and
        a.itemsize > maxTransferBytes

    See Also
    --------
    pdarray.to_ndarray

    Notes
    -----
    The number of bytes in the input array cannot exceed `arkouda.maxTransferBytes`,
    otherwise a RuntimeError will be raised. This is to protect the user
    from overwhelming the connection between the Python client and the arkouda
    server, under the assumption that it is a low-bandwidth connection. The user
    may override this limit by setting ak.maxTransferBytes to a larger value, 
    but should proceed with caution.
    
    If the pdrray or ndarray is of type U, this method is called twice recursively 
    to create the Strings object and the two corresponding pdarrays for string 
    bytes and offsets, respectively.

    Examples
    --------
    >>> a = [3, 5, 7]
    >>> b = ak.array(a)
    >>> b
    array([3, 5, 7])
   
    >>> type(b)
    arkouda.pdarray    
    """
    # If a is already a pdarray, do nothing
    if isinstance(a, pdarray):
        return a
    from arkouda.client import maxTransferBytes
    # If a is not already a numpy.ndarray, convert it
    if not isinstance(a, np.ndarray):
        try:
            a = np.array(a)
        except:
            raise TypeError(('a must be a pdarray, np.ndarray, or convertible to' +
                            ' a numpy array'))
    # Only rank 1 arrays currently supported
    if a.ndim != 1:
        raise RuntimeError("Only rank-1 pdarrays or ndarrays supported")
    # Check if array of strings
    if a.dtype.kind == 'U' or  'U' in a.dtype.kind:
        encoded = np.array([elem.encode() for elem in a])
        # Length of each string, plus null byte terminator
        lengths = np.array([len(elem) for elem in encoded]) + 1
        # Compute zero-up segment offsets
        offsets = np.cumsum(lengths) - lengths
        # Allocate and fill bytes array with string segments
        nbytes = offsets[-1] + lengths[-1]
        if nbytes > maxTransferBytes:
            raise RuntimeError(("Creating pdarray would require transferring {} bytes," +
                                " which exceeds allowed transfer size. Increase " +
                                "ak.maxTransferBytes to force.").format(nbytes))
        values = np.zeros(nbytes, dtype=np.uint8)
        for s, o in zip(encoded, offsets):
            for i, b in enumerate(s):
                values[o+i] = b
        # Recurse to create pdarrays for offsets and values, then return Strings object
        return Strings(array(offsets), array(values))
    # If not strings, then check that dtype is supported in arkouda
    if a.dtype.name not in DTypes:
        raise RuntimeError("Unhandled dtype {}".format(a.dtype))
    # Do not allow arrays that are too large
    size = a.size
    if (size * a.itemsize) > maxTransferBytes:
        raise RuntimeError(("Array exceeds allowed transfer size. Increase " +
                            "ak.maxTransferBytes to allow"))
    # Pack binary array data into a bytes object with a command header
    # including the dtype and size
    fmt = ">{:n}{}".format(size, structDtypeCodes[a.dtype.name])
    req_msg = "array {} {:n} ".\
                    format(a.dtype.name, size).encode() + struct.pack(fmt, *a)
    repMsg = generic_msg(req_msg, send_bytes=True)
    return create_pdarray(cast(str,repMsg))

def zeros(size : int, dtype : type=np.float64) -> pdarray:
    """
    Create a pdarray filled with zeros.

    Parameters
    ----------
    size : int
        Size of the array (only rank-1 arrays supported)
    dtype : {float64, int64, bool}
        Type of resulting array, default float64

    Returns
    -------
    pdarray
        Zeros of the requested size and dtype
        
    Raises
    ------
    TypeError
        Raised if the supplied dtype is not supported or if the size
        parameter is neither an int nor a str that is parseable to an int.

    See Also
    --------
    ones, zeros_like

    Examples
    --------
    >>> ak.zeros(5, dtype=ak.int64)
    array([0, 0, 0, 0, 0])

    >>> ak.zeros(5, dtype=ak.float64)
    array([0, 0, 0, 0, 0])

    >>> ak.zeros(5, dtype=ak.bool)
    array([False, False, False, False, False])
    """
    if not np.isscalar(size):
        raise TypeError("size must be a scalar, not {}".\
                                     format(size.__class__.__name__))
    dtype = akdtype(dtype) # normalize dtype
    # check dtype for error
    if cast(np.dtype,dtype).name not in numericDTypes:
        raise TypeError("unsupported dtype {}".format(dtype))
    kind, itemsize = translate_np_dtype(dtype)
    repMsg = generic_msg("create {} {}".format(cast(np.dtype,dtype).name, size))
    return create_pdarray(cast(str, repMsg))

def ones(size : int, dtype : type=float64) -> pdarray:
    """
    Create a pdarray filled with ones.

    Parameters
    ----------
    size : int
        Size of the array (only rank-1 arrays supported)
    dtype : {float64, int64, bool}
        Resulting array type, default float64

    Returns
    -------
    pdarray
        Ones of the requested size and dtype
        
    Raises
    ------
    TypeError
        Raised if the supplied dtype is not supported or if the size
        parameter is neither an int nor a str that is parseable to an int.

    See Also
    --------
    zeros, ones_like

    Examples
    --------
    >>> ak.ones(5, dtype=ak.int64)
    array([1, 1, 1, 1, 1])

    >>> ak.ones(5, dtype=ak.float64)
    array([1, 1, 1, 1, 1])

    >>> ak.ones(5, dtype=ak.bool)
    array([True, True, True, True, True])
    """
    if not np.isscalar(size):
        raise TypeError("size must be a scalar, not {}".\
                                            format(size.__class__.__name__))
    dtype = akdtype(dtype) # normalize dtype
    # check dtype for error
    if cast(np.dtype,dtype).name not in numericDTypes:
        raise TypeError("unsupported dtype {}".format(dtype))
    kind, itemsize = translate_np_dtype(dtype)
    repMsg = generic_msg("create {} {}".format(cast(np.dtype,dtype).name, size))
    a = create_pdarray(cast(str,repMsg))
    a.fill(1)
    return a

@typechecked
def zeros_like(pda : pdarray) -> pdarray:
    """
    Create a zero-filled pdarray of the same size and dtype as an existing 
    pdarray.

    Parameters
    ----------
    pda : pdarray
        Array to use for size and dtype

    Returns
    -------
    pdarray
        Equivalent to ak.zeros(pda.size, pda.dtype)
        
    Raises
    ------
    TypeError
        Raised if the pda parameter is not a pdarray.

    See Also
    --------
    zeros, ones_like

    Examples
    --------
    >>> zeros = ak.zeros(5, dtype=ak.int64)
    >>> ak.zeros_like(zeros)
    array([0, 0, 0, 0, 0])

    >>> zeros = ak.zeros(5, dtype=ak.float64)
    >>> ak.zeros_like(zeros)
    array([0, 0, 0, 0, 0])

    >>> zeros = ak.zeros(5, dtype=ak.bool)
    >>> ak.zeros_like(zeros)
    array([False, False, False, False, False])
    """
    return zeros(pda.size, pda.dtype)

@typechecked
def ones_like(pda : pdarray) -> pdarray:
    """
    Create a one-filled pdarray of the same size and dtype as an existing 
    pdarray.

    Parameters
    ----------
    pda : pdarray
        Array to use for size and dtype

    Returns
    -------
    pdarray
        Equivalent to ak.ones(pda.size, pda.dtype)
        
    Raises
    ------
    TypeError
        Raised if the pda parameter is not a pdarray.

    See Also
    --------
    ones, zeros_like
    
    Notes
    -----
    Logic for generating the pdarray is delegated to the ak.ones method.
    Accordingly, the supported dtypes match are defined by the ak.ones method.
    
    Examples
    --------
    >>> ones = ak.ones(5, dtype=ak.int64)
     >>> ak.ones_like(ones)
    array([1, 1, 1, 1, 1])

    >>> ones = ak.ones(5, dtype=ak.float64)
    >>> ak.ones_like(ones)
    array([1, 1, 1, 1, 1])

    >>> ones = ak.ones(5, dtype=ak.bool)
    >>> ak.ones_like(ones)
    array([True, True, True, True, True])
    """
    return ones(pda.size, pda.dtype)

def arange(*args) -> pdarray:
    """
    arange([start,] stop[, stride])

    Create a pdarray of consecutive integers within the interval [start, stop).
    If only one arg is given then arg is the stop parameter. If two args are given
    then the first arg is start and second is stop. If three args are given
    then the first arg is start, second is stop, third is stride.

    Parameters
    ----------
    start : int, optional
        Starting value (inclusive), the default starting value is 0
    stop : int
        Stopping value (exclusive)
    stride : int, optional
        The difference between consecutive elements, the default stride is 1,
        if stride is specified then start must also be specified. 

    Returns
    -------
    pdarray, int64
        Integers from start (inclusive) to stop (exclusive) by stride
        
    Raises
    ------
    TypeError
        Raised if start, stop, or stride is not an int object
    ZeroDivisionError
        Raised if stride == 0

    See Also
    --------
    linspace, zeros, ones, randint
    
    Notes
    -----
    Negative strides result in decreasing values. Currently, only int64 pdarrays
    can be created with this function. For float64 arrays, use linspace.

    Examples
    --------
    >>> ak.arange(0, 5, 1)
    array([0, 1, 2, 3, 4])

    >>> ak.arange(5, 0, -1)
    array([5, 4, 3, 2, 1])

    >>> ak.arange(0, 10, 2)
    array([0, 2, 4, 6, 8])
    """
   
    #if one arg is given then arg is stop
    if len(args) == 1:
        start = 0
        stop = args[0]
        stride = 1

    #if two args are given then first arg is start and second is stop
    if len(args) == 2:
        start = args[0]
        stop = args[1]
        stride = 1

    #if three args are given then first arg is start,
    #second is stop, third is stride
    if len(args) == 3:
        start = args[0]
        stop = args[1]
        stride = args[2]

    if not all((np.isscalar(start), np.isscalar(stop), np.isscalar(stride))):
        raise TypeError("all arguments must be scalars")

    if stride == 0:
        raise ZeroDivisionError("division by zero")

    if isinstance(start, int) and isinstance(stop, int) and isinstance(stride, int):
        # TO DO: fix bug in server that goes 2 steps too far for negative strides
        if stride < 0:
            stop = stop + 2
        repMsg = generic_msg("arange {} {} {}".format(start, stop, stride))
        return create_pdarray(cast(str,repMsg))
    else:
        raise TypeError("start,stop,stride must be type int {} {} {}".\
                                    format(start,stop,stride))

def linspace(start : int, stop : int, length : int) -> pdarray:
    """
    Create a pdarray of linearly-spaced floats in a closed interval.

    Parameters
    ----------
    start : scalar
        Start of interval (inclusive)
    stop : scalar
        End of interval (inclusive)
    length : int
        Number of points

    Returns
    -------
    pdarray, float64
        Array of evenly spaced float values along the interval
        
    Raises
    ------
    TypeError
        Raised if start or stop is not a scalar or if length is not int

    See Also
    --------
    arange
    
    Notes
    -----
    If that start is greater than stop, the pdarray values are generated in 
    descending order.

    Examples
    --------
    >>> ak.linspace(0, 1, 5)
    array([0, 0.25, 0.5, 0.75, 1])

    >>> ak.linspace(start=1, stop=0, length=5)
    array([1, 0.75, 0.5, 0.25, 0])

    >>> ak.linspace(start=-5, stop=0, length=5)
    array([-5, -3.75, -2.5, -1.25, 0])
    """
    if not all((np.isscalar(start), np.isscalar(stop), np.isscalar(length))):
        raise TypeError("all arguments must be scalars")

    starttype = resolve_scalar_dtype(start)

    try: 
        startstr = NUMBER_FORMAT_STRINGS[starttype].format(start)
    except KeyError as ke:
        raise TypeError(('The start parameter must be an int or a scalar that'  +
                        ' can be parsed to an int, but is a {}'.format(ke)))
    stoptype = resolve_scalar_dtype(stop)

    try: 
        stopstr = NUMBER_FORMAT_STRINGS[stoptype].format(stop)
    except KeyError as ke:
        raise TypeError(('The stop parameter must be an int or a scalar that'  +
                        ' can be parsed to an int, but is a {}'.format(ke)))

    lentype = resolve_scalar_dtype(length)
    if lentype != 'int64':
        raise TypeError("The length parameter must be an int64")

    try: 
        lenstr = NUMBER_FORMAT_STRINGS[lentype].format(length)
    except KeyError as ke:
        raise TypeError(('The length parameter must be an int or a scalar that'  +
                        ' can be parsed to an int, but is a {}'.format(ke)))

    repMsg = generic_msg("linspace {} {} {}".format(startstr, stopstr, lenstr))
    return create_pdarray(cast(str,repMsg))

def randint(low : Union[int,float], high : Union[int,float], size : int, dtype=int64, seed : Union[None, int]=None) -> pdarray:
    """
    Generate a pdarray of randomized int, float, or bool values in a specified range.

    Parameters
    ----------
    low : Union[int,float]
        The low value (inclusive) of the range
    high : Union[int,float]
        The high value (exclusive for int, inclusive for float) of the range
    size : int
        The length of the returned array
    dtype : {int64, float64, bool}
        The dtype of the array

    Returns
    -------
    pdarray
        Values drawn uniformly from the specified range having the desired dtype
        
    Raises
    ------
    TypeError
        Raised if dtype.name not in DTypes, size is not an int, low or if 
        not a scalar
    ValueError
        Raised if size < 0 or if high < low

    Notes
    -----
    Calling randint with dtype=float64 will result in uniform non-integral
    floating point values.

    Examples
    --------
    >>> ak.randint(0, 10, 5)
    array([5, 7, 4, 8, 3])

    >>> ak.randint(0, 1, 3, dtype=ak.float64)
    array([0.92176432277231968, 0.083130710959903542, 0.68894208386667544])

    >>> ak.randint(0, 1, 5, dtype=ak.bool)
    array([True, False, True, True, True])
    """
    if not all((np.isscalar(low), np.isscalar(high), np.isscalar(size))):
        raise TypeError("all arguments must be scalars")
    if resolve_scalar_dtype(size) != 'int64':
        raise TypeError("The size parameter must be an integer")
    if resolve_scalar_dtype(low) not in RANDINT_TYPES:
        raise TypeError("The low parameter must be an integer or float")
    if resolve_scalar_dtype(high) not in RANDINT_TYPES:
        raise TypeError("The high parameter must be an integer or float")
    if size < 0 or high < low:
        raise ValueError("size must be > 0 and high > low")
    dtype = akdtype(dtype) # normalize dtype
    # check dtype for error
    if dtype.name not in DTypes:
        raise TypeError("unsupported dtype {}".format(dtype))
    lowstr = NUMBER_FORMAT_STRINGS[dtype.name].format(low)
    highstr = NUMBER_FORMAT_STRINGS[dtype.name].format(high)
    sizestr = NUMBER_FORMAT_STRINGS['int64'].format(size)
<<<<<<< HEAD
    repMsg = generic_msg("randint {} {} {} {} {}".\
                         format(sizestr, dtype.name, lowstr, highstr, seed))
    return create_pdarray(repMsg)
=======
    repMsg = generic_msg("randint {} {} {} {}".\
                         format(sizestr, dtype.name, lowstr, highstr))
    return create_pdarray(cast(str,repMsg))
>>>>>>> ce713d5d

@typechecked
def uniform(size : int, low : float=0.0, high : float=1.0, seed: Union[None, int]=None) -> pdarray:
    """
    Generate a pdarray with uniformly distributed random values 
    in a specified range.

    Parameters
    ----------
    low : float
        The low value (inclusive) of the range
    high : float
        The high value (inclusive) of the range
    size : int
        The length of the returned array

    Returns
    -------
    pdarray, float64
        Values drawn uniformly from the specified range

    Raises
    ------
    TypeError
        Raised if dtype.name not in DTypes, size is not an int, or if
        either low or high is not an int or float
    ValueError
        Raised if size < 0 or if high < low

    Examples
    --------
    >>> ak.uniform(3)
    array([0.92176432277231968, 0.083130710959903542, 0.68894208386667544])
    """
    return randint(low=low, high=high, size=size, dtype='float64', seed=seed)

    
@typechecked
def standard_normal(size : int, seed : Union[None, int]=None) -> pdarray:
    """
    Draw real numbers from the standard normal distribution.

    Parameters
    ----------
    size : int
        The number of samples to draw (size of the returned array)
    
    Returns
    -------
    pdarray, float64
        The array of random numbers
        
    Raises
    ------
    TypeError
        Raised if size is not an int
    ValueError
        Raised if size < 0

    See Also
    --------
    randint

    Notes
    -----
    For random samples from :math:`N(\mu, \sigma^2)`, use:

    ``(sigma * standard_normal(size)) + mu``
    """
    if size < 0:
        raise ValueError("The size parameter must be > 0")
    msg = "randomNormal {} {}".format(NUMBER_FORMAT_STRINGS['int64'].format(size), seed)
    repMsg = generic_msg(msg)
    return create_pdarray(cast(str,repMsg))

@typechecked
def random_strings_uniform(minlen : int, maxlen : int, size : int, 
                           characters : str='uppercase', seed : Union[None, int]=None) -> Strings:
    """
    Generate random strings with lengths uniformly distributed between 
    minlen and maxlen, and with characters drawn from a specified set.

    Parameters
    ----------
    minlen : int
        The minimum allowed length of string
    maxlen : int
        The maximum allowed length of string
    size : int
        The number of strings to generate
    characters : (uppercase, lowercase, numeric, printable, binary)
        The set of characters to draw from

    Returns
    -------
    Strings
        The array of random strings
        
    Raises
    ------
    ValueError
        Raised if minlen < 0, maxlen < minlen, or size < 0

    See Also
    --------
    random_strings_lognormal, randint
    """
    if minlen < 0 or maxlen < minlen or size < 0:
        raise ValueError(("Incompatible arguments: minlen < 0, maxlen < minlen, " +
                          "or size < 0"))
    msg = "randomStrings {} {} {} {} {} {}".\
          format(NUMBER_FORMAT_STRINGS['int64'].format(size),
                 "uniform", characters,
                 NUMBER_FORMAT_STRINGS['int64'].format(minlen),
                 NUMBER_FORMAT_STRINGS['int64'].format(maxlen),
                 seed)
    repMsg = generic_msg(msg)
    return Strings(*(cast(str,repMsg).split('+')))

@typechecked
def random_strings_lognormal(logmean : Union[float, int], logstd : Union[float, int], 
                             size : int, characters : str='uppercase',
                             seed : Union[None, int]=None) -> Strings:
    """
    Generate random strings with log-normally distributed lengths and 
    with characters drawn from a specified set.

    Parameters
    ----------
    logmean : Union[float, int]
        The log-mean of the length distribution
    logstd : float
        The log-standard-deviation of the length distribution
    size : int
        The number of strings to generate
    characters : (uppercase, lowercase, numeric, printable, binary)
        The set of characters to draw from

    Returns
    -------
    Strings
        The Strings object encapsulating a pdarray of random strings
    
    Raises
    ------
    TypeError
        Raised if logmean is neither a float nor a int, logstd is not a float, 
        size is not an int, or if characters is not a str
    ValueError
        Raised if logstd <= 0 or size < 0

    See Also
    --------
    random_strings_lognormal, randint

    Notes
    -----
    The lengths of the generated strings are distributed $Lognormal(\mu, \sigma^2)$,
    with :math:`\mu = logmean` and :math:`\sigma = logstd`. Thus, the strings will
    have an average length of :math:`exp(\mu + 0.5*\sigma^2)`, a minimum length of 
    zero, and a heavy tail towards longer strings.
    """
    if logstd <= 0 or size < 0:
        raise ValueError("Incompatible arguments: logstd <= 0 or size < 0")
    msg = "randomStrings {} {} {} {} {} {}".\
          format(NUMBER_FORMAT_STRINGS['int64'].format(size),
                 "lognormal", characters,
                 NUMBER_FORMAT_STRINGS['float64'].format(logmean),
                 NUMBER_FORMAT_STRINGS['float64'].format(logstd),
                 seed)
    repMsg = generic_msg(msg)
    return Strings(*(cast(str,repMsg).split('+')))<|MERGE_RESOLUTION|>--- conflicted
+++ resolved
@@ -546,15 +546,9 @@
     lowstr = NUMBER_FORMAT_STRINGS[dtype.name].format(low)
     highstr = NUMBER_FORMAT_STRINGS[dtype.name].format(high)
     sizestr = NUMBER_FORMAT_STRINGS['int64'].format(size)
-<<<<<<< HEAD
     repMsg = generic_msg("randint {} {} {} {} {}".\
                          format(sizestr, dtype.name, lowstr, highstr, seed))
     return create_pdarray(repMsg)
-=======
-    repMsg = generic_msg("randint {} {} {} {}".\
-                         format(sizestr, dtype.name, lowstr, highstr))
-    return create_pdarray(cast(str,repMsg))
->>>>>>> ce713d5d
 
 @typechecked
 def uniform(size : int, low : float=0.0, high : float=1.0, seed: Union[None, int]=None) -> pdarray:
