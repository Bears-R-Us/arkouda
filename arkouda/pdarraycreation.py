--- conflicted
+++ resolved
@@ -807,12 +807,7 @@
                  "lognormal", characters,
                  NUMBER_FORMAT_STRINGS['float64'].format(logmean),
                  NUMBER_FORMAT_STRINGS['float64'].format(logstd),
-<<<<<<< HEAD
                  seed))
-    return Strings(*(cast(str,repMsg).split('+')))
-=======
-                 seed)
-    repMsg = generic_msg(msg)
     return Strings(*(cast(str,repMsg).split('+')))
 
 
@@ -944,5 +939,4 @@
         suffixarray=SArrays(*(cast(str,sastr))) 
         originalstr=Strings(*(cast(str,strstr))) 
         return suffixarray,originalstr
-#        return SArrays(*(cast(str,repMsg).split('+')))
->>>>>>> 6d65335f
+#        return SArrays(*(cast(str,repMsg).split('+')))