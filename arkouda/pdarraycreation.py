--- conflicted
+++ resolved
@@ -10,18 +10,10 @@
 from arkouda.pdarrayclass import pdarray, create_pdarray
 from arkouda.strings import Strings, SArrays
 
-<<<<<<< HEAD
-__all__ = ["array", "zeros", "ones", "zeros_like", "ones_like", "arange",
-           "linspace", "randint", "uniform", "standard_normal",
-           "random_strings_uniform", "random_strings_lognormal", "from_series",
-           "suffix_array","lcp_array","suffix_array_file"]
-=======
 __all__ = ["array", "zeros", "ones", "zeros_like", "ones_like", 
            "arange", "linspace", "randint", "uniform", "standard_normal",
            "random_strings_uniform", "random_strings_lognormal", 
-           "from_series"
-          ]
->>>>>>> e1928789
+           "from_series", "suffix_array","lcp_array","suffix_array_file"]
 
 numericDTypes = frozenset(["bool", "int64", "float64"]) 
 
