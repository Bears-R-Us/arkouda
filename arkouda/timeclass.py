--- conflicted
+++ resolved
@@ -1,12 +1,3 @@
-<<<<<<< HEAD
-from arkouda.pdarrayclass import pdarray
-from pandas import Series, Timestamp, Timedelta as pdTimedelta, date_range as pd_date_range, timedelta_range as pd_timedelta_range, to_datetime, to_timedelta # type: ignore
-from arkouda.dtypes import int64, intTypes, isSupportedInt, int_scalars
-from arkouda.pdarraycreation import from_series, array as ak_array
-from arkouda.numeric import cast, abs as akabs
-import numpy as np # type: ignore
-=======
->>>>>>> 436fc8a6
 import datetime
 from typing import Union
 
@@ -524,13 +515,8 @@
         """
         return to_timedelta(self.to_ndarray())
 
-<<<<<<< HEAD
-    def std(self, ddof: int_scalars = 0):
-        '''
-=======
     def std(self, ddof: Union[int, np.int64, np.uint64] = 0):
         """
->>>>>>> 436fc8a6
         Returns the standard deviation as a pd.Timedelta object
         """
         return self._scalar_callback(self.values.std(ddof=ddof))
