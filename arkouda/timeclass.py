--- conflicted
+++ resolved
@@ -1,9 +1,6 @@
 import datetime
-<<<<<<< HEAD
-=======
 from typing import Union
 from warnings import warn
->>>>>>> fc345b25
 
 import numpy as np  # type: ignore
 from pandas import Series  # type: ignore
@@ -619,10 +616,6 @@
     <https://pandas.pydata.org/pandas-docs/stable/user_guide/timeseries.html#offset-aliases>`__.
 
     """
-<<<<<<< HEAD
-    return Datetime(
-        pd_date_range(start, end, periods, freq, tz, normalize, name, closed, **kwargs)
-=======
     if closed is not None:
         warn(
             "closed has been deprecated. Please use the inclusive parameter instead.", DeprecationWarning
@@ -631,7 +624,6 @@
 
     return Datetime(
         pd_date_range(start, end, periods, freq, tz, normalize, name, inclusive=inclusive, **kwargs)
->>>>>>> fc345b25
     )
 
 
