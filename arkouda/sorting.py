from typing import cast, Sequence, Union
from arkouda.client import generic_msg
from arkouda.pdarrayclass import pdarray, create_pdarray
from arkouda.pdarraycreation import zeros
from arkouda.strings import Strings
from arkouda.dtypes import *

__all__ = ["argsort", "coargsort", "sort"]

def argsort(pda : Union[pdarray,Strings]) -> pdarray:
    """
    Return the permutation that sorts the array.
    
    Parameters
    ----------
    pda : pdarray or Strings
        The array to sort (int64 or float64)

    Returns
    -------
    pdarray, int64
        The indices such that ``pda[indices]`` is sorted
        
    Raises
    ------
    TypeError
        Raised if the parameter is other than a pdarray or Strings

    See Also
    --------
    coargsort

    Notes
    -----
    Uses a least-significant-digit radix sort, which is stable and
    resilinent to non-uniformity in data but communication intensive.

    Examples
    --------
    >>> a = ak.randint(0, 10, 10)
    >>> perm = ak.argsort(a)
    >>> a[perm]
    array([0, 1, 1, 3, 4, 5, 7, 8, 8, 9])
    """
    from arkouda.categorical import Categorical
    if hasattr(pda, "argsort"):
        return cast(Categorical,pda).argsort()
    if isinstance(pda, pdarray) or isinstance(pda, Strings):
        if pda.size == 0:
            return zeros(0, dtype=int64)
        if isinstance(pda, Strings):
            name = '{}+{}'.format(pda.offsets.name, pda.bytes.name)
        else:
            name = pda.name
        repMsg = generic_msg("argsort {} {}".format(pda.objtype, name))
        return create_pdarray(cast(str,repMsg))
    else:
        raise TypeError("must be pdarray {}".format(pda))

def coargsort(arrays : Sequence[Union[Strings,pdarray]]) -> pdarray:
    """
    Return the permutation that groups the rows (left-to-right), if the
    input arrays are treated as columns. The permutation sorts numeric
    columns, but not strings -- strings are grouped, but not ordered.
    
    Parameters
    ----------
    arrays : Sequence[Union[Strings,pdarray]]
        The columns (int64, float64, or Strings) to sort by row

    Returns
    -------
    pdarray, int64
        The indices that permute the rows to grouped order
        
    Raises
    ------
    ValueError
        Raised if the pdarrays are not of the same size or if the parameter
        is not an Iterable containing pdarrays or Strings

    See Also
    --------
    argsort

    Notes
    -----
    Uses a least-significant-digit radix sort, which is stable and resilient
    to non-uniformity in data but communication intensive. Starts with the
    last array and moves forward. This sort operates directly on numeric types,
    but for Strings, it operates on a hash. Thus, while grouping of equivalent
    strings is guaranteed, lexicographic ordering of the groups is not.

    Examples
    --------
    >>> a = ak.array([0, 1, 0, 1])
    >>> b = ak.array([1, 1, 0, 0])
    >>> perm = ak.coargsort([a, b])
    >>> perm
    array([2, 0, 3, 1])
    >>> a[perm]
    array([0, 0, 1, 1])
    >>> b[perm]
    array([0, 1, 0, 1])
    """
    size = -1
    anames = []
    atypes = []
    for a in arrays:
        if isinstance(a, Strings):
            anames.append('{}+{}'.format(a.offsets.name, a.bytes.name))
            atypes.append(a.objtype)
        elif isinstance(a, pdarray):
            anames.append(a.name)
            atypes.append('pdarray')
        else:
            raise ValueError("Argument must be an iterable of pdarrays or Strings")
        if size == -1:
            size = a.size
        elif size != a.size:
            raise ValueError("All pdarrays or Strings must be of the same size")
    if size == 0:
        return zeros(0, dtype=int64)
    cmd = "coargsort"
    reqMsg = "{} {:n} {} {}".format(cmd,
                                    len(arrays),
                                    ' '.join(anames),
                                    ' '.join(atypes))
    repMsg = generic_msg(reqMsg)
    return create_pdarray(cast(str,repMsg))

<<<<<<< HEAD
def local_argsort(pda : pdarray) -> pdarray:
    """
    local_argsort takes a pdarray and returns an index vector which sorts 
    the array on a per-locale basis.
    
    Parameters
    ----------
    pda : pdarray or Categorical
        The array to sort (int64 or float64)

    Returns
    -------
    pdarray, int64 or float64
        The sorted copy of pda

    Raises
    ------
    TypeError
        Raised if the parameter is not a pdarray
    RuntimeError
        Raised if sort attempted on a pdarray with an unsupported dtype

    See Also
    --------
    argsort
    """
    if isinstance(pda, pdarray):
        if pda.size == 0:
            return zeros(0, dtype=int64)
        repMsg = generic_msg("localArgsort {}".format(pda.name))
        return create_pdarray(cast(str,repMsg))
    else:
        raise TypeError("must be pdarray {}".format(pda))

=======
>>>>>>> 9c06af0c
def sort(pda : pdarray) -> pdarray:
    """
    Return a sorted copy of the array. Only sorts numeric arrays; 
    for Strings, use argsort.
    
    Parameters
    ----------
    pda : pdarray or Categorical
        The array to sort (int64 or float64)

    Returns
    -------
    pdarray, int64 or float64
        The sorted copy of pda

    Raises
    ------
    TypeError
        Raised if the parameter is not a pdarray
    RuntimeError
        Raised if sort attempted on a pdarray with an unsupported dtype

    See Also
    --------
    argsort

    Notes
    -----
    Uses a least-significant-digit radix sort, which is stable and resilient
    to non-uniformity in data but communication intensive.

    Examples
    --------
    >>> a = ak.randint(0, 10, 10)
    >>> sorted = ak.sort(a)
    >>> a
    array([0, 1, 1, 3, 4, 5, 7, 8, 8, 9])
    """
    if isinstance(pda, pdarray):
        if pda.size == 0:
            return zeros(0, dtype=int64)
        repMsg = generic_msg("sort {}".format(pda.name))
        return create_pdarray(cast(str,repMsg))
    else:
        raise TypeError("must be pdarray {}".format(pda))<|MERGE_RESOLUTION|>--- conflicted
+++ resolved
@@ -129,43 +129,6 @@
     repMsg = generic_msg(reqMsg)
     return create_pdarray(cast(str,repMsg))
 
-<<<<<<< HEAD
-def local_argsort(pda : pdarray) -> pdarray:
-    """
-    local_argsort takes a pdarray and returns an index vector which sorts 
-    the array on a per-locale basis.
-    
-    Parameters
-    ----------
-    pda : pdarray or Categorical
-        The array to sort (int64 or float64)
-
-    Returns
-    -------
-    pdarray, int64 or float64
-        The sorted copy of pda
-
-    Raises
-    ------
-    TypeError
-        Raised if the parameter is not a pdarray
-    RuntimeError
-        Raised if sort attempted on a pdarray with an unsupported dtype
-
-    See Also
-    --------
-    argsort
-    """
-    if isinstance(pda, pdarray):
-        if pda.size == 0:
-            return zeros(0, dtype=int64)
-        repMsg = generic_msg("localArgsort {}".format(pda.name))
-        return create_pdarray(cast(str,repMsg))
-    else:
-        raise TypeError("must be pdarray {}".format(pda))
-
-=======
->>>>>>> 9c06af0c
 def sort(pda : pdarray) -> pdarray:
     """
     Return a sorted copy of the array. Only sorts numeric arrays; 
