--- conflicted
+++ resolved
@@ -1,10 +1,6 @@
-<<<<<<< HEAD
-from typing import cast, Optional, Sequence, Tuple, Union
-=======
 from __future__ import annotations
-from typing import Iterable, Optional, Tuple, Union, ForwardRef
+from typing import cast, Iterable, Optional, Sequence, Tuple, Union, ForwardRef
 from typeguard import typechecked
->>>>>>> 389b1c47
 from arkouda.client import generic_msg
 from arkouda.pdarrayclass import pdarray, create_pdarray
 from arkouda.pdarraycreation import zeros_like, array
@@ -19,15 +15,10 @@
 
 logger = getArkoudaLogger(name='pdarraysetops')
 
-<<<<<<< HEAD
-def unique(pda : pdarray, return_counts : bool=False) -> Union['Categorical', # type: ignore
-                                    Tuple[Union[pdarray,Strings],Optional[pdarray]]]:
-=======
-@typechecked
-def unique(pda : Union[pdarray,Strings,Categorical], return_counts : bool=False) \
-         -> Union[Union[pdarray,Strings,Categorical], 
-                  Tuple[Union[pdarray,Strings,Categorical], Optional[pdarray]]]:
->>>>>>> 389b1c47
+@typechecked
+def unique(pda : Union[pdarray,Strings,'Categorical'], # type: ignore
+           return_counts : bool=False) -> Union[Union[pdarray,Strings,'Categorical'], # type: ignore
+                  Tuple[Union[pdarray,Strings,'Categorical'], Optional[pdarray]]]: #type: ignore
     """
     Find the unique elements of an array.
 
@@ -70,9 +61,9 @@
     >>> ak.unique(A)
     array([1, 2, 3])
     """
-    from arkouda.categorical import Categorical
+    from arkouda.categorical import Categorical as Categorical_
     if hasattr(pda, 'unique'):
-        return cast(Categorical,pda).unique()
+        return cast(Categorical_,pda).unique()
     elif isinstance(pda, pdarray):
         repMsg = generic_msg("unique {} {} {}".\
                              format(pda.objtype, pda.name, return_counts))
@@ -84,17 +75,19 @@
             return create_pdarray(cast(str,repMsg))
     elif isinstance(pda, Strings):
         name = '{}+{}'.format(pda.offsets.name, pda.bytes.name)
-        repMsg = generic_msg("unique {} {} {}".\
-                             format(pda.objtype, name, return_counts))
+        repMsg = cast(str,generic_msg("unique {} {} {}".\
+                             format(pda.objtype, name, return_counts)))
         vc = repMsg.split('+')
         logger.debug(vc)
         if return_counts:
             return Strings(vc[0], vc[1]), create_pdarray(cast(str,vc[2]))
         else:
             return Strings(vc[0], vc[1])
-
-def in1d(pda1 : Union[pdarray,Strings,Categorical], pda2 : Union[pdarray,Strings,Categorical], 
-                         invert : bool=False) -> pdarray:
+    else:
+        raise TypeError("must be pdarray, Strings, or Categorical {}")
+
+def in1d(pda1 : Union[pdarray,Strings,'Categorical'], pda2 : Union[pdarray,Strings,'Categorical'], #type: ignore
+                         invert : bool=False) -> pdarray: #type: ignore
     """
     Test whether each element of a 1-D array is also present in a second array.
 
@@ -135,9 +128,9 @@
     equivalent to ``ak.array([item in b for item in a])``, but is much
     faster and scales to arbitrarily large ``a``.
     """
-    from arkouda.categorical import Categorical
+    from arkouda.categorical import Categorical as Categorical_
     if hasattr(pda1, 'in1d'):
-        return cast(Categorical,pda1).in1d(pda2)
+        return cast(Categorical_,pda1).in1d(pda2)
     elif isinstance(pda1, pdarray) and isinstance(pda2, pdarray):
         repMsg = generic_msg("in1d {} {} {}".\
                              format(pda1.name, pda2.name, invert))
@@ -155,13 +148,8 @@
     else:
         raise TypeError("must be pdarray {} or {}".format(pda1,pda2))
 
-<<<<<<< HEAD
+@typechecked
 def concatenate(arrays : Sequence[Union[pdarray,Strings]]) -> Union[pdarray,Strings]:
-=======
-@typechecked
-def concatenate(arrays : Iterable[Union[pdarray,Strings]]) \
-                                     -> Union[pdarray,Strings]:
->>>>>>> 389b1c47
     """
     Concatenate an iterable of ``pdarray`` objects into one ``pdarray``.
 
@@ -197,11 +185,11 @@
     objtype = None
     dtype = None
     names = []
-    if len(arrays) < 1:
+    if len(cast(list,arrays)) < 1:
         raise ValueError("concatenate called on empty iterable")
-    if len(arrays) == 1:
+    if len(cast(list,arrays)) == 1:
         # there are no arrays to concatenate, so just return arrays param
-        return arrays[0]
+        return cast(Union[pdarray,Strings],arrays[0])
     for a in arrays:
         if not isinstance(a, pdarray) and not isinstance(a, Strings):
             raise TypeError(("arrays must be an iterable of pdarrays" 
@@ -227,7 +215,7 @@
         else:
             return arrays[0]
     repMsg = generic_msg("concatenate {} {} {}".\
-                            format(len(arrays), objtype, ' '.join(names)))
+                            format(len(cast(list,arrays)), objtype, ' '.join(names)))
     if objtype == "pdarray":
         return create_pdarray(cast(str,repMsg))
     elif objtype == "str":
@@ -270,22 +258,6 @@
     >>> ak.union1d([-1, 0, 1], [-2, 0, 2])
     array([-2, -1,  0,  1,  2])
     """
-<<<<<<< HEAD
-    if isinstance(pda1, pdarray) and isinstance(pda2, pdarray):
-        if pda1.size == 0:
-            return cast(pdarray,pda2) # union is pda2
-        if pda2.size == 0:
-            return cast(pdarray,pda1) # union is pda1
-        if pda1.dtype == int and pda2.dtype == int:
-            repMsg = generic_msg("union1d {} {}".\
-                                 format(pda1.name, pda2.name))
-            return cast(pdarray,create_pdarray(cast(str,repMsg)))
-        return cast(pdarray, 
-                    unique(cast(pdarray, concatenate((unique(cast(pdarray,pda1)), # type: ignore
-                                                     unique(cast(pdarray,pda2)))))))
-    else:
-        raise TypeError("must be pdarray {} or {}".format(pda1,pda2))
-=======
     if pda1.size == 0:
         return pda2 # union is pda2
     if pda2.size == 0:
@@ -293,9 +265,10 @@
     if pda1.dtype == int and pda2.dtype == int:
         repMsg = generic_msg("union1d {} {}".\
                              format(pda1.name, pda2.name))
-        return create_pdarray(repMsg)
-    return unique(concatenate((unique(pda1), unique(pda2))))
->>>>>>> 389b1c47
+        return cast(pdarray,create_pdarray(cast(str,repMsg)))
+    return cast(pdarray, 
+                    unique(cast(pdarray, concatenate((unique(cast(pdarray,pda1)), # type: ignore
+                                                     unique(cast(pdarray,pda2)))))))
 
 # (A1 & A2) Set Intersection: elements have to be in both arrays
 @typechecked
@@ -335,28 +308,6 @@
     >>> ak.intersect1d([1, 3, 4, 3], [3, 1, 2, 1])
     array([1, 3])
     """
-<<<<<<< HEAD
-    if isinstance(pda1, pdarray) and isinstance(pda2, pdarray):
-        if pda1.size == 0:
-            return pda1 # nothing in the intersection
-        if pda2.size == 0:
-            return pda2 # nothing in the intersection
-        if pda1.dtype == int and pda2.dtype == int:
-            repMsg = generic_msg("intersect1d {} {} {}".\
-                                 format(pda1.name, pda2.name, assume_unique))
-            return create_pdarray(cast(str,repMsg))
-        if not assume_unique:
-            pda1 = cast(pdarray, unique(pda1))
-            pda2 = cast(pdarray, unique(pda2))
-        aux = concatenate((pda1, pda2))
-        aux_sort_indices = argsort(aux)
-        aux = aux[aux_sort_indices]
-        mask = aux[1:] == aux[:-1]
-        int1d = aux[:-1][mask]
-        return int1d
-    else:
-        raise TypeError("must be pdarray {} or {}".format(pda1,pda2))
-=======
     if pda1.size == 0:
         return pda1 # nothing in the intersection
     if pda2.size == 0:
@@ -364,7 +315,7 @@
     if pda1.dtype == int and pda2.dtype == int:
         repMsg = generic_msg("intersect1d {} {} {}".\
                              format(pda1.name, pda2.name, assume_unique))
-        return create_pdarray(repMsg)
+        return create_pdarray(cast(str,repMsg))
     if not assume_unique:
         pda1 = unique(pda1)
         pda2 = unique(pda2)
@@ -374,7 +325,6 @@
     mask = aux[1:] == aux[:-1]
     int1d = aux[:-1][mask]
     return int1d
->>>>>>> 389b1c47
 
 # (A1 - A2) Set Difference: elements have to be in first array but not second
 @typechecked
@@ -416,23 +366,6 @@
     >>> ak.setdiff1d(a, b)
     array([1, 2])
     """
-<<<<<<< HEAD
-    if isinstance(pda1, pdarray) and isinstance(pda2, pdarray):
-        if pda1.size == 0:
-            return pda1 # return a zero length pdarray
-        if pda2.size == 0:
-            return pda1 # subtracting nothing return orig pdarray
-        if pda1.dtype == int and pda2.dtype == int:
-            repMsg = generic_msg("setdiff1d {} {} {}".\
-                                format(pda1.name, pda2.name, assume_unique))
-            return create_pdarray(cast(str,repMsg))
-        if not assume_unique:
-            pda1 = cast(pdarray, unique(pda1))
-            pda2 = cast(pdarray, unique(pda2))
-        return pda1[in1d(pda1, pda2, invert=True)]
-    else:
-        raise TypeError("must be pdarray {} or {}".format(pda1,pda2))
-=======
     if pda1.size == 0:
         return pda1 # return a zero length pdarray
     if pda2.size == 0:
@@ -440,12 +373,11 @@
     if pda1.dtype == int and pda2.dtype == int:
         repMsg = generic_msg("setdiff1d {} {} {}".\
                             format(pda1.name, pda2.name, assume_unique))
-        return create_pdarray(repMsg)
+        return create_pdarray(cast(str,repMsg))
     if not assume_unique:
-        pda1 = unique(pda1)
-        pda2 = unique(pda2)
+        pda1 = cast(pdarray, unique(pda1))
+        pda2 = cast(pdarray, unique(pda2))
     return pda1[in1d(pda1, pda2, invert=True)]
->>>>>>> 389b1c47
 
 # (A1 ^ A2) Set Symmetric Difference: elements are not in the intersection
 @typechecked
@@ -485,27 +417,6 @@
     >>> ak.setxor1d(a,b)
     array([1, 4, 5, 7])
     """
-<<<<<<< HEAD
-    if isinstance(pda1, pdarray) and isinstance(pda2, pdarray):
-        if pda1.size == 0:
-            return pda2 # return other pdarray if pda1 is empty
-        if pda2.size == 0:
-            return pda1 # return other pdarray if pda2 is empty
-        if pda1.dtype == int and pda2.dtype == int:
-            repMsg = generic_msg("setxor1d {} {} {}".\
-                                 format(pda1.name, pda2.name, assume_unique))
-            return create_pdarray(cast(str,repMsg))
-        if not assume_unique:
-            pda1 = cast(pdarray, unique(pda1))
-            pda2 = cast(pdarray, unique(pda2))
-        aux = concatenate((pda1, pda2))
-        aux_sort_indices = argsort(aux)
-        aux = aux[aux_sort_indices]
-        flag = concatenate((array([True]), aux[1:] != aux[:-1], array([True])))
-        return aux[flag[1:] & flag[:-1]]
-    else:
-        raise TypeError("must be pdarray {} or {}".format(pda1,pda2))
-=======
     if pda1.size == 0:
         return pda2 # return other pdarray if pda1 is empty
     if pda2.size == 0:
@@ -513,13 +424,12 @@
     if pda1.dtype == int and pda2.dtype == int:
         repMsg = generic_msg("setxor1d {} {} {}".\
                              format(pda1.name, pda2.name, assume_unique))
-        return create_pdarray(repMsg)
+        return create_pdarray(cast(str,repMsg))
     if not assume_unique:
-        pda1 = unique(pda1)
-        pda2 = unique(pda2)
+        pda1 = cast(pdarray, unique(pda1))
+        pda2 = cast(pdarray, unique(pda2))
     aux = concatenate((pda1, pda2))
     aux_sort_indices = argsort(aux)
     aux = aux[aux_sort_indices]
     flag = concatenate((array([True]), aux[1:] != aux[:-1], array([True])))
-    return aux[flag[1:] & flag[:-1]]
->>>>>>> 389b1c47
+    return aux[flag[1:] & flag[:-1]]