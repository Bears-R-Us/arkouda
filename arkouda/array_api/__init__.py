--- conflicted
+++ resolved
@@ -139,11 +139,7 @@
 
 from .statistical_functions import max, mean, min, prod, std, sum, var, cumulative_sum
 
-<<<<<<< HEAD
-from .utility_functions import all, any
-=======
 from ._utility_functions import all, any, clip, diff, pad
->>>>>>> c59b2245
 
 __array_api_version__ = "2022.12"
 
