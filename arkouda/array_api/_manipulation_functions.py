--- conflicted
+++ resolved
@@ -137,13 +137,6 @@
 
     See its docstring for more information.
     """
-<<<<<<< HEAD
-    # return Array._new(ak.transpose(x._array, axes))
-    raise ValueError("permute_dims not implemented")
-
-
-# Note: the optional argument is called 'shape', not 'newshape'
-=======
     try:
         return Array._new(
             create_pdarray(
@@ -163,7 +156,6 @@
         raise IndexError(f"Failed to permute array dimensions: {e}")
 
 
->>>>>>> d4ac8b35
 def reshape(
     x: Array, /, shape: Tuple[int, ...], *, copy: Optional[bool] = None
 ) -> Array:
