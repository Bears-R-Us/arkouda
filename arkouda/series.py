--- conflicted
+++ resolved
@@ -8,10 +8,7 @@
 from pandas._config import get_option  # type: ignore
 from typeguard import typechecked
 
-<<<<<<< HEAD
 import arkouda.dataframe
-=======
->>>>>>> 02574ed1
 from arkouda.accessor import CachedAccessor, DatetimeAccessor, StringAccessor
 from arkouda.alignment import lookup
 from arkouda.categorical import Categorical
