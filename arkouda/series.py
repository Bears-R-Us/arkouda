--- conflicted
+++ resolved
@@ -16,12 +16,8 @@
 from arkouda.groupbyclass import GroupBy, groupable_element_type
 from arkouda.index import Index, MultiIndex
 from arkouda.numeric import cast as akcast
-<<<<<<< HEAD
-from arkouda.numeric import value_counts
+from arkouda.numeric import isnan, value_counts
 from arkouda.segarray import SegArray
-=======
-from arkouda.numeric import isnan, value_counts
->>>>>>> 8318aef7
 from arkouda.pdarrayclass import (
     RegistrationError,
     any,
@@ -1095,14 +1091,9 @@
     def concat(
         arrays: List,
         axis: int = 0,
-<<<<<<< HEAD
-        index_labels: List[str] = None,
-        value_labels: List[str] = None,
-        ordered=False
-=======
         index_labels: Union[List[str], None] = None,
         value_labels: Union[List[str], None] = None,
->>>>>>> 8318aef7
+        ordered=False
     ) -> Union[arkouda.dataframe.DataFrame, Series]:
         """Concatenate in arkouda a list of arkouda Series or grouped arkouda arrays horizontally or
         vertically. If a list of grouped arkouda arrays is passed they are converted to a series. Each
