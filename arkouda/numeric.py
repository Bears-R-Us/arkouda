--- conflicted
+++ resolved
@@ -8,24 +8,18 @@
 from typeguard import typechecked
 
 from arkouda.client import generic_msg
-<<<<<<< HEAD
-from arkouda.dtypes import DTypes, bigint
-from arkouda.dtypes import dtype as akdtype
-from arkouda.dtypes import str_ as akstr_
-from arkouda.dtypes import (
-=======
 from arkouda.groupbyclass import GroupBy
 from arkouda.numpy.dtypes import DTypes, bigint
 from arkouda.numpy.dtypes import dtype as akdtype
 from arkouda.numpy.dtypes import int64 as akint64
 from arkouda.numpy.dtypes import (
->>>>>>> 13eaf6e1
     int_scalars,
     isSupportedNumber,
     numeric_scalars,
     resolve_scalar_dtype,
-    str_,
 )
+from arkouda.numpy.dtypes import str_
+from arkouda.numpy.dtypes import str_ as akstr_
 from arkouda.pdarrayclass import all as ak_all
 from arkouda.pdarrayclass import any as ak_any
 from arkouda.pdarrayclass import argmax, create_pdarray, pdarray, sum
