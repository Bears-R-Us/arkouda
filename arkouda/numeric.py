import json
from enum import Enum
from typing import ForwardRef, List, Optional, Sequence, Tuple, Union
from typing import cast as type_cast
from typing import no_type_check

import numpy as np  # type: ignore
from typeguard import typechecked

from arkouda.client import generic_msg
from arkouda.dtypes import (
    BigInt,
    DTypes,
    _as_dtype,
    bigint,
    int_scalars,
    isSupportedNumber,
    numeric_scalars,
    resolve_scalar_dtype,
)
from arkouda.groupbyclass import GroupBy
from arkouda.pdarrayclass import all as ak_all
from arkouda.pdarrayclass import any as ak_any
from arkouda.pdarrayclass import argmax, create_pdarray, pdarray
from arkouda.pdarraycreation import array, linspace
from arkouda.strings import Strings

Categorical = ForwardRef("Categorical")
SegArray = ForwardRef("SegArray")

__all__ = [
    "cast",
    "abs",
    "ceil",
    "floor",
    "trunc",
    "round",
    "sign",
    "isfinite",
    "isinf",
    "isnan",
    "log",
    "log2",
    "log10",
    "log1p",
    "exp",
    "expm1",
    "square",
    "cumsum",
    "cumprod",
    "sin",
    "cos",
    "tan",
    "arcsin",
    "arccos",
    "arctan",
    "arctan2",
    "sinh",
    "cosh",
    "tanh",
    "arcsinh",
    "arccosh",
    "arctanh",
    "rad2deg",
    "deg2rad",
    "hash",
    "where",
    "histogram",
    "histogram2d",
    "histogramdd",
    "value_counts",
    "ErrorMode",
]


class ErrorMode(Enum):
    strict = "strict"
    ignore = "ignore"
    return_validity = "return_validity"


@typechecked
def cast(
    pda: Union[pdarray, Strings, Categorical],  # type: ignore
    dt: Union[np.dtype, type, str, BigInt],
    errors: ErrorMode = ErrorMode.strict,
) -> Union[Union[pdarray, Strings, Categorical], Tuple[pdarray, pdarray]]:  # type: ignore
    """
    Cast an array to another dtype.

    Parameters
    ----------
    pda : pdarray or Strings
        The array of values to cast
    dt : np.dtype, type, or str
        The target dtype to cast values to
    errors : {strict, ignore, return_validity}
        Controls how errors are handled when casting strings to a numeric type
        (ignored for casts from numeric types).
            - strict: raise RuntimeError if *any* string cannot be converted
            - ignore: never raise an error. Uninterpretable strings get
                converted to NaN (float64), -2**63 (int64), zero (uint64 and
                uint8), or False (bool)
            - return_validity: in addition to returning the same output as
              "ignore", also return a bool array indicating where the cast
              was successful.

    Returns
    -------
    pdarray or Strings
        Array of values cast to desired dtype
    [validity : pdarray(bool)]
        If errors="return_validity" and input is Strings, a second array is
        returned with True where the cast succeeded and False where it failed.

    Notes
    -----
    The cast is performed according to Chapel's casting rules and is NOT safe
    from overflows or underflows. The user must ensure that the target dtype
    has the precision and capacity to hold the desired result.

    Examples
    --------
    >>> ak.cast(ak.linspace(1.0,5.0,5), dt=ak.int64)
    array([1, 2, 3, 4, 5])

    >>> ak.cast(ak.arange(0,5), dt=ak.float64).dtype
    dtype('float64')

    >>> ak.cast(ak.arange(0,5), dt=ak.bool)
    array([False, True, True, True, True])

    >>> ak.cast(ak.linspace(0,4,5), dt=ak.bool)
    array([False, True, True, True, True])
    """
    from arkouda.categorical import Categorical  # type: ignore

    if isinstance(pda, pdarray):
        name = pda.name
    elif isinstance(pda, Strings):
        name = pda.entry.name
        if dt is Categorical or dt == "Categorical":
            return Categorical(pda)  # type: ignore
    elif isinstance(pda, Categorical):  # type: ignore
        if dt is Strings or dt in ["Strings", "str"]:
            return pda.categories[pda.codes]
        else:
            raise ValueError("Categoricals can only be casted to Strings")
    # typechecked decorator guarantees no other case

    dt = _as_dtype(dt)
    cmd = "cast"
    repMsg = generic_msg(
        cmd=cmd,
        args={
            "name": name,
            "objType": pda.objType,
            "targetDtype": dt.name,
            "opt": errors.name,
        },
    )
    if dt.name.startswith("str"):
        return Strings.from_parts(*(type_cast(str, repMsg).split("+")))
    else:
        if errors == ErrorMode.return_validity:
            a, b = type_cast(str, repMsg).split("+")
            return create_pdarray(type_cast(str, a)), create_pdarray(type_cast(str, b))
        else:
            return create_pdarray(type_cast(str, repMsg))


@typechecked
def abs(pda: pdarray) -> pdarray:
    """
    Return the element-wise absolute value of the array.

    Parameters
    ----------
    pda : pdarray

    Returns
    -------
    pdarray
        A pdarray containing absolute values of the input array elements

    Raises
    ------
    TypeError
        Raised if the parameter is not a pdarray

    Examples
    --------
    >>> ak.abs(ak.arange(-5,-1))
    array([5, 4, 3, 2])

    >>> ak.abs(ak.linspace(-5,-1,5))
    array([5, 4, 3, 2, 1])
    """
    repMsg = generic_msg(
        cmd=f"efunc{pda.ndim}D",
        args={
            "func": "abs",
            "array": pda,
        },
    )
    return create_pdarray(type_cast(str, repMsg))


@typechecked
def ceil(pda: pdarray) -> pdarray:
    """
    Return the element-wise ceiling of the array.

    Parameters
    ----------
    pda : pdarray

    Returns
    -------
    pdarray
        A pdarray containing ceiling values of the input array elements

    Raises
    ------
    TypeError
        Raised if the parameter is not a pdarray

    Examples
    --------
    >>> ak.ceil(ak.linspace(1.1,5.5,5))
    array([2, 3, 4, 5, 6])
    """
    repMsg = generic_msg(
        cmd=f"efunc{pda.ndim}D",
        args={
            "func": "ceil",
            "array": pda,
        },
    )
    return create_pdarray(type_cast(str, repMsg))


@typechecked
def floor(pda: pdarray) -> pdarray:
    """
    Return the element-wise floor of the array.

    Parameters
    ----------
    pda : pdarray

    Returns
    -------
    pdarray
        A pdarray containing floor values of the input array elements

    Raises
    ------
    TypeError
        Raised if the parameter is not a pdarray

    Examples
    --------
    >>> ak.floor(ak.linspace(1.1,5.5,5))
    array([1, 2, 3, 4, 5])
    """
    repMsg = generic_msg(
        cmd=f"efunc{pda.ndim}D",
        args={
            "func": "floor",
            "array": pda,
        },
    )
    return create_pdarray(type_cast(str, repMsg))


@typechecked
def round(pda: pdarray) -> pdarray:
    """
    Return the element-wise rounding of the array.

    Parameters
    ----------
    pda : pdarray

    Returns
    -------
    pdarray
        A pdarray containing input array elements rounded to the nearest integer

    Raises
    ------
    TypeError
        Raised if the parameter is not a pdarray

    Examples
    --------
    >>> ak.round(ak.array([1.1, 2.5, 3.14159]))
    array([1, 3, 3])
    """
    repMsg = generic_msg(
        cmd=f"efunc{pda.ndim}D",
        args={
            "func": "round",
            "array": pda,
        },
    )
    return create_pdarray(type_cast(str, repMsg))


@typechecked
def trunc(pda: pdarray) -> pdarray:
    """
    Return the element-wise truncation of the array.

    Parameters
    ----------
    pda : pdarray

    Returns
    -------
    pdarray
        A pdarray containing input array elements truncated to the nearest integer

    Raises
    ------
    TypeError
        Raised if the parameter is not a pdarray

    Examples
    --------
    >>> ak.trunc(ak.array([1.1, 2.5, 3.14159]))
    array([1, 2, 3])
    """
    repMsg = generic_msg(
        cmd=f"efunc{pda.ndim}D",
        args={
            "func": "trunc",
            "array": pda,
        },
    )
    return create_pdarray(type_cast(str, repMsg))


@typechecked
def sign(pda: pdarray) -> pdarray:
    """
    Return the element-wise sign of the array.

    Parameters
    ----------
    pda : pdarray

    Returns
    -------
    pdarray
        A pdarray containing sign values of the input array elements

    Raises
    ------
    TypeError
        Raised if the parameter is not a pdarray

    Examples
    --------
    >>> ak.sign(ak.array([-10, -5, 0, 5, 10]))
    array([-1, -1, 0, 1, 1])
    """
    repMsg = generic_msg(
        cmd=f"efunc{pda.ndim}D",
        args={
            "func": "sign",
            "array": pda,
        },
    )
    return create_pdarray(type_cast(str, repMsg))


@typechecked
def isfinite(pda: pdarray) -> pdarray:
    """
    Return the element-wise isfinite check applied to the array.

    Parameters
    ----------
    pda : pdarray

    Returns
    -------
    pdarray
        A pdarray containing boolean values indicating whether the
        input array elements are finite

    Raises
    ------
    TypeError
        Raised if the parameter is not a pdarray
    RuntimeError
        if the underlying pdarray is not float-based

    Examples
    --------
    >>> ak.isfinite(ak.array[1.0, 2.0, ak.inf])
    array([True, True, False])
    """
    repMsg = generic_msg(
        cmd=f"efunc{pda.ndim}D",
        args={
            "func": "isfinite",
            "array": pda,
        },
    )
    return create_pdarray(type_cast(str, repMsg))


@typechecked
def isinf(pda: pdarray) -> pdarray:
    """
    Return the element-wise isinf check applied to the array.

    Parameters
    ----------
    pda : pdarray

    Returns
    -------
    pdarray
        A pdarray containing boolean values indicating whether the
        input array elements are infinite

    Raises
    ------
    TypeError
        Raised if the parameter is not a pdarray
    RuntimeError
        if the underlying pdarray is not float-based

    Examples
    --------
    >>> ak.isinf(ak.array[1.0, 2.0, ak.inf])
    array([False, False, True])
    """
    repMsg = generic_msg(
        cmd=f"efunc{pda.ndim}D",
        args={
            "func": "isinf",
            "array": pda,
        },
    )
    return create_pdarray(type_cast(str, repMsg))


@typechecked
def isnan(pda: pdarray) -> pdarray:
    """
    Return the element-wise isnan check applied to the array.

    Parameters
    ----------
    pda : pdarray

    Returns
    -------
    pdarray
        A pdarray containing boolean values indicating whether the
        input array elements are NaN

    Raises
    ------
    TypeError
        Raised if the parameter is not a pdarray
    RuntimeError
        if the underlying pdarray is not float-based

    Examples
    --------
    >>> ak.isnan(ak.array[1.0, 2.0, 1.0 / 0.0])
    array([False, False, True])
    """
    repMsg = generic_msg(
        cmd=f"efunc{pda.ndim}D",
        args={
            "func": "isnan",
            "array": pda,
        },
    )
    return create_pdarray(type_cast(str, repMsg))


@typechecked
def log(pda: pdarray) -> pdarray:
    """
    Return the element-wise natural log of the array.

    Parameters
    ----------
    pda : pdarray

    Returns
    -------
    pdarray
        A pdarray containing natural log values of the input
        array elements

    Raises
    ------
    TypeError
        Raised if the parameter is not a pdarray

    Notes
    -----
    Logarithms with other bases can be computed as follows:

    Examples
    --------
    >>> A = ak.array([1, 10, 100])
    # Natural log
    >>> ak.log(A)
    array([0, 2.3025850929940459, 4.6051701859880918])
    # Log base 10
    >>> ak.log(A) / np.log(10)
    array([0, 1, 2])
    # Log base 2
    >>> ak.log(A) / np.log(2)
    array([0, 3.3219280948873626, 6.6438561897747253])
    """
    repMsg = generic_msg(
        cmd=f"efunc{pda.ndim}D",
        args={
            "func": "log",
            "array": pda,
        },
    )
    return create_pdarray(type_cast(str, repMsg))


@typechecked
def log10(x: pdarray) -> pdarray:
    """
    Return the element-wise base 10 log of the array.

    Parameters
    __________
    x : pdarray
        array to compute on

    Returns
    _______
    pdarray contain values of the base 10 log
    """
    repMsg = generic_msg(
        cmd=f"efunc{x.ndim}D",
        args={
            "func": "log10",
            "array": x,
        },
    )
    return create_pdarray(type_cast(str, repMsg))


@typechecked
def log2(x: pdarray) -> pdarray:
    """
    Return the element-wise base 2 log of the array.

    Parameters
    __________
    x : pdarray
        array to compute on

    Returns
    _______
    pdarray contain values of the base 2 log
    """
    repMsg = generic_msg(
        cmd=f"efunc{x.ndim}D",
        args={
            "func": "log2",
            "array": x,
        },
    )
    return create_pdarray(type_cast(str, repMsg))


@typechecked
def log1p(x: pdarray) -> pdarray:
    """
    Return the element-wise natural log of one plus the array.

    Parameters
    __________
    x : pdarray
        array to compute on

    Returns
    _______
    pdarray contain values of the natural log of one plus the array
    """
    repMsg = generic_msg(
        cmd=f"efunc{x.ndim}D",
        args={
            "func": "log1p",
            "array": x,
        },
    )
    return create_pdarray(repMsg)


@typechecked
def exp(pda: pdarray) -> pdarray:
    """
    Return the element-wise exponential of the array.

    Parameters
    ----------
    pda : pdarray

    Returns
    -------
    pdarray
        A pdarray containing exponential values of the input
        array elements

    Raises
    ------
    TypeError
        Raised if the parameter is not a pdarray

    Examples
    --------
    >>> ak.exp(ak.arange(1,5))
    array([2.7182818284590451, 7.3890560989306504, 20.085536923187668, 54.598150033144236])

    >>> ak.exp(ak.uniform(5,1.0,5.0))
    array([11.84010843172504, 46.454368507659211, 5.5571769623557188,
           33.494295836924771, 13.478894913238722])
    """
    repMsg = generic_msg(
        cmd=f"efunc{pda.ndim}D",
        args={
            "func": "exp",
            "array": pda,
        },
    )
    return create_pdarray(type_cast(str, repMsg))


@typechecked
def expm1(pda: pdarray) -> pdarray:
    """
    Return the element-wise exponential of the array minus one.

    Parameters
    ----------
    pda : pdarray

    Returns
    -------
    pdarray
        A pdarray containing exponential values of the input
        array elements minus one

    Raises
    ------
    TypeError
        Raised if the parameter is not a pdarray

    Examples
    --------
    >>> ak.exp1m(ak.arange(1,5))
    array([1.7182818284590451, 6.3890560989306504, 19.085536923187668, 53.598150033144236])

    >>> ak.exp1m(ak.uniform(5,1.0,5.0))
    array([10.84010843172504, 45.454368507659211, 4.5571769623557188,
           32.494295836924771, 12.478894913238722])
    """
    repMsg = generic_msg(
        cmd=f"efunc{pda.ndim}D",
        args={
            "func": "expm1",
            "array": pda,
        },
    )
    return create_pdarray(type_cast(str, repMsg))


@typechecked
def square(pda: pdarray) -> pdarray:
    """
    Return the element-wise square of the array.

    Parameters
    ----------
    pda : pdarray

    Returns
    -------
    pdarray
        A pdarray containing square values of the input
        array elements

    Raises
    ------
    TypeError
        Raised if the parameter is not a pdarray

    Examples
    --------
    >>> ak.square(ak.arange(1,5))
    array([1, 4, 9, 16])
    """
    repMsg = generic_msg(
        cmd=f"efunc{pda.ndim}D",
        args={
            "func": "square",
            "array": pda,
        },
    )
    return create_pdarray(type_cast(str, repMsg))


@typechecked
def cumsum(pda: pdarray) -> pdarray:
    """
    Return the cumulative sum over the array.

    The sum is inclusive, such that the ``i`` th element of the
    result is the sum of elements up to and including ``i``.

    Parameters
    ----------
    pda : pdarray

    Returns
    -------
    pdarray
        A pdarray containing cumulative sums for each element
        of the original pdarray

    Raises
    ------
    TypeError
        Raised if the parameter is not a pdarray

    Examples
    --------
    >>> ak.cumsum(ak.arange([1,5]))
    array([1, 3, 6])

    >>> ak.cumsum(ak.uniform(5,1.0,5.0))
    array([3.1598310770203937, 5.4110385860243131, 9.1622479306453748,
           12.710615785506533, 13.945880905466208])

    >>> ak.cumsum(ak.randint(0, 1, 5, dtype=ak.bool))
    array([0, 1, 1, 2, 3])
    """
    repMsg = generic_msg(
        cmd=f"efunc{pda.ndim}D",
        args={
            "func": "cumsum",
            "array": pda,
        },
    )
    return create_pdarray(type_cast(str, repMsg))


@typechecked
def cumprod(pda: pdarray) -> pdarray:
    """
    Return the cumulative product over the array.

    The product is inclusive, such that the ``i`` th element of the
    result is the product of elements up to and including ``i``.

    Parameters
    ----------
    pda : pdarray

    Returns
    -------
    pdarray
        A pdarray containing cumulative products for each element
        of the original pdarray

    Raises
    ------
    TypeError
        Raised if the parameter is not a pdarray

    Examples
    --------
    >>> ak.cumprod(ak.arange(1,5))
    array([1, 2, 6, 24]))

    >>> ak.cumprod(ak.uniform(5,1.0,5.0))
    array([1.5728783400481925, 7.0472855509390593, 33.78523998586553,
           134.05309592737584, 450.21589865655358])
    """
    repMsg = generic_msg(
        cmd=f"efunc{pda.ndim}D",
        args={
            "func": "cumprod",
            "array": pda,
        },
    )
    return create_pdarray(type_cast(str, repMsg))


@typechecked
def sin(pda: pdarray, where: Union[bool, pdarray] = True) -> pdarray:
    """
    Return the element-wise sine of the array.

    Parameters
    ----------
    pda : pdarray
    where : Boolean or pdarray
        This condition is broadcast over the input. At locations where the condition is True,
        the sine will be applied to the corresponding value. Elsewhere, it will retain
        its original value. Default set to True.

    Returns
    -------
    pdarray
        A pdarray containing sin for each element
        of the original pdarray

    Raises
    ------
    TypeError
        Raised if the parameter is not a pdarray
    """
<<<<<<< HEAD
    repMsg = generic_msg(
        cmd=f"efunc{pda.ndim}D",
        args={
            "func": "sin",
            "array": pda,
        },
    )
    return create_pdarray(type_cast(str, repMsg))
=======
    return _trig_helper(pda, "sin", where)
>>>>>>> 66326051


@typechecked
def cos(pda: pdarray, where: Union[bool, pdarray] = True) -> pdarray:
    """
    Return the element-wise cosine of the array.

    Parameters
    ----------
    pda : pdarray
    where : Boolean or pdarray
        This condition is broadcast over the input. At locations where the condition is True,
        the cosine will be applied to the corresponding value. Elsewhere, it will retain
        its original value. Default set to True.

    Returns
    -------
    pdarray
        A pdarray containing cosine for each element
        of the original pdarray

    Raises
    ------
    TypeError
        Raised if the parameter is not a pdarray
    """
<<<<<<< HEAD
    repMsg = type_cast(
        str,
        generic_msg(
            cmd=f"efunc{pda.ndim}D",
            args={
                "func": "cos",
                "array": pda,
            },
        ),
    )
    return create_pdarray(repMsg)
=======
    return _trig_helper(pda, "cos", where)
>>>>>>> 66326051


@typechecked
def tan(pda: pdarray, where: Union[bool, pdarray] = True) -> pdarray:
    """
    Return the element-wise tangent of the array.

    Parameters
    ----------
    pda : pdarray
    where : Boolean or pdarray
        This condition is broadcast over the input. At locations where the condition is True,
        the tangent will be applied to the corresponding value. Elsewhere, it will retain
        its original value. Default set to True.

    Returns
    -------
    pdarray
        A pdarray containing tangent for each element
        of the original pdarray

    Raises
    ------
    TypeError
        Raised if the parameter is not a pdarray
    """
<<<<<<< HEAD
    repMsg = generic_msg(
        cmd=f"efunc{pda.ndim}D",
        args={
            "func": "tan",
            "array": pda,
        },
    )
    return create_pdarray(type_cast(str, repMsg))
=======
    return _trig_helper(pda, "tan", where)
>>>>>>> 66326051


@typechecked
def arcsin(pda: pdarray, where: Union[bool, pdarray] = True) -> pdarray:
    """
    Return the element-wise inverse sine of the array. The result is between -pi/2 and pi/2.

    Parameters
    ----------
    pda : pdarray
    where : Boolean or pdarray
        This condition is broadcast over the input. At locations where the condition is True,
        the inverse sine will be applied to the corresponding value. Elsewhere, it will retain
        its original value. Default set to True.

    Returns
    -------
    pdarray
        A pdarray containing inverse sine for each element
        of the original pdarray

    Raises
    ------
    TypeError
        Raised if the parameter is not a pdarray
    """
<<<<<<< HEAD
    repMsg = generic_msg(
        cmd=f"efunc{pda.ndim}D",
        args={
            "func": "arcsin",
            "array": pda,
        },
    )
    return create_pdarray(type_cast(str, repMsg))
=======
    return _trig_helper(pda, "arcsin", where)
>>>>>>> 66326051


@typechecked
def arccos(pda: pdarray, where: Union[bool, pdarray] = True) -> pdarray:
    """
    Return the element-wise inverse cosine of the array. The result is between 0 and pi.

    Parameters
    ----------
    pda : pdarray
    where : Boolean or pdarray
        This condition is broadcast over the input. At locations where the condition is True,
        the inverse cosine will be applied to the corresponding value. Elsewhere, it will retain
        its original value. Default set to True.

    Returns
    -------
    pdarray
        A pdarray containing inverse cosine for each element
        of the original pdarray

    Raises
    ------
    TypeError
        Raised if the parameter is not a pdarray
    """
<<<<<<< HEAD
    repMsg = generic_msg(
        cmd=f"efunc{pda.ndim}D",
        args={
            "func": "arccos",
            "array": pda,
        },
    )
    return create_pdarray(type_cast(str, repMsg))
=======
    return _trig_helper(pda, "arccos", where)
>>>>>>> 66326051


@typechecked
def arctan(pda: pdarray, where: Union[bool, pdarray] = True) -> pdarray:
    """
    Return the element-wise inverse tangent of the array. The result is between -pi/2 and pi/2.

    Parameters
    ----------
    pda : pdarray
    where : Boolean or pdarray
        This condition is broadcast over the input. At locations where the condition is True,
        the inverse tangent will be applied to the corresponding value. Elsewhere, it will retain
        its original value. Default set to True.

    Returns
    -------
    pdarray
        A pdarray containing inverse tangent for each element
        of the original pdarray

    Raises
    ------
    TypeError
        Raised if the parameter is not a pdarray
    """
<<<<<<< HEAD
    repMsg = generic_msg(
        cmd=f"efunc{pda.ndim}D",
        args={
            "func": "arctan",
            "array": pda,
        },
    )
    return create_pdarray(type_cast(str, repMsg))
=======
    return _trig_helper(pda, "arctan", where)
>>>>>>> 66326051


@typechecked
def arctan2(
    num: Union[pdarray, numeric_scalars],
    denom: Union[pdarray, numeric_scalars],
    where: Union[bool, pdarray] = True,
) -> pdarray:
    """
    Return the element-wise inverse tangent of the array pair. The result chosen is the
    signed angle in radians between the ray ending at the origin and passing through the
    point (1,0), and the ray ending at the origin and passing through the point (denom, num).
    The result is between -pi and pi.

    Parameters
    ----------
    num : Union[numeric_scalars, pdarray]
        Numerator of the arctan2 argument.
    denom : Union[numeric_scalars, pdarray]
        Denominator of the arctan2 argument.
    where : Boolean or pdarray
        This condition is broadcast over the input. At locations where the condition is True,
        the inverse tangent will be applied to the corresponding values. Elsewhere, it will retain
        its original value. Default set to True.

    Returns
    -------
    pdarray
        A pdarray containing inverse tangent for each corresponding element pair
        of the original pdarray, using the signed values or the numerator and
        denominator to get proper placement on unit circle.

    Raises
    ------
    TypeError
        Raised if the parameter is not a pdarray
    """
    if not all(isSupportedNumber(arg) or isinstance(arg, pdarray) for arg in [num, denom]):
        raise TypeError(
            f"Unsupported types {type(num)} and/or {type(denom)}. Supported "
            "types are numeric scalars and pdarrays. At least one argument must be a pdarray."
        )
    if isSupportedNumber(num) and isSupportedNumber(denom):
        raise TypeError(
            f"Unsupported types {type(num)} and/or {type(denom)}. Supported "
            "types are numeric scalars and pdarrays. At least one argument must be a pdarray."
        )
    if where is True:
        repMsg = type_cast(
            str,
            generic_msg(
                cmd="efunc2",
                args={
                    "func": "arctan2",
                    "A": num,
                    "B": denom,
                },
            ),
        )
        return create_pdarray(repMsg)
    elif where is False:
        return num / denom  # type: ignore
    else:
        if where.dtype != bool:
            raise TypeError(f"where must have dtype bool, got {where.dtype} instead")
        if isinstance(num, pdarray) and isinstance(denom, pdarray):
            repMsg = type_cast(
                str,
                generic_msg(
                    cmd="efunc2",
                    args={
                        "func": "arctan2",
                        "A": num[where],
                        "B": denom[where],
                    },
                ),
            )
        if not isinstance(num, pdarray) or not isinstance(denom, pdarray):
            repMsg = type_cast(
                str,
                generic_msg(
                    cmd="efunc2",
                    args={
                        "func": "arctan2",
                        "A": num if not isinstance(num, pdarray) else num[where],
                        "B": denom if not isinstance(denom, pdarray) else denom[where],
                    },
                ),
            )
        new_pda = num / denom
        ret = create_pdarray(repMsg)
        new_pda = cast(new_pda, ret.dtype)
        new_pda[where] = ret
        return new_pda


@typechecked
def sinh(pda: pdarray, where: Union[bool, pdarray] = True) -> pdarray:
    """
    Return the element-wise hyperbolic sine of the array.

    Parameters
    ----------
    pda : pdarray
    where : Boolean or pdarray
        This condition is broadcast over the input. At locations where the condition is True,
        the hyperbolic sine will be applied to the corresponding value. Elsewhere, it will retain
        its original value. Default set to True.

    Returns
    -------
    pdarray
        A pdarray containing hyperbolic sine for each element
        of the original pdarray

    Raises
    ------
    TypeError
        Raised if the parameter is not a pdarray
    """
<<<<<<< HEAD
    repMsg = generic_msg(
        cmd=f"efunc{pda.ndim}D",
        args={
            "func": "sinh",
            "array": pda,
        },
    )
    return create_pdarray(type_cast(str, repMsg))
=======
    return _trig_helper(pda, "sinh", where)
>>>>>>> 66326051


@typechecked
def cosh(pda: pdarray, where: Union[bool, pdarray] = True) -> pdarray:
    """
    Return the element-wise hyperbolic cosine of the array.

    Parameters
    ----------
    pda : pdarray
    where : Boolean or pdarray
        This condition is broadcast over the input. At locations where the condition is True,
        the hyperbolic cosine will be applied to the corresponding value. Elsewhere, it will retain
        its original value. Default set to True.

    Returns
    -------
    pdarray
        A pdarray containing hyperbolic cosine for each element
        of the original pdarray

    Raises
    ------
    TypeError
        Raised if the parameter is not a pdarray
    """
<<<<<<< HEAD
    repMsg = generic_msg(
        cmd=f"efunc{pda.ndim}D",
        args={
            "func": "cosh",
            "array": pda,
        },
    )
    return create_pdarray(type_cast(str, repMsg))
=======
    return _trig_helper(pda, "cosh", where)
>>>>>>> 66326051


@typechecked
def tanh(pda: pdarray, where: Union[bool, pdarray] = True) -> pdarray:
    """
    Return the element-wise hyperbolic tangent of the array.

    Parameters
    ----------
    pda : pdarray
    where : Boolean or pdarray
        This condition is broadcast over the input. At locations where the condition is True,
        the hyperbolic tangent will be applied to the corresponding value. Elsewhere, it will retain
        its original value. Default set to True.

    Returns
    -------
    pdarray
        A pdarray containing hyperbolic tangent for each element
        of the original pdarray

    Raises
    ------
    TypeError
        Raised if the parameter is not a pdarray
    """
<<<<<<< HEAD
    repMsg = generic_msg(
        cmd=f"efunc{pda.ndim}D",
        args={
            "func": "tanh",
            "array": pda,
        },
    )
    return create_pdarray(type_cast(str, repMsg))
=======
    return _trig_helper(pda, "tanh", where)
>>>>>>> 66326051


@typechecked
def arcsinh(pda: pdarray, where: Union[bool, pdarray] = True) -> pdarray:
    """
    Return the element-wise inverse hyperbolic sine of the array.

    Parameters
    ----------
    pda : pdarray
    where : Boolean or pdarray
        This condition is broadcast over the input. At locations where the condition is True,
        the inverse hyperbolic sine will be applied to the corresponding value. Elsewhere, it will retain
        its original value. Default set to True.

    Returns
    -------
    pdarray
        A pdarray containing inverse hyperbolic sine for each element
        of the original pdarray

    Raises
    ------
    TypeError
        Raised if the parameter is not a pdarray
    """
<<<<<<< HEAD
    repMsg = generic_msg(
        cmd=f"efunc{pda.ndim}D",
        args={
            "func": "arcsinh",
            "array": pda,
        },
    )
    return create_pdarray(type_cast(str, repMsg))
=======
    return _trig_helper(pda, "arcsinh", where)
>>>>>>> 66326051


@typechecked
def arccosh(pda: pdarray, where: Union[bool, pdarray] = True) -> pdarray:
    """
    Return the element-wise inverse hyperbolic cosine of the array.

    Parameters
    ----------
    pda : pdarray
    where : Boolean or pdarray
        This condition is broadcast over the input. At locations where the condition is True,
        the inverse hyperbolic cosine will be applied to the corresponding value. Elsewhere, it will
        retain its original value. Default set to True.

    Returns
    -------
    pdarray
        A pdarray containing inverse hyperbolic cosine for each element
        of the original pdarray

    Raises
    ------
    TypeError
        Raised if the parameter is not a pdarray
    """
<<<<<<< HEAD
    repMsg = generic_msg(
        cmd=f"efunc{pda.ndim}D",
        args={
            "func": "arccosh",
            "array": pda,
        },
    )
    return create_pdarray(type_cast(str, repMsg))
=======
    return _trig_helper(pda, "arccosh", where)
>>>>>>> 66326051


@typechecked
def arctanh(pda: pdarray, where: Union[bool, pdarray] = True) -> pdarray:
    """
    Return the element-wise inverse hyperbolic tangent of the array.

    Parameters
    ----------
    pda : pdarray
    where : Boolean or pdarray
        This condition is broadcast over the input. At locations where the condition is True,
        the inverse hyperbolic tangent will be applied to the corresponding value. Elsewhere,
        it will retain its original value. Default set to True.

    Returns
    -------
    pdarray
        A pdarray containing inverse hyperbolic tangent for each element
        of the original pdarray

    Raises
    ------
    TypeError
        Raised if the parameters are not a pdarray or numeric scalar.
    """
<<<<<<< HEAD
    repMsg = generic_msg(
        cmd=f"efunc{pda.ndim}D",
        args={
            "func": "arctanh",
            "array": pda,
        },
    )
    return create_pdarray(type_cast(str, repMsg))
=======
    return _trig_helper(pda, "arctanh", where)


def _trig_helper(pda: pdarray, func: str, where: Union[bool, pdarray] = True) -> pdarray:
    """
    Returns the result of the input trig function acting element-wise on the array.

    Parameters
    ----------
    pda : pdarray
    func : string
        The designated trig function that is passed in
    where : Boolean or pdarray
        This condition is applied over the input. At locations where the condition is True, the
        corresponding value will be acted on by the respective trig function. Elsewhere,
        it will retain its original value. Default set to True.

    Returns
    -------
    pdarray
        A pdarray with the trig function applied at each element of pda

    Raises
    ------
    TypeError
        Raised if the parameter is not a pdarray
    TypeError
        Raised if where condition is not type Boolean
    """
    if where is True:
        repMsg = type_cast(
            str,
            generic_msg(
                cmd="efunc",
                args={
                    "func": func,
                    "array": pda,
                },
            ),
        )
        return create_pdarray(repMsg)
    elif where is False:
        return pda
    else:
        if where.dtype != bool:
            raise TypeError(f"where must have dtype bool, got {where.dtype} instead")
        repMsg = type_cast(
            str,
            generic_msg(
                cmd="efunc",
                args={
                    "func": func,
                    "array": pda[where],
                },
            ),
        )
        new_pda = pda[:]
        ret = create_pdarray(repMsg)
        new_pda = cast(new_pda, ret.dtype)
        new_pda[where] = ret
        return new_pda
>>>>>>> 66326051


@typechecked
def rad2deg(pda: pdarray, where: Union[bool, pdarray] = True) -> pdarray:
    """
    Converts angles element-wise from radians to degrees.

    Parameters
    ----------
    pda : pdarray
    where : Boolean or pdarray
        This condition is broadcast over the input. At locations where the condition is True, the
        corresponding value will be converted from radians to degrees. Elsewhere, it will retain its
        original value. Default set to True.

    Returns
    -------
    pdarray
        A pdarray containing an angle converted to degrees, from radians, for each element
        of the original pdarray

    Raises
    ------
    TypeError
        Raised if the parameter is not a pdarray
    """
    if where is True:
        return 180 * (pda / np.pi)
    elif where is False:
        return pda
    else:
        new_pda = pda
        ret = 180 * (pda[where] / np.pi)
        new_pda = cast(new_pda, ret.dtype)
        new_pda[where] = ret
        return new_pda


@typechecked
def deg2rad(pda: pdarray, where: Union[bool, pdarray] = True) -> pdarray:
    """
    Converts angles element-wise from degrees to radians.

    Parameters
    ----------
    pda : pdarray
    where : Boolean or pdarray
        This condition is broadcast over the input. At locations where the condition is True, the
        corresponding value will be converted from degrees to radians. Elsewhere, it will retain its
        original value. Default set to True.

    Returns
    -------
    pdarray
        A pdarray containing an angle converted to radians, from degrees, for each element
        of the original pdarray

    Raises
    ------
    TypeError
        Raised if the parameter is not a pdarray
    """
    if where is True:
        return np.pi * pda / 180
    elif where is False:
        return pda
    else:
        new_pda = pda
        ret = np.pi * pda[where] / 180
        new_pda = cast(new_pda, ret.dtype)
        new_pda[where] = ret
        return new_pda


def _hash_helper(a):
    from arkouda import Categorical as Categorical_
    from arkouda import SegArray as SegArray_

    if isinstance(a, SegArray_):
        return json.dumps(
            {"segments": a.segments.name, "values": a.values.name, "valObjType": a.values.objType}
        )
    elif isinstance(a, Categorical_):
        return json.dumps({"categories": a.categories.name, "codes": a.codes.name})
    else:
        return a.name


# this is # type: ignored and doesn't actually do any type checking
# the type hints are there as a reference to show which types are expected
# type validation is done within the function
def hash(
    pda: Union[  # type: ignore
        Union[pdarray, Strings, SegArray, Categorical],
        List[Union[pdarray, Strings, SegArray, Categorical]],
    ],
    full: bool = True,
) -> Union[Tuple[pdarray, pdarray], pdarray]:
    """
    Return an element-wise hash of the array or list of arrays.

    Parameters
    ----------
    pda : Union[pdarray, Strings, Segarray, Categorical],
     List[Union[pdarray, Strings, Segarray, Categorical]]]

    full : bool
        This is only used when a single pdarray is passed into hash
        By default, a 128-bit hash is computed and returned as
        two int64 arrays. If full=False, then a 64-bit hash
        is computed and returned as a single int64 array.

    Returns
    -------
    hashes
        If full=True or a list of pdarrays is passed,
        a 2-tuple of pdarrays containing the high
        and low 64 bits of each hash, respectively.
        If full=False and a single pdarray is passed,
        a single pdarray containing a 64-bit hash

    Raises
    ------
    TypeError
        Raised if the parameter is not a pdarray

    Notes
    -----
    In the case of a single pdarray being passed, this function
    uses the SIPhash algorithm, which can output either a 64-bit
    or 128-bit hash. However, the 64-bit hash runs a significant
    risk of collisions when applied to more than a few million
    unique values. Unless the number of unique values is known to
    be small, the 128-bit hash is strongly recommended.

    Note that this hash should not be used for security, or for
    any cryptographic application. Not only is SIPhash not
    intended for such uses, but this implementation employs a
    fixed key for the hash, which makes it possible for an
    adversary with control over input to engineer collisions.

    In the case of a list of pdrrays, Strings, Categoricals, or Segarrays
    being passed, a non-linear function must be applied to each
    array since hashes of subsequent arrays cannot be simply XORed
    because equivalent values will cancel each other out, hence we
    do a rotation by the ordinal of the array.
    """
    from arkouda import Categorical as Categorical_
    from arkouda import SegArray as SegArray_

    if isinstance(pda, (pdarray, Strings, SegArray_, Categorical_)):
        return _hash_single(pda, full) if isinstance(pda, pdarray) else pda.hash()
    elif isinstance(pda, List):
        if any(
            wrong_type := [not isinstance(a, (pdarray, Strings, SegArray_, Categorical_)) for a in pda]
        ):
            raise TypeError(
                f"Unsupported type {type(pda[np.argmin(wrong_type)])}. Supported types are pdarray,"
                f" SegArray, Strings, Categoricals, and Lists of these types."
            )
        # replace bigint pdarrays with the uint limbs
        expanded_pda = []
        for a in pda:
            if isinstance(a, pdarray) and a.dtype == bigint:
                expanded_pda.extend(a.bigint_to_uint_arrays())
            else:
                expanded_pda.append(a)
        types_list = [a.objType for a in expanded_pda]
        names_list = [_hash_helper(a) for a in expanded_pda]
        rep_msg = type_cast(
            str,
            generic_msg(
                cmd="hashList",
                args={
                    "nameslist": names_list,
                    "typeslist": types_list,
                    "length": len(expanded_pda),
                    "size": len(expanded_pda[0]),
                },
            ),
        )
        hashes = json.loads(rep_msg)
        return create_pdarray(hashes["upperHash"]), create_pdarray(hashes["lowerHash"])
    else:
        raise TypeError(
            f"Unsupported type {type(pda)}. Supported types are pdarray,"
            f" SegArray, Strings, Categoricals, and Lists of these types."
        )


@typechecked
def _hash_single(pda: pdarray, full: bool = True):
    if pda.dtype == bigint:
        return hash(pda.bigint_to_uint_arrays())
    repMsg = type_cast(
        str,
        generic_msg(
            cmd=f"efunc{pda.ndim}D",
            args={
                "func": "hash128" if full else "hash64",
                "array": pda,
            },
        ),
    )
    if full:
        a, b = repMsg.split("+")
        return create_pdarray(a), create_pdarray(b)
    else:
        return create_pdarray(repMsg)


@no_type_check
def _str_cat_where(
    condition: pdarray,
    A: Union[str, Strings, Categorical],
    B: Union[str, Strings, Categorical],
) -> Union[Strings, Categorical]:
    # added @no_type_check because mypy can't handle Categorical not being declared
    # sooner, but there are circular dependencies preventing that
    from arkouda.categorical import Categorical
    from arkouda.pdarraysetops import concatenate

    if isinstance(A, str) and isinstance(B, (Categorical, Strings)):
        # This allows us to assume if a str is present it is B
        A, B, condition = B, A, ~condition

    # one cat and one str
    if isinstance(A, Categorical) and isinstance(B, str):
        is_in_categories = A.categories == B
        if ak_any(is_in_categories):
            new_categories = A.categories
            b_code = argmax(is_in_categories)
        else:
            new_categories = concatenate([A.categories, array([B])])
            b_code = A.codes.size + 1
        new_codes = where(condition, A.codes, b_code)
        return Categorical.from_codes(new_codes, new_categories, NAvalue=A.NAvalue).reset_categories()

    # both cat
    if isinstance(A, Categorical) and isinstance(B, Categorical):
        if A.codes.size != B.codes.size:
            raise TypeError("Categoricals must be same length")
        if A.categories.size != B.categories.size or not ak_all(A.categories == B.categories):
            A, B = A.standardize_categories([A, B])
        new_codes = where(condition, A.codes, B.codes)
        return Categorical.from_codes(new_codes, A.categories, NAvalue=A.NAvalue).reset_categories()

    # one strings and one str
    if isinstance(A, Strings) and isinstance(B, str):
        new_lens = where(condition, A.get_lengths(), len(B))
        repMsg = generic_msg(
            cmd="segmentedWhere",
            args={
                "seg_str": A,
                "other": B,
                "is_str_literal": True,
                "new_lens": new_lens,
                "condition": condition,
            },
        )
        return Strings.from_return_msg(repMsg)

    # both strings
    if isinstance(A, Strings) and isinstance(B, Strings):
        if A.size != B.size:
            raise TypeError("Strings must be same length")
        new_lens = where(condition, A.get_lengths(), B.get_lengths())
        repMsg = generic_msg(
            cmd="segmentedWhere",
            args={
                "seg_str": A,
                "other": B,
                "is_str_literal": False,
                "new_lens": new_lens,
                "condition": condition,
            },
        )
        return Strings.from_return_msg(repMsg)

    raise TypeError("ak.where is not supported between Strings and Categorical")


@typechecked
def where(
    condition: pdarray,
    A: Union[str, numeric_scalars, pdarray, Strings, Categorical],  # type: ignore
    B: Union[str, numeric_scalars, pdarray, Strings, Categorical],  # type: ignore
) -> Union[pdarray, Strings, Categorical]:  # type: ignore
    """
    Returns an array with elements chosen from A and B based upon a
    conditioning array. As is the case with numpy.where, the return array
    consists of values from the first array (A) where the conditioning array
    elements are True and from the second array (B) where the conditioning
    array elements are False.

    Parameters
    ----------
    condition : pdarray
        Used to choose values from A or B
    A : Union[numeric_scalars, str, pdarray, Strings, Categorical]
        Value(s) used when condition is True
    B : Union[numeric_scalars, str, pdarray, Strings, Categorical]
        Value(s) used when condition is False

    Returns
    -------
    pdarray
        Values chosen from A where the condition is True and B where
        the condition is False

    Raises
    ------
    TypeError
        Raised if the condition object is not a pdarray, if A or B is not
        an int, np.int64, float, np.float64, pdarray, str, Strings, Categorical
        if pdarray dtypes are not supported or do not match, or multiple
        condition clauses (see Notes section) are applied
    ValueError
        Raised if the shapes of the condition, A, and B pdarrays are unequal

    Examples
    --------
    >>> a1 = ak.arange(1,10)
    >>> a2 = ak.ones(9, dtype=np.int64)
    >>> cond = a1 < 5
    >>> ak.where(cond,a1,a2)
    array([1, 2, 3, 4, 1, 1, 1, 1, 1])

    >>> a1 = ak.arange(1,10)
    >>> a2 = ak.ones(9, dtype=np.int64)
    >>> cond = a1 == 5
    >>> ak.where(cond,a1,a2)
    array([1, 1, 1, 1, 5, 1, 1, 1, 1])

    >>> a1 = ak.arange(1,10)
    >>> a2 = 10
    >>> cond = a1 < 5
    >>> ak.where(cond,a1,a2)
    array([1, 2, 3, 4, 10, 10, 10, 10, 10])

    >>> s1 = ak.array([f'str {i}' for i in range(10)])
    >>> s2 = 'str 21'
    >>> cond = (ak.arange(10) % 2 == 0)
    >>> ak.where(cond,s1,s2)
    array(['str 0', 'str 21', 'str 2', 'str 21', 'str 4', 'str 21', 'str 6', 'str 21', 'str 8','str 21'])

    >>> c1 = ak.Categorical(ak.array([f'str {i}' for i in range(10)]))
    >>> c2 = ak.Categorical(ak.array([f'str {i}' for i in range(9, -1, -1)]))
    >>> cond = (ak.arange(10) % 2 == 0)
    >>> ak.where(cond,c1,c2)
    array(['str 0', 'str 8', 'str 2', 'str 6', 'str 4', 'str 4', 'str 6', 'str 2', 'str 8', 'str 0'])

    Notes
    -----
    A and B must have the same dtype and only one conditional clause
    is supported e.g., n < 5, n > 1, which is supported in numpy
    is not currently supported in Arkouda
    """
    if (not isSupportedNumber(A) and not isinstance(A, pdarray)) or (
        not isSupportedNumber(B) and not isinstance(B, pdarray)
    ):
        from arkouda.categorical import Categorical  # type: ignore

        # fmt: off
        if (
            not isinstance(A, (str, Strings, Categorical))  # type: ignore
            or not isinstance(B, (str, Strings, Categorical))  # type: ignore
        ):
            # fmt:on
            raise TypeError(
                "both A and B must be an int, np.int64, float, np.float64, pdarray OR"
                " both A and B must be an str, Strings, Categorical"
            )
        return _str_cat_where(condition, A, B)
    if isinstance(A, pdarray) and isinstance(B, pdarray):
        repMsg = generic_msg(
            cmd="efunc3vv",
            args={
                "func": "where",
                "condition": condition,
                "a": A,
                "b": B,
            },
        )
    # For scalars, try to convert it to the array's dtype
    elif isinstance(A, pdarray) and np.isscalar(B):
        repMsg = generic_msg(
            cmd="efunc3vs",
            args={
                "func": "where",
                "condition": condition,
                "a": A,
                "dtype": A.dtype.name,
                "scalar": A.format_other(B),
            },
        )
    elif isinstance(B, pdarray) and np.isscalar(A):
        repMsg = generic_msg(
            cmd="efunc3sv",
            args={
                "func": "where",
                "condition": condition,
                "dtype": B.dtype.name,
                "scalar": B.format_other(A),
                "b": B,
            },
        )
    elif np.isscalar(A) and np.isscalar(B):
        # Scalars must share a common dtype (or be cast)
        dtA = resolve_scalar_dtype(A)
        dtB = resolve_scalar_dtype(B)
        # Make sure at least one of the dtypes is supported
        if not (dtA in DTypes or dtB in DTypes):
            raise TypeError(f"Not implemented for scalar types {dtA} and {dtB}")
        # If the dtypes are the same, do not cast
        if dtA == dtB:  # type: ignore
            dt = dtA
        # If the dtypes are different, try casting one direction then the other
        elif dtB in DTypes and np.can_cast(A, dtB):
            A = np.dtype(dtB).type(A)  # type: ignore
            dt = dtB
        elif dtA in DTypes and np.can_cast(B, dtA):
            B = np.dtype(dtA).type(B)  # type: ignore
            dt = dtA
        # Cannot safely cast
        else:
            raise TypeError(f"Cannot cast between scalars {str(A)} and {str(B)} to supported dtype")
        repMsg = generic_msg(
            cmd="efunc3ss",
            args={
                "func": "where",
                "condition": condition,
                "dtype": dt,
                "a": A,
                "b": B,
            },
        )
    return create_pdarray(type_cast(str, repMsg))


@typechecked
def histogram(pda: pdarray, bins: int_scalars = 10) -> Tuple[pdarray, pdarray]:
    """
    Compute a histogram of evenly spaced bins over the range of an array.

    Parameters
    ----------
    pda : pdarray
        The values to histogram

    bins : int_scalars
        The number of equal-size bins to use (default: 10)

    Returns
    -------
    (pdarray, Union[pdarray, int64 or float64])
        Bin edges and The number of values present in each bin

    Raises
    ------
    TypeError
        Raised if the parameter is not a pdarray or if bins is
        not an int.
    ValueError
        Raised if bins < 1
    NotImplementedError
        Raised if pdarray dtype is bool or uint8

    See Also
    --------
    value_counts, histogram2d

    Notes
    -----
    The bins are evenly spaced in the interval [pda.min(), pda.max()].

    Examples
    --------
    >>> import matplotlib.pyplot as plt
    >>> A = ak.arange(0, 10, 1)
    >>> nbins = 3
    >>> h, b = ak.histogram(A, bins=nbins)
    >>> h
    array([3, 3, 4])
    >>> b
    array([0., 3., 6., 9.])

    # To plot, export the left edges and the histogram to NumPy
    >>> plt.plot(b.to_ndarray()[::-1], h.to_ndarray())
    """
    if bins < 1:
        raise ValueError("bins must be 1 or greater")
    b = linspace(pda.min(), pda.max(), bins + 1)
    repMsg = generic_msg(cmd="histogram", args={"array": pda, "bins": bins})
    return create_pdarray(type_cast(str, repMsg)), b


# Typechecking removed due to circular dependencies with arrayview
# @typechecked
def histogram2d(
    x: pdarray, y: pdarray, bins: Union[int_scalars, Sequence[int_scalars]] = 10
) -> Tuple[pdarray, pdarray, pdarray]:
    """
    Compute the bi-dimensional histogram of two data samples with evenly spaced bins

    Parameters
    ----------
    x : pdarray
        A pdarray containing the x coordinates of the points to be histogrammed.

    y : pdarray
        A pdarray containing the y coordinates of the points to be histogrammed.

    bins : int_scalars or [int, int] = 10
        The number of equal-size bins to use.
        If int, the number of bins for the two dimensions (nx=ny=bins).
        If [int, int], the number of bins in each dimension (nx, ny = bins).
        Defaults to 10

    Returns
    -------
    hist : ArrayView, shape(nx, ny)
        The bi-dimensional histogram of samples x and y.
        Values in x are histogrammed along the first dimension and
        values in y are histogrammed along the second dimension.

    x_edges : pdarray
        The bin edges along the first dimension.

    y_edges : pdarray
        The bin edges along the second dimension.

    Raises
    ------
    TypeError
        Raised if x or y parameters are not pdarrays or if bins is
        not an int or (int, int).
    ValueError
        Raised if bins < 1
    NotImplementedError
        Raised if pdarray dtype is bool or uint8

    See Also
    --------
    histogram

    Notes
    -----
    The x bins are evenly spaced in the interval [x.min(), x.max()]
    and y bins are evenly spaced in the interval [y.min(), y.max()].

    Examples
    --------
    >>> x = ak.arange(0, 10, 1)
    >>> y = ak.arange(9, -1, -1)
    >>> nbins = 3
    >>> h, x_edges, y_edges = ak.histogram2d(x, y, bins=nbins)
    >>> h
    array([[0, 0, 3],
           [0, 2, 1],
           [3, 1, 0]])
    >>> x_edges
    array([0.0 3.0 6.0 9.0])
    >>> x_edges
    array([0.0 3.0 6.0 9.0])
    """
    if not isinstance(bins, Sequence):
        x_bins, y_bins = bins, bins
    else:
        if len(bins) != 2:
            raise ValueError("Sequences of bins must contain two elements (num_x_bins, num_y_bins)")
        x_bins, y_bins = bins
    if x_bins < 1 or y_bins < 1:
        raise ValueError("bins must be 1 or greater")
    x_bin_boundaries = linspace(x.min(), x.max(), x_bins + 1)
    y_bin_boundaries = linspace(y.min(), y.max(), y_bins + 1)
    repMsg = generic_msg(cmd="histogram2D", args={"x": x, "y": y, "xBins": x_bins, "yBins": y_bins})
    return (
        create_pdarray(type_cast(str, repMsg)).reshape(x_bins, y_bins),
        x_bin_boundaries,
        y_bin_boundaries,
    )


def histogramdd(
    sample: Sequence[pdarray], bins: Union[int_scalars, Sequence[int_scalars]] = 10
) -> Tuple[pdarray, Sequence[pdarray]]:
    """
    Compute the multidimensional histogram of data in sample with evenly spaced bins.

    Parameters
    ----------
    sample : Sequence[pdarray]
        A sequence of pdarrays containing the coordinates of the points to be histogrammed.

    bins : int_scalars or Sequence[int_scalars] = 10
        The number of equal-size bins to use.
        If int, the number of bins for all dimensions (nx=ny=...=bins).
        If [int, int, ...], the number of bins in each dimension (nx, ny, ... = bins).
        Defaults to 10

    Returns
    -------
    hist : ArrayView, shape(nx, ny, ..., nd)
        The multidimensional histogram of pdarrays in sample.
        Values in first pdarray are histogrammed along the first dimension.
        Values in second pdarray are histogrammed along the second dimension and so on.

    edges : List[pdarray]
        A list of pdarrays containing the bin edges for each dimension.


    Raises
    ------
    ValueError
        Raised if bins < 1
    NotImplementedError
        Raised if pdarray dtype is bool or uint8

    See Also
    --------
    histogram

    Notes
    -----
    The bins for each dimension, m, are evenly spaced in the interval [m.min(), m.max()]

    Examples
    --------
    >>> x = ak.arange(0, 10, 1)
    >>> y = ak.arange(9, -1, -1)
    >>> z = ak.where(x % 2 == 0, x, y)
    >>> h, edges = ak.histogramdd((x, y,z), bins=(2,2,5))
    >>> h
    array([[[0, 0, 0, 0, 0],
            [1, 1, 1, 1, 1]],

           [[1, 1, 1, 1, 1],
            [0, 0, 0, 0, 0]]])
    >>> edges
    [array([0.0 4.5 9.0]),
     array([0.0 4.5 9.0]),
     array([0.0 1.6 3.2 4.8 6.4 8.0])]
    """
    if not isinstance(sample, Sequence):
        raise ValueError("Sample must be a sequence of pdarrays")
    if len(set(pda.dtype for pda in sample)) != 1:
        raise ValueError("All pdarrays in sample must have same dtype")

    num_dims = len(sample)
    if not isinstance(bins, Sequence):
        bins = [bins] * num_dims
    else:
        if len(bins) != num_dims:
            raise ValueError("Sequences of bins must contain same number of elements as the sample")
    if any(b < 1 for b in bins):
        raise ValueError("bins must be 1 or greater")

    bins = list(bins) if isinstance(bins, tuple) else bins
    sample = list(sample) if isinstance(sample, tuple) else sample
    bin_boundaries = [linspace(a.min(), a.max(), b + 1) for a, b in zip(sample, bins)]
    bins_pda = array(bins)[::-1]
    dim_prod = (cumprod(bins_pda) // bins_pda)[::-1]
    repMsg = generic_msg(
        cmd="histogramdD",
        args={
            "sample": sample,
            "num_dims": num_dims,
            "bins": bins,
            "dim_prod": dim_prod,
            "num_samples": sample[0].size,
        },
    )
    return create_pdarray(type_cast(str, repMsg)).reshape(bins), bin_boundaries


@typechecked
def value_counts(
    pda: pdarray,
) -> Union[Categorical, Tuple[Union[pdarray, Strings], Optional[pdarray]]]:  # type: ignore
    """
    Count the occurrences of the unique values of an array.

    Parameters
    ----------
    pda : pdarray, int64
        The array of values to count

    Returns
    -------
    unique_values : pdarray, int64 or Strings
        The unique values, sorted in ascending order

    counts : pdarray, int64
        The number of times the corresponding unique value occurs

    Raises
    ------
    TypeError
        Raised if the parameter is not a pdarray

    See Also
    --------
    unique, histogram

    Notes
    -----
    This function differs from ``histogram()`` in that it only returns
    counts for values that are present, leaving out empty "bins". This
    function delegates all logic to the unique() method where the
    return_counts parameter is set to True.

    Examples
    --------
    >>> A = ak.array([2, 0, 2, 4, 0, 0])
    >>> ak.value_counts(A)
    (array([0, 2, 4]), array([3, 2, 1]))
    """
    return GroupBy(pda).count()<|MERGE_RESOLUTION|>--- conflicted
+++ resolved
@@ -830,18 +830,7 @@
     TypeError
         Raised if the parameter is not a pdarray
     """
-<<<<<<< HEAD
-    repMsg = generic_msg(
-        cmd=f"efunc{pda.ndim}D",
-        args={
-            "func": "sin",
-            "array": pda,
-        },
-    )
-    return create_pdarray(type_cast(str, repMsg))
-=======
     return _trig_helper(pda, "sin", where)
->>>>>>> 66326051
 
 
 @typechecked
@@ -868,21 +857,7 @@
     TypeError
         Raised if the parameter is not a pdarray
     """
-<<<<<<< HEAD
-    repMsg = type_cast(
-        str,
-        generic_msg(
-            cmd=f"efunc{pda.ndim}D",
-            args={
-                "func": "cos",
-                "array": pda,
-            },
-        ),
-    )
-    return create_pdarray(repMsg)
-=======
     return _trig_helper(pda, "cos", where)
->>>>>>> 66326051
 
 
 @typechecked
@@ -909,18 +884,7 @@
     TypeError
         Raised if the parameter is not a pdarray
     """
-<<<<<<< HEAD
-    repMsg = generic_msg(
-        cmd=f"efunc{pda.ndim}D",
-        args={
-            "func": "tan",
-            "array": pda,
-        },
-    )
-    return create_pdarray(type_cast(str, repMsg))
-=======
     return _trig_helper(pda, "tan", where)
->>>>>>> 66326051
 
 
 @typechecked
@@ -947,18 +911,7 @@
     TypeError
         Raised if the parameter is not a pdarray
     """
-<<<<<<< HEAD
-    repMsg = generic_msg(
-        cmd=f"efunc{pda.ndim}D",
-        args={
-            "func": "arcsin",
-            "array": pda,
-        },
-    )
-    return create_pdarray(type_cast(str, repMsg))
-=======
     return _trig_helper(pda, "arcsin", where)
->>>>>>> 66326051
 
 
 @typechecked
@@ -985,18 +938,7 @@
     TypeError
         Raised if the parameter is not a pdarray
     """
-<<<<<<< HEAD
-    repMsg = generic_msg(
-        cmd=f"efunc{pda.ndim}D",
-        args={
-            "func": "arccos",
-            "array": pda,
-        },
-    )
-    return create_pdarray(type_cast(str, repMsg))
-=======
     return _trig_helper(pda, "arccos", where)
->>>>>>> 66326051
 
 
 @typechecked
@@ -1023,18 +965,7 @@
     TypeError
         Raised if the parameter is not a pdarray
     """
-<<<<<<< HEAD
-    repMsg = generic_msg(
-        cmd=f"efunc{pda.ndim}D",
-        args={
-            "func": "arctan",
-            "array": pda,
-        },
-    )
-    return create_pdarray(type_cast(str, repMsg))
-=======
     return _trig_helper(pda, "arctan", where)
->>>>>>> 66326051
 
 
 @typechecked
@@ -1155,18 +1086,7 @@
     TypeError
         Raised if the parameter is not a pdarray
     """
-<<<<<<< HEAD
-    repMsg = generic_msg(
-        cmd=f"efunc{pda.ndim}D",
-        args={
-            "func": "sinh",
-            "array": pda,
-        },
-    )
-    return create_pdarray(type_cast(str, repMsg))
-=======
     return _trig_helper(pda, "sinh", where)
->>>>>>> 66326051
 
 
 @typechecked
@@ -1193,18 +1113,7 @@
     TypeError
         Raised if the parameter is not a pdarray
     """
-<<<<<<< HEAD
-    repMsg = generic_msg(
-        cmd=f"efunc{pda.ndim}D",
-        args={
-            "func": "cosh",
-            "array": pda,
-        },
-    )
-    return create_pdarray(type_cast(str, repMsg))
-=======
     return _trig_helper(pda, "cosh", where)
->>>>>>> 66326051
 
 
 @typechecked
@@ -1231,18 +1140,7 @@
     TypeError
         Raised if the parameter is not a pdarray
     """
-<<<<<<< HEAD
-    repMsg = generic_msg(
-        cmd=f"efunc{pda.ndim}D",
-        args={
-            "func": "tanh",
-            "array": pda,
-        },
-    )
-    return create_pdarray(type_cast(str, repMsg))
-=======
     return _trig_helper(pda, "tanh", where)
->>>>>>> 66326051
 
 
 @typechecked
@@ -1269,18 +1167,7 @@
     TypeError
         Raised if the parameter is not a pdarray
     """
-<<<<<<< HEAD
-    repMsg = generic_msg(
-        cmd=f"efunc{pda.ndim}D",
-        args={
-            "func": "arcsinh",
-            "array": pda,
-        },
-    )
-    return create_pdarray(type_cast(str, repMsg))
-=======
     return _trig_helper(pda, "arcsinh", where)
->>>>>>> 66326051
 
 
 @typechecked
@@ -1307,18 +1194,7 @@
     TypeError
         Raised if the parameter is not a pdarray
     """
-<<<<<<< HEAD
-    repMsg = generic_msg(
-        cmd=f"efunc{pda.ndim}D",
-        args={
-            "func": "arccosh",
-            "array": pda,
-        },
-    )
-    return create_pdarray(type_cast(str, repMsg))
-=======
     return _trig_helper(pda, "arccosh", where)
->>>>>>> 66326051
 
 
 @typechecked
@@ -1345,16 +1221,6 @@
     TypeError
         Raised if the parameters are not a pdarray or numeric scalar.
     """
-<<<<<<< HEAD
-    repMsg = generic_msg(
-        cmd=f"efunc{pda.ndim}D",
-        args={
-            "func": "arctanh",
-            "array": pda,
-        },
-    )
-    return create_pdarray(type_cast(str, repMsg))
-=======
     return _trig_helper(pda, "arctanh", where)
 
 
@@ -1388,7 +1254,7 @@
         repMsg = type_cast(
             str,
             generic_msg(
-                cmd="efunc",
+                cmd=f"efunc{pda.ndim}D",
                 args={
                     "func": func,
                     "array": pda,
@@ -1404,7 +1270,7 @@
         repMsg = type_cast(
             str,
             generic_msg(
-                cmd="efunc",
+                cmd=f"efunc{pda.ndim}D",
                 args={
                     "func": func,
                     "array": pda[where],
@@ -1416,7 +1282,6 @@
         new_pda = cast(new_pda, ret.dtype)
         new_pda[where] = ret
         return new_pda
->>>>>>> 66326051
 
 
 @typechecked
