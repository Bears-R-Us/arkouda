import json, struct
import numpy as np
from typing import Union
from arkouda.client import generic_msg, verbose, maxTransferBytes, pdarrayIterThresh
from arkouda.dtypes import *
from arkouda.dtypes import structDtypeCodes, NUMBER_FORMAT_STRINGS

__all__ = ["pdarray", "info", "any", "all", "is_sorted", "sum", "prod", "min", "max",
           "argmin", "argmax", "mean", "var", "std", "mink", "maxk", "argmink", "argmaxk"]

def parse_single_value(msg : str):
    """
    Attempt to convert a scalar return value from the arkouda server to a numpy
    scalar in Python. The user should not call this function directly.
    """
    dtname, value = msg.split(maxsplit=1)
    mydtype = dtype(dtname)
    if mydtype == bool:
        if value == "True":
            return bool(True)
        elif value == "False":
            return bool(False)
        else:
            raise ValueError(("unsupported value from server {} {}".format(mydtype.name, 
                                                                           value)))
    try:
        if mydtype == str_:
            return mydtype.type(value.strip('"'))
        return mydtype.type(value)
    except:
        raise ValueError(("unsupported value from server {} {}".format(mydtype.name, 
                                                                       value)))

# class for the pdarray
class pdarray:
    """
    The basic arkouda array class. This class contains only the
    attributies of the array; the data resides on the arkouda
    server. When a server operation results in a new array, arkouda
    will create a pdarray instance that points to the array data on
    the server. As such, the user should not initialize pdarray
    instances directly.

    Attributes
    ----------
    name : str
        The server-side identifier for the array
    dtype : dtype
        The element type of the array
    size : int
        The number of elements in the array
    ndim : int
        The rank of the array (currently only rank 1 arrays supported)
    shape : tuple
        The sizes of each dimension of the array
    itemsize : int
        The size in bytes of each element
    """

    BinOps = frozenset(["+", "-", "*", "/", "//", "%", "<", ">", "<=", ">=", 
                        "!=", "==", "&", "|", "^", "<<", ">>","**"])
    OpEqOps = frozenset(["+=", "-=", "*=", "/=", "//=", "&=", "|=", "^=", 
                         "<<=", ">>=","**="])
    objtype = "pdarray"

    __array_priority__ = 1000

    def __init__(self, name, mydtype, size, ndim, shape, itemsize):
        self.name = name
        self.dtype = dtype(mydtype)
        self.size = size
        self.ndim = ndim
        self.shape = shape
        self.itemsize = itemsize

    def __del__(self):
        try:
            generic_msg("delete {}".format(self.name))
        except:
            pass

    def __bool__(self) -> bool:
        if self.size != 1:
            raise ValueError(('The truth value of an array with more than one ' +
                              'element is ambiguous. Use a.any() or a.all()'))
        return bool(self[0])

    def __len__(self):
        return self.shape[0]

    def __str__(self):
        global pdarrayIterThresh
        return generic_msg("str {} {}".format(self.name,pdarrayIterThresh))

    def __repr__(self):
        global pdarrayIterTresh
        return generic_msg("repr {} {}".format(self.name,pdarrayIterThresh))

    def format_other(self, other : object) -> object:
        """
        Attempt to cast scalar other to the element dtype of this pdarray,
        and print the resulting value to a string (e.g. for sending to a
        server command). The user should not call this function directly.
        """
        try:
            other = self.dtype.type(other)
        except:
            raise TypeError("Unable to convert {} to {}".format(other, 
                                                                self.dtype.name))
        if self.dtype == bool:
            return str(other)
        fmt = NUMBER_FORMAT_STRINGS[self.dtype.name]
        return fmt.format(other)

    # binary operators
    def binop(self, other : object, op : str):
        if op not in self.BinOps:
            raise ValueError("bad operator {}".format(op))
        # pdarray binop pdarray
        if isinstance(other, pdarray):
            if self.size != other.size:
                raise ValueError("size mismatch {} {}".format(self.size,other.size))
            msg = "binopvv {} {} {}".format(op, self.name, other.name)
            repMsg = generic_msg(msg)
            return create_pdarray(repMsg)
        # pdarray binop scalar
        dt = resolve_scalar_dtype(other)
        if dt not in DTypes:
            raise TypeError("Unhandled scalar type: {} ({})".format(other, 
                                                                    type(other)))
        msg = "binopvs {} {} {} {}".\
                  format(op, self.name, dt, NUMBER_FORMAT_STRINGS[dt].format(other))
        repMsg = generic_msg(msg)
        return create_pdarray(repMsg)

    # reverse binary operators
    # pdarray binop pdarray: taken care of by binop function
    def r_binop(self, other, op):
        if op not in self.BinOps:
            raise ValueError("bad operator {}".format(op))
        # pdarray binop scalar
        dt = resolve_scalar_dtype(other)
        if dt not in DTypes:
            raise TypeError("Unhandled scalar type: {} ({})".format(other, 
                                                                    type(other)))
        msg = "binopsv {} {} {} {}".\
                      format(op, dt, NUMBER_FORMAT_STRINGS[dt].format(other), 
                                                                    self.name)
        repMsg = generic_msg(msg)
        return create_pdarray(repMsg)

    # overload + for pdarray, other can be {pdarray, int, float}
    def __add__(self, other):
        return self.binop(other, "+")

    def __radd__(self, other):
        return self.r_binop(other, "+")

    # overload - for pdarray, other can be {pdarray, int, float}
    def __sub__(self, other):
        return self.binop(other, "-")

    def __rsub__(self, other):
        return self.r_binop(other, "-")

    # overload * for pdarray, other can be {pdarray, int, float}
    def __mul__(self, other):
        return self.binop(other, "*")

    def __rmul__(self, other):
        return self.r_binop(other, "*")

    # overload / for pdarray, other can be {pdarray, int, float}
    def __truediv__(self, other):
        return self.binop(other, "/")

    def __rtruediv__(self, other):
        return self.r_binop(other, "/")

    # overload // for pdarray, other can be {pdarray, int, float}
    def __floordiv__(self, other):
        return self.binop(other, "//")

    def __rfloordiv__(self, other):
        return self.r_binop(other, "//")

    def __mod__(self, other):
        return self.binop(other, "%")

    def __rmod__(self, other):
        return self.r_binop(other, "%")

    # overload << for pdarray, other can be {pdarray, int}
    def __lshift__(self, other):
        return self.binop(other, "<<")

    def __rlshift__(self, other):
        return self.r_binop(other, "<<")

    # overload >> for pdarray, other can be {pdarray, int}
    def __rshift__(self, other):
        return self.binop(other, ">>")

    def __rrshift__(self, other):
        return self.r_binop(other, ">>")

    # overload & for pdarray, other can be {pdarray, int}
    def __and__(self, other):
        return self.binop(other, "&")

    def __rand__(self, other):
        return self.r_binop(other, "&")

    # overload | for pdarray, other can be {pdarray, int}
    def __or__(self, other):
        return self.binop(other, "|")

    def __ror__(self, other):
        return self.r_binop(other, "|")

    # overload | for pdarray, other can be {pdarray, int}
    def __xor__(self, other):
        return self.binop(other, "^")

    def __rxor__(self, other):
        return self.r_binop(other, "^")

    def __pow__(self,other):
        return self.binop(other,"**")

    def __rpow__(self,other):
        return self.r_binop(other,"**")

    # overloaded comparison operators
    def __lt__(self, other):
        return self.binop(other, "<")

    def __gt__(self, other):
        return self.binop(other, ">")

    def __le__(self, other):
        return self.binop(other, "<=")

    def __ge__(self, other):
        return self.binop(other, ">=")

    def __eq__(self, other):
        return self.binop(other, "==")

    def __ne__(self, other):
        return self.binop(other, "!=")

    # overload unary- for pdarray implemented as pdarray*(-1)
    def __neg__(self):
        return self.binop(-1, "*")

    # overload unary~ for pdarray implemented as pdarray^(~0)
    def __invert__(self):
        if self.dtype == int64:
            return self.binop(~0, "^")
        if self.dtype == bool:
            return self.binop(True, "^")
        raise TypeError("Unhandled dtype: {} ({})".format(self, self.dtype))

    # op= operators
    def opeq(self, other, op):
        if op not in self.OpEqOps:
            raise ValueError("bad operator {}".format(op))
        # pdarray op= pdarray
        if isinstance(other, pdarray):
            if self.size != other.size:
                raise ValueError("size mismatch {} {}".format(self.size,other.size))
            generic_msg("opeqvv {} {} {}".format(op, self.name, other.name))
            return self
        # pdarray binop scalar
        # opeq requires scalar to be cast as pdarray dtype
        try:
            other = self.dtype.type(other)
        except: # Can't cast other as dtype of pdarray
            raise TypeError("Unhandled scalar type: {} ({})".format(other, type(other)))

        msg = "opeqvs {} {} {} {}".\
                         format(op, self.name, self.dtype.name, self.format_other(other))
        generic_msg(msg)
        return self

    # overload += pdarray, other can be {pdarray, int, float}
    def __iadd__(self, other):
        return self.opeq(other, "+=")

    # overload -= pdarray, other can be {pdarray, int, float}
    def __isub__(self, other):
        return self.opeq(other, "-=")

    # overload *= pdarray, other can be {pdarray, int, float}
    def __imul__(self, other):
        return self.opeq(other, "*=")

    # overload /= pdarray, other can be {pdarray, int, float}
    def __itruediv__(self, other):
        return self.opeq(other, "/=")

    # overload //= pdarray, other can be {pdarray, int, float}
    def __ifloordiv__(self, other):
        return self.opeq(other, "//=")

    # overload <<= pdarray, other can be {pdarray, int, float}
    def __ilshift__(self, other):
        return self.opeq(other, "<<=")

    # overload >>= pdarray, other can be {pdarray, int, float}
    def __irshift__(self, other):
        return self.opeq(other, ">>=")

    # overload &= pdarray, other can be {pdarray, int, float}
    def __iand__(self, other):
        return self.opeq(other, "&=")

    # overload |= pdarray, other can be {pdarray, int, float}
    def __ior__(self, other):
        return self.opeq(other, "|=")

    # overload ^= pdarray, other can be {pdarray, int, float}
    def __ixor__(self, other):
        return self.opeq(other, "^=")
    def __ipow__(self, other):
        return self.opeq(other,"**=")

    # overload a[] to treat like list
    def __getitem__(self, key):
        if np.isscalar(key) and resolve_scalar_dtype(key) == 'int64':
            orig_key = key
            if key < 0:
                # Interpret negative key as offset from end of array
                key += self.size
            if (key >= 0 and key < self.size):
                repMsg = generic_msg("[int] {} {}".format(self.name, key))
                fields = repMsg.split()
                # value = fields[2]
                return parse_single_value(' '.join(fields[1:]))
            else:
                raise IndexError("[int] {} is out of bounds with size {}".format(orig_key,self.size))
        if isinstance(key, slice):
            (start,stop,stride) = key.indices(self.size)
            if verbose: print(start,stop,stride)
            repMsg = generic_msg("[slice] {} {} {} {}".format(self.name, start, stop, stride))
            return create_pdarray(repMsg);
        if isinstance(key, pdarray):
            kind, itemsize = translate_np_dtype(key.dtype)
            if kind not in ("bool", "int"):
                raise TypeError("unsupported pdarray index type {}".format(key.dtype))
            if kind == "bool" and self.size != key.size:
                raise ValueError("size mismatch {} {}".format(self.size,key.size))
            repMsg = generic_msg("[pdarray] {} {}".format(self.name, key.name))
            return create_pdarray(repMsg);
        else:
            raise TypeError("Unhandled key type: {} ({})".format(key, type(key)))

    def __setitem__(self, key, value):
        if np.isscalar(key) and resolve_scalar_dtype(key) == 'int64':
            orig_key = key
            if key < 0:
                # Interpret negative key as offset from end of array
                key += self.size
            if (key >= 0 and key < self.size):
                generic_msg("[int]=val {} {} {} {}".\
                            format(self.name, key, self.dtype.name, 
                                   self.format_other(value)))
            else:
                raise IndexError(("index {} is out of bounds with size {}".\
                                 format(orig_key,self.size)))
        elif isinstance(key, pdarray):
            if isinstance(value, pdarray):
                generic_msg("[pdarray]=pdarray {} {} {}".\
                            format(self.name,key.name,value.name))
            else:
                generic_msg("[pdarray]=val {} {} {} {}".\
                            format(self.name, key.name, self.dtype.name, 
                                   self.format_other(value)))
        elif isinstance(key, slice):
            (start,stop,stride) = key.indices(self.size)
            if verbose: print(start,stop,stride)
            if isinstance(value, pdarray):
                generic_msg("[slice]=pdarray {} {} {} {} {}".\
                            format(self.name,start,stop,stride,value.name))
            else:
                generic_msg("[slice]=val {} {} {} {} {} {}".\
                            format(self.name, start, stop, stride, self.dtype.name, 
                                   self.format_other(value)))
        else:
            raise TypeError("Unhandled key type: {} ({})".\
                            format(key, type(key)))

    def fill(self, value : object) -> None:
        """
        Fill the array (in place) with a constant value.
        """
        generic_msg("set {} {} {}".format(self.name, 
                                        self.dtype.name, self.format_other(value)))

    def any(self):
        """
        Return True iff any element of the array evaluates to True.
        """
        return any(self)

    def all(self):
        """
        Return True iff all elements of the array evaluate to True.
        """
        return all(self)

    def is_sorted(self):
        """
        Return True iff the array is monotonically non-decreasing.
        """
        return is_sorted(self)

    def sum(self):
        """
        Return the sum of all elements in the array.
        """
        return sum(self)

    def prod(self):
        """
        Return the product of all elements in the array. Return value is
        always a float.
        """
        return prod(self)

    def min(self):
        """
        Return the minimum value of the array.
        """
        return min(self)

    def max(self):
        """
        Return the maximum value of the array.
        """
        return max(self)

    def argmin(self):
        """
        Return the index of the first minimum value of the array.
        """
        return argmin(self)

    def argmax(self):
        """
        Return the index of the first maximum value of the array.
        """
        return argmax(self)

    def mean(self) -> float:
        """
        Return the mean of the array.
        """
        return mean(self)

    def var(self, ddof : int=0):
        """
        Compute the variance. See ``arkouda.var`` for details.
        """
        return var(self, ddof=ddof)

    def std(self, ddof : int=0) -> float:
        """
        Compute the standard deviation. See ``arkouda.std`` for details.
        """
        return std(self, ddof=ddof)

    def mink(self, k):
        """
        Compute the minimum "k" values.
        """
        return mink(self,k)


    def maxk(self, k):
        """
        Compute the maximum "k" values.
        """
        return maxk(self,k)

    def argmink(self, k):
        """
        Compute the minimum "k" values.
        """
        return argmink(self,k)


    def argmaxk(self, k):
        """
        Compute the maximum "k" values.
        """
        return argmaxk(self,k)

    
    def to_ndarray(self):
        """
        Convert the array to a np.ndarray, transferring array data from the
        Arkouda server to client-side Python. Note: if the pdarray size exceeds 
        arkouda.maxTransferBytes, a RuntimeError is raised.

        Returns
        -------
        np.ndarray
            A numpy ndarray with the same attributes and data as the pdarray

        Raises
        ------
        RuntimeError
            Raised if there is a server-side error thrown or if the pdarray size
            exceeds the built-in size limit
        Notes
        -----
        The number of bytes in the array cannot exceed ``arkouda.maxTransferBytes``,
        otherwise a ``RuntimeError`` will be raised. This is to protect the user
        from overflowing the memory of the system on which the Python client
        is running, under the assumption that the server is running on a
        distributed system with much more memory than the client. The user
        may override this limit by setting ak.maxTransferBytes to a larger
        value, but proceed with caution.

        See Also
        --------
        array

        Examples
        --------
        >>> a = ak.arange(0, 5, 1)
        >>> a.to_ndarray()
        array([0, 1, 2, 3, 4])

        >>> type(a.to_ndarray())
        numpy.ndarray
        """
        # Total number of bytes in the array data
        arraybytes = self.size * self.dtype.itemsize
        # Guard against overflowing client memory
        if arraybytes > maxTransferBytes:
            raise RuntimeError(('Array exceeds allowed size for transfer. Increase ' +
                               'ak.maxTransferBytes to allow'))
        # The reply from the server will be a bytes object
        rep_msg = generic_msg("tondarray {}".format(self.name), recv_bytes=True)
        # Make sure the received data has the expected length
        if len(rep_msg) != self.size*self.dtype.itemsize:
            raise RuntimeError("Expected {} bytes but received {}".\
                               format(self.size*self.dtype.itemsize, len(rep_msg)))
        # Use struct to interpret bytes as a big-endian numeric array
        fmt = '>{:n}{}'.format(self.size, structDtypeCodes[self.dtype.name])
        # Return a numpy ndarray
        return np.array(struct.unpack(fmt, rep_msg))

    def to_cuda(self):
        """
        Convert the array to a Numba DeviceND array, transferring array data from the
        arkouda server to Python via ndarray. If the array exceeds a builtin size limit,
        a RuntimeError is raised.

        Returns
        -------
        numba.DeviceNDArray
            A Numba ndarray with the same attributes and data as the pdarray; on GPU

        Raises
        ------
        ImportError
            Raised if CUDA is not available
        ModuleNotFoundError
            Raised if Numba is either not installed or not enabled
        RuntimeError
            Raised if there is a server-side error thrown in the course of retrieving
            the pdarray.

        Notes
        -----
        The number of bytes in the array cannot exceed ``arkouda.maxTransferBytes``,
        otherwise a ``RuntimeError`` will be raised. This is to protect the user
        from overflowing the memory of the system on which the Python client
        is running, under the assumption that the server is running on a
        distributed system with much more memory than the client. The user
        may override this limit by setting ak.maxTransferBytes to a larger
        value, but proceed with caution.

        See Also
        --------
        array

        Examples
        --------
        >>> a = ak.arange(0, 5, 1)
        >>> a.to_cuda()
        array([0, 1, 2, 3, 4])

        >>> type(a.to_cuda())
        numpy.devicendarray
        """
        try:
            from numba import cuda
            if not(cuda.is_available()):
                raise ImportError(('CUDA is not available. Check for the CUDA toolkit ' +
                                  'and ensure a GPU is installed.'))
        except:
            raise ModuleNotFoundError(('Numba is not enabled or installed and ' +
                                      'is required for GPU support.'))

        # Total number of bytes in the array data
        arraybytes = self.size * self.dtype.itemsize
        # Guard against overflowing client memory
        if arraybytes > maxTransferBytes:
            raise RuntimeError(("Array exceeds allowed size for transfer. " +
                               "Increase ak.maxTransferBytes to allow"))
        # The reply from the server will be a bytes object
        rep_msg = generic_msg("tondarray {}".format(self.name), recv_bytes=True)
        # Make sure the received data has the expected length
        if len(rep_msg) != self.size*self.dtype.itemsize:
            raise RuntimeError("Expected {} bytes but received {}".\
                               format(self.size*self.dtype.itemsize, len(rep_msg)))
        # Use struct to interpret bytes as a big-endian numeric array
        fmt = '>{:n}{}'.format(self.size, structDtypeCodes[self.dtype.name])
        # Return a numba devicendarray
        return cuda.to_device(struct.unpack(fmt, rep_msg))

    def save(self, prefix_path, dataset='array', mode='truncate') -> str:
        """
        Save the pdarray to HDF5. The result is a collection of HDF5 files,
        one file per locale of the arkouda server, where each filename starts
        with prefix_path. Each locale saves its chunk of the array to its
        corresponding file.

        Parameters
        ----------
        prefix_path : str
            Directory and filename prefix that all output files share
        dataset : str
            Name of the dataset to create in HDF5 files (must not already exist)
        mode : {'truncate' | 'append'}
            By default, truncate (overwrite) output files, if they exist.
            If 'append', attempt to create new dataset in existing files.

        Raises
        ------
        RuntimeError
            Raised if a server-side error is thrown saving the pdarray
        ValueError
            Raised if there is an error in parsing the prefix path pointing to
            file write location or if the mode parameter is neither truncate
            nor append

        See Also
        --------
        save_all, load, read_hdf, read_all

        Notes
        -----
        The prefix_path must be visible to the arkouda server and the user must
        have write permission.

        Output files have names of the form ``<prefix_path>_LOCALE<i>.hdf``, where ``<i>``
        ranges from 0 to ``numLocales``. If any of the output files already exist and
        the mode is 'truncate', they will be overwritten. If the mode is 'append'
        and the number of output files is less than the number of locales or a
        dataset with the same name already exists, a ``RuntimeError`` will result.

        Examples
        --------
        >>> a = ak.arange(0, 100, 1)
        >>> a.save('arkouda_range', dataset='array')

        Array is saved in numLocales files with names like ``tmp/arkouda_range_LOCALE0.hdf``

        The array can be read back in as follows

        >>> b = ak.load('arkouda_range', dataset='array')
        >>> (a == b).all()
        True
        """
        if mode.lower() in 'append':
            m = 1
        elif mode.lower() in 'truncate':
            m = 0
        else:
            raise ValueError("Allowed modes are 'truncate' and 'append'")

        """
        If offsets are provided, add to the json_array as the offsets will be used to 
        retrieve the array elements from the hdf5 files.
        """ 
        try:
            json_array = json.dumps([prefix_path])
        except Exception as e:
            raise ValueError(e)
        return generic_msg("tohdf {} {} {} {} {}".\
                           format(self.name, dataset, m, json_array, self.dtype))



# creates pdarray object
#   only after:
#       all values have been checked by python module and...
#       server has created pdarray already befroe this is called
def create_pdarray(reqMsg : str) -> pdarray:
    """
    Return a pdarray instance pointing to an array created by the arkouda server.
    The user should not call this function directly.

    Parameters
    ----------
    reqMsg : str
        space-delimited string containing the pdarray name, datatype, size
        dimension, shape,and itemsize

    Returns
    -------
    pdarray
        A pdarray with the same attributes and data as the pdarray; on GPU

    Raises
-   -----
    ValueError
        If there's an error in parsing the reqMsg parameter into the six 
        values needed to create the pdarray instance
    RuntimeError
        Raised if a server-side error is thrown in the process of creating
        the pdarray instance
    """
    try:
        fields = reqMsg.split()
        name = fields[1]
        mydtype = fields[2]
        size = int(fields[3])
        ndim = int(fields[4])
        shape = [int(el) for el in fields[5][1:-1].split(',')]
        itemsize = int(fields[6])
    except Exception as e:
        raise ValueError(e)
    if verbose: print("{} {} {} {} {} {}".\
                      format(name,mydtype,size,ndim,shape,itemsize))
    return pdarray(name, mydtype, size, ndim, shape, itemsize)

def info(pda : Union[pdarray, str]) -> str:
    """
    Returns information about the pdarray instance
    
    Parameters
    ----------
    pda : Union[pdarray, str]
       pda is either the pdarray instance or the pdarray.name string
    
    Returns
    ------
    str
        Information regarding the pdarray in the form of a string
    
    Raises
    ------
    TypeError
        Raised if the parameter is neither a pdarray or string
    RuntimeError
        Raised if a server-side error is thrown in the process of 
        retrieving information about the pdarray
    """
    if isinstance(pda, pdarray):
        return generic_msg("info {}".format(pda.name))
    elif isinstance(pda, str):
        return generic_msg("info {}".format(pda))
    else:
        raise TypeError("info: must be pdarray or string {}".format(pda))

def any(pda : pdarray) -> bool:
    """
    Return True iff any element of the array evaluates to True.
    
    Parameters
    ----------
    pda : pdarray
        The pdarray instance to be evaluated    
    
    Returns
    -------
    bool 
        Indicates if 1..n pdarray elements evaluate to True
        
    Raises
    ------
    TypeError
        Raised if pda is not a pdarray instance
    RuntimeError
        Raised if there's a server-side error thrown
    """
    if isinstance(pda, pdarray):
        repMsg = generic_msg("reduction {} {}".format("any", pda.name))
        return parse_single_value(repMsg)
    else:
        raise TypeError("must be pdarray {}".format(pda))

def all(pda : pdarray) -> bool:
    """
    Return True iff all elements of the array evaluate to True.

    Parameters
    ----------
    pda : pdarray
        The pdarray instance to be evaluated

    Returns
    -------
    bool 
        Indicates if all pdarray elements evaluate to True
        
    Raises
    ------
    TypeError
        Raised if pda is not a pdarray instance
    RuntimeError
        Raised if there's a server-side error thrown
    """
    if isinstance(pda, pdarray):
        repMsg = generic_msg("reduction {} {}".format("all", pda.name))
        return parse_single_value(repMsg)
    else:
        raise TypeError("must be pdarray {}".format(pda))

def is_sorted(pda : pdarray) -> bool:
    """
    Return True iff the array is monotonically non-decreasing.
    
    Parameters
    ----------
    pda : pdarray
        The pdarray instance to be evaluated
    
    Returns
    -------
    bool 
        Indicates if the array is monotonically non-decreasing
        
    Raises
    ------
    TypeError
        Raised if pda is not a pdarray instance
    RuntimeError
        Raised if there's a server-side error thrown
    """
    if isinstance(pda, pdarray):
        repMsg = generic_msg("reduction {} {}".format("is_sorted", pda.name))
        return parse_single_value(repMsg)
    else:
        raise TypeError("must be pdarray {}".format(pda))

def sum(pda : pdarray) -> float:
    """
    Return the sum of all elements in the array.

    Parameters
    ----------
    pda : pdarray
        Values for which to calculate the sum
    
    Returns
    -------
    float
        The sum of all elements in the array
        
    Raises
    ------
    TypeError
        Raised if pda is not a pdarray instance
    RuntimeError
        Raised if there's a server-side error thrown
    """
    if isinstance(pda, pdarray):
        repMsg = generic_msg("reduction {} {}".format("sum", pda.name))
        return parse_single_value(repMsg)
    else:
        raise TypeError("must be pdarray {}".format(pda))

def prod(pda : pdarray) -> float:
    """
    Return the product of all elements in the array. Return value is
    always a float.
    
    Parameters
    ----------
    pda : pdarray
        Values for which to calculate the product

    Returns
    -------
    float
        The product calculated from the pda
        
    Raises
    ------
    TypeError
        Raised if pda is not a pdarray instance
    RuntimeError
        Raised if there's a server-side error thrown
    """
    if isinstance(pda, pdarray):
        repMsg = generic_msg("reduction {} {}".format("prod", pda.name))
        return parse_single_value(repMsg)
    else:
        raise TypeError("must be pdarray {}".format(pda))

def min(pda : pdarray) -> float:
    """
    Return the minimum value of the array.
    
    Parameters
    ----------
    pda : pdarray
        Values for which to calculate the min

    Returns
    -------
    float
        The min calculated from the pda
        
    Raises
    ------
    TypeError
        Raised if pda is not a pdarray instance
    RuntimeError
        Raised if there's a server-side error thrown
    """
    if isinstance(pda, pdarray):
        repMsg = generic_msg("reduction {} {}".format("min", pda.name))
        return parse_single_value(repMsg)
    else:
        raise TypeError("must be pdarray {}".format(pda))

def max(pda : pdarray) -> float:
    """
    Return the maximum value of the array.
    
    Parameters
    ----------
    pda : pdarray
        Values for which to calculate the max

    Returns
    -------
    float
        The max calculated from the pda
       
    Raises
    ------
    TypeError
        Raised if pda is not a pdarray instance
    RuntimeError
        Raised if there's a server-side error thrown
    """
    if isinstance(pda, pdarray):
        repMsg = generic_msg("reduction {} {}".format("max", pda.name))
        return parse_single_value(repMsg)
    else:
        raise TypeError("must be pdarray {}".format(pda))

def argmin(pda : pdarray) -> float:
    """
    Return the index of the first minimum value of the array.

    Parameters
    ----------
    pda : pdarray
        Values for which to calculate the argmin

    Returns
    -------
    float
        The argmin calculated from the pda
        
    Raises
    ------
    TypeError
        Raised if pda is not a pdarray instance
    RuntimeError
        Raised if there's a server-side error thrown
    """
    if isinstance(pda, pdarray):
        repMsg = generic_msg("reduction {} {}".format("argmin", pda.name))
        return parse_single_value(repMsg)
    else:
        raise TypeError("must be pdarray {}".format(pda))

def argmax(pda : pdarray) -> float:
    """
    Return the index of the first maximum value of the array.
    
    Parameters
    ----------
    pda : pdarray
        Values for which to calculate the argmax

    Returns
    -------
    float
        The argmax calculated from the pda

    Raises
    ------
    TypeError
        Raised if pda is not a pdarray instance
    RuntimeError
        Raised if there's a server-side error thrown
    """
    if isinstance(pda, pdarray):
        repMsg = generic_msg("reduction {} {}".format("argmax", pda.name))
        return parse_single_value(repMsg)
    else:
        raise TypeError("must be pdarray {}".format(pda))

def mean(pda : pdarray) -> float:
    """
    Return the mean of the array.
    
    Parameters
    ----------
    pda : pdarray
        Values for which to calculate the mean

    Returns
    -------
    float
        The mean calculated from the pda sum and size

    Raises
    ------
    TypeError
        Raised if pda is not a pdarray instance
    RuntimeError
        Raised if there's a server-side error thrown
    """
    return pda.sum() / pda.size

def var(pda : pdarray, ddof : int=0) -> float:
    """
    Return the variance of values in the array.

    Parameters
    ----------
    pda : pdarray
        Values for which to calculate the variance
    ddof : int
        "Delta Degrees of Freedom" used in calculating var

    Returns
    -------
    float
        The scalar variance of the array

    Raises
    ------
    TypeError
        Raised if pda is not a pdarray instance
    ValueError
        Raised if the ddof >= pdarray size
    RuntimeError
        Raised if there's a server-side error thrown

    See Also
    --------
    mean, std

    Notes
    -----
    The variance is the average of the squared deviations from the mean,
    i.e.,  ``var = mean((x - x.mean())**2)``.

    The mean is normally calculated as ``x.sum() / N``, where ``N = len(x)``.
    If, however, `ddof` is specified, the divisor ``N - ddof`` is used
    instead.  In standard statistical practice, ``ddof=1`` provides an
    unbiased estimator of the variance of a hypothetical infinite population.
    ``ddof=0`` provides a maximum likelihood estimate of the variance for
    normally distributed variables.
    """
    if not isinstance(pda, pdarray):
        raise TypeError("must be pdarray {}".format(pda))
    if ddof >= pda.size:
        raise ValueError("var: ddof must be less than number of values")
    m = mean(pda)
    return ((pda - m)**2).sum() / (pda.size - ddof)

def std(pda : pdarray, ddof : int=0) -> float:
    """
    Return the standard deviation of values in the array. The standard
    deviation is implemented as the square root of the variance.

    Parameters
    ----------
    pda : pdarray
        values for which to calculate the standard deviation
    ddof : int
        "Delta Degrees of Freedom" used in calculating std

    Returns
    -------
    float
        The scalar standard deviation of the array

    Raises
    ------
    TypeError
        Raised if pda is not a pdarray instance
    RuntimeError
        Raised if there's a server-side error thrown

    See Also
    --------
    mean, var

    Notes
    -----
    The standard deviation is the square root of the average of the squared
    deviations from the mean, i.e., ``std = sqrt(mean((x - x.mean())**2))``.

    The average squared deviation is normally calculated as
    ``x.sum() / N``, where ``N = len(x)``.  If, however, `ddof` is specified,
    the divisor ``N - ddof`` is used instead. In standard statistical
    practice, ``ddof=1`` provides an unbiased estimator of the variance
    of the infinite population. ``ddof=0`` provides a maximum likelihood
    estimate of the variance for normally distributed variables. The
    standard deviation computed in this function is the square root of
    the estimated variance, so even with ``ddof=1``, it will not be an
    unbiased estimate of the standard deviation per se.
    """
<<<<<<< HEAD
    if not isinstance(pda, pdarray):
        raise TypeError("must be pdarray {}".format(pda))
    return np.sqrt(var(pda, ddof=ddof))
=======
    return np.sqrt(var(pda, ddof=ddof))

def mink(pda, k):
    """
    Find the `k` minimum values of an array.

    Returns the smallest `k` values of an array, sorted

    Parameters
    ----------
    pda : pdarray
        Input array.
    k : integer
        The desired count of minimum values to be returned by the output.

    Returns
    -------
    pdarray
        The minimum `k` values from pda

    Notes
    -----
    This call is equivalent in value to:
    
        a[ak.argsort(a)[:k]]
    
    and generally outperforms this operation.

    This reduction will see a significant drop in performance as `k` grows
    beyond a certain value. This value is system dependent, but generally
    about a `k` of 5 million is where performance degredation has been observed.
    
    Examples
    --------
    >>> A = ak.array([10,5,1,3,7,2,9,0])
    >>> ak.mink(A, 3)
    array([0, 1, 2])
    """
    if isinstance(pda, pdarray):
        if k == 0:
            return []
        if pda.size == 0:
            raise TypeError("must be a non-empty pdarray {} of type int or float".format(pda))
        repMsg = generic_msg("mink {} {} {}".format(pda.name, k, False))
        return create_pdarray(repMsg)
    else:
        raise TypeError("must be pdarray {}".format(pda))

def maxk(pda, k):
    """
    Find the `k` maximum values of an array.

    Returns the largest `k` values of an array, sorted

    Parameters
    ----------
    pda : pdarray
        Input array.
    k : integer
        The desired count of maximum values to be returned by the output.

    Returns
    -------
    pdarray, int
        The maximum `k` values from pda

    Notes
    -----
    This call is equivalent in value to:
    
        a[ak.argsort(a)[k:]]
    
    and generally outperforms this operation.

    This reduction will see a significant drop in performance as `k` grows
    beyond a certain value. This value is system dependent, but generally
    about a `k` of 5 million is where performance degredation has been observed.


    Examples
    --------
    >>> A = ak.array([10,5,1,3,7,2,9,0])
    >>> ak.maxk(A, 3)
    array([7, 9, 10])
    """
    if isinstance(pda, pdarray):
        if k == 0:
            return []
        if pda.size == 0:
            raise TypeError("must be a non-empty pdarray {} of type int or float".format(pda))
        repMsg = generic_msg("maxk {} {} {}".format(pda.name, k, False))
        return create_pdarray(repMsg)
    else:
        raise TypeError("must be pdarray {}".format(pda))

def argmink(pda, k):
    """
    Find the `k` minimum values of an array.

    Returns the smallest `k` values of an array, sorted

    Parameters
    ----------
    pda : pdarray
        Input array.
    k : integer
        The desired count of minimum values to be returned by the output.

    Returns
    -------
    pdarray, int
        The indcies of the minimum `k` values from pda

    Notes
    -----
    This call is equivalent in value to:
    
        ak.argsort(a)[:k]
    
    and generally outperforms this operation.

    This reduction will see a significant drop in performance as `k` grows
    beyond a certain value. This value is system dependent, but generally
    about a `k` of 5 million is where performance degredation has been observed.

    Examples
    --------
    >>> A = ak.array([10,5,1,3,7,2,9,0])
    >>> ak.argmink(A, 3)
    array([7, 2, 5])
    """
    if isinstance(pda, pdarray):
        if k == 0:
            return []
        if pda.size == 0:
            raise TypeError("must be a non-empty pdarray {} of type int or float".format(pda))
        repMsg = generic_msg("mink {} {} {}".format(pda.name, k, True))
        return create_pdarray(repMsg)
    else:
        raise TypeError("must be pdarray {}".format(pda))

def argmaxk(pda, k):
    """
    Find the `k` maximum values of an array.

    Returns the largest `k` values of an array, sorted

    Parameters
    ----------
    pda : pdarray
        Input array.
    k : integer
        The desired count of maximum values to be returned by the output.

    Returns
    -------
    pdarray, int
        The indices of the maximum `k` values from pda

    Notes
    -----
    This call is equivalent in value to:
    
        ak.argsort(a)[k:]
    
    and generally outperforms this operation.

    This reduction will see a significant drop in performance as `k` grows
    beyond a certain value. This value is system dependent, but generally
    about a `k` of 5 million is where performance degredation has been observed.


    Examples
    --------
    >>> A = ak.array([10,5,1,3,7,2,9,0])
    >>> ak.argmaxk(A, 3)
    array([4, 6, 0])
    """
    if isinstance(pda, pdarray):
        if k == 0:
            return []
        if pda.size == 0:
            raise TypeError("must be a non-empty pdarray {} of type int or float".format(pda))
        repMsg = generic_msg("maxk {} {} {}".format(pda.name, k, True))
        return create_pdarray(repMsg)
    else:
        raise TypeError("must be pdarray {}".format(pda))
>>>>>>> 4ff9e8d9
<|MERGE_RESOLUTION|>--- conflicted
+++ resolved
@@ -1128,11 +1128,8 @@
     the estimated variance, so even with ``ddof=1``, it will not be an
     unbiased estimate of the standard deviation per se.
     """
-<<<<<<< HEAD
     if not isinstance(pda, pdarray):
         raise TypeError("must be pdarray {}".format(pda))
-    return np.sqrt(var(pda, ddof=ddof))
-=======
     return np.sqrt(var(pda, ddof=ddof))
 
 def mink(pda, k):
@@ -1319,5 +1316,4 @@
         repMsg = generic_msg("maxk {} {} {}".format(pda.name, k, True))
         return create_pdarray(repMsg)
     else:
-        raise TypeError("must be pdarray {}".format(pda))
->>>>>>> 4ff9e8d9
+        raise TypeError("must be pdarray {}".format(pda))