<<<<<<< HEAD
from typing import cast, List
import numpy as np # type: ignore
=======
from __future__ import annotations
>>>>>>> 389b1c47
from arkouda.strings import Strings
from arkouda.pdarrayclass import pdarray
from arkouda.groupbyclass import GroupBy
from arkouda.pdarraycreation import zeros, zeros_like, arange
from arkouda.dtypes import int64, resolve_scalar_dtype
from arkouda.sorting import argsort
from arkouda.client import pdarrayIterThresh
from arkouda.pdarraysetops import unique, concatenate, in1d

__all__ = ['Categorical']

class Categorical:
    """
    Represents an array of values belonging to named categories. Converting a
    Strings object to Categorical often saves memory and speeds up operations, 
    especially if there are many repeated values, at the cost of some one-time
    work in initialization.

    Parameters
    ----------
    values : Strings
        String values to convert to categories 

    Attributes
    ----------
    categories : Strings
        The set of category labels (determined automatically)
    codes : pdarray, int64
        The category indices of the values or -1 for N/A
    permutation : pdarray, int64
        The permutation that groups the values in the same order as categories
    segments : pdarray, int64
        When values are grouped, the starting offset of each group
    size : int
        The number of items in the array
    nlevels : int
        The number of distinct categories
    ndim : int
        The rank of the array (currently only rank 1 arrays supported)
    shape : tuple
        The sizes of each dimension of the array

    """
    BinOps = frozenset(["==", "!="])
    objtype = "category"
    permutation = None
    segments = None
    
    def __init__(self, values, **kwargs) -> None:
        if 'codes' in kwargs and 'categories' in kwargs:
            # This initialization is called by Categorical.from_codes()
            # The values arg is ignored
            self.codes = kwargs['codes']
            self.categories = kwargs['categories']            
            if 'permutation' in kwargs:
                self.permutation = cast(pdarray, kwargs['permutation'])
            if 'segments' in kwargs:
                self.segments = cast(pdarray,kwargs['segments'])
        else:
            # Typical initialization, called with values
            if not isinstance(values, Strings):
                raise ValueError(("Categorical: inputs other than " +
                                 "Strings not yet supported"))
            g = GroupBy(values)
            self.categories = g.unique_keys
            self.codes = zeros(values.size, dtype=int64)
            self.codes[cast(pdarray, g.permutation)] = \
                                g.broadcast(arange(self.categories.size))
            self.permutation = cast(pdarray, g.permutation)
            self.segments = g.segments
        # Always set these values
        self.size = self.codes.size
        self.nlevels = self.categories.size
        self.ndim = self.codes.ndim
        self.shape = self.codes.shape

    @classmethod
    def from_codes(cls, codes : pdarray, categories : Strings, 
                          permutation=None, segments=None) -> Categorical:
        """
        Make a Categorical from codes and categories arrays. If codes and 
        categories have already been pre-computed, this constructor saves 
        time. If not, please use the normal constructor.

        Parameters
        ----------
        codes : pdarray, int64
            Category indices of each value
        categories : Strings
            Unique category labels
        permutation : pdarray, int64
            The permutation that groups the values in the same order 
            as categories
        segments : pdarray, int64
            When values are grouped, the starting offset of each group  
          
        Returns
        -------
        Categorical
           The Categorical object created from the input parameters
           
        Raises
        ------
        TypeError
            Raised if codes is not a pdarray of int64 objects ot if
            categories is not a Strings object
        """
        if not isinstance(codes, pdarray) or codes.dtype != int64:
            raise TypeError("Codes must be pdarray of int64")
        if not isinstance(categories, Strings):
            raise TypeError("Categories must be Strings")
        return cls(None, codes=codes, categories=categories, 
                            permutation=permutation, segments=segments)

    def to_ndarray(self) -> np.ndarray:
        """
        Convert the array to a np.ndarray, transferring array data from 
        the arkouda server to Python. This conversion discards category 
        information and produces an ndarray of strings. If the arrays 
        exceeds a built-in size limit, a RuntimeError is raised.

        Returns
        -------
        np.ndarray
            A numpy ndarray of strings corresponding to the values in 
            this array

        Notes
        -----
        The number of bytes in the array cannot exceed ``arkouda.maxTransferBytes``,
        otherwise a ``RuntimeError`` will be raised. This is to protect the user
        from overflowing the memory of the system on which the Python client
        is running, under the assumption that the server is running on a
        distributed system with much more memory than the client. The user
        may override this limit by setting ak.maxTransferBytes to a larger
        value, but proceed with caution.
        """
        idx = self.categories.to_ndarray()
        valcodes = self.codes.to_ndarray()
        return idx[valcodes]

    def __iter__(self):
        return iter(self.to_ndarray())
        
    def __len__(self):
        return self.shape[0]

    def __str__(self):
        if self.size <= pdarrayIterThresh:
            vals = ["'{}'".format(self[i]) for i in range(self.size)]
        else:
            vals = ["'{}'".format(self[i]) for i in range(3)]
            vals.append('... ')
            vals.extend([self[i] for i in range(self.size-3, self.size)])
        return "[{}]".format(', '.join(vals))

    def __repr__(self):
        return "array({})".format(self.__str__())

    def _binop(self, other : Categorical, op : str) -> pdarray:
        """
        Executes the requested binop on this Categorical instance and returns 
        the results within a pdarray object.

        Parameters
        ----------
        other : Categorical
            the other object is a Categorical object
        op : str
            name of the binary operation to be performed 
      
        Returns
        -------
        pdarray
            encapsulating the results of the requested binop      

        Raises
    -   -----
        ValueError
            Raised if (1) the op is not in the self.BinOps set, or (2) if the
            sizes of this and the other instance don't match
        RuntimeError
            Raised if a server-side error is thrown while executing the
            binary operation
        """
        if op not in self.BinOps:
            raise NotImplementedError("Categorical: unsupported operator: {}".\
                                      format(op))
        if np.isscalar(other) and resolve_scalar_dtype(other) == "str":
            idxresult = self.categories._binop(other, op)
            return idxresult[self.codes]
        if self.size != other.size:
            raise ValueError("Categorical {}: size mismatch {} {}".\
                             format(op, self.size, other.size))
        if isinstance(other, Categorical):
            if self.categories.name == other.categories.name:
                return self.codes.binop(other.codes, op)
            else:
                raise NotImplementedError(("Operations between Categoricals " +
                                    "with different indices not yet implemented"))
        else:
            raise NotImplementedError(("Operations between Categorical and " +
                                "non-Categorical not yet implemented. " +
                                "Consider converting operands to Categorical."))

    def _r_binop(self, other : Categorical, op : str) -> pdarray:
        """
        Executes the requested reverse binop on this Categorical instance and 
        returns the results within a pdarray object.

        Parameters
        ----------
        other : Categorical
            the other object is a Categorical object
        op : str
            name of the binary operation to be performed 
      
        Returns
        -------
        pdarray
            encapsulating the results of the requested binop      

        Raises
    -   -----
        ValueError
            Raised if (1) the op is not in the self.BinOps set, or (2) if the
            sizes of this and the other instance don't match
        RuntimeError
            Raised if a server-side error is thrown while executing the
            binary operation
        """
        return self._binop(other, op)

    def __eq__(self, other):
        return self._binop(other, "==")

    def __neq__(self, other):
        return self._binop(other, "!=")

    def __getitem__(self, key) -> Categorical:
        if np.isscalar(key) and resolve_scalar_dtype(key) == 'int64':
            return self.categories[self.codes[key]]
        else:
            return Categorical.from_codes(self.codes[key], self.categories)

    def reset_categories(self) -> Categorical:
        """
        Recompute the category labels, discarding any unused labels. This
        method is often useful after slicing or indexing a Categorical array, 
        when the resulting array only contains a subset of the original 
        categories. In this case, eliminating unused categories can speed up 
        other operations.
        
        Returns
        -------
        Categorical
            A Categorical object generated from the current instance
        """
        g = GroupBy(self.codes)
        idx = self.categories[g.unique_keys]
        newvals = zeros(self.codes.size, int64)
        newvals[g.permutation] = g.broadcast(arange(idx.size))
        return Categorical.from_codes(newvals, idx, permutation=g.permutation, 
                                      segments=g.segments)

    def contains(self, substr : str) -> pdarray:
        """
        Check whether each element contains the given substring.

        Parameters
        ----------
        substr : str
            The substring to search for

        Returns
        -------
        pdarray, bool
            True for elements that contain substr, False otherwise

        Notes
        -----
        This method can be significantly faster than the corresponding method
        on Strings objects, because it searches the unique category labels
        instead of the full array.

        See Also
        --------
        Categorical.startswith, Categorical.endswith
        """
        categoriescontains = self.categories.contains(substr)
        return categoriescontains[self.codes]

    def startswith(self, substr : str) -> pdarray:
        """
        Check whether each element starts with the given substring.

        Parameters
        ----------
        substr : str
            The substring to search for

        Returns
        -------
        pdarray, bool
            True for elements that contain substr, False otherwise

        Notes
        -----
        This method can be significantly faster than the corresponding 
        method on Strings objects, because it searches the unique category
        labels instead of the full array.

        See Also
        --------
        Categorical.contains, Categorical.endswith
        """
        categoriesstartswith = self.categories.startswith(substr)
        return categoriesstartswith[self.codes]

    def endswith(self, substr : str) -> pdarray:
        """
        Check whether each element ends with the given substring.

        Parameters
        ----------
        substr : str
            The substring to search for

        Returns
        -------
        pdarray, bool
            True for elements that contain substr, False otherwise

        Notes
        -----
        This method can be significantly faster than the corresponding method
        on Strings objects, because it searches the unique category labels
        instead of the full array.

        See Also
        --------
        Categorical.startswith, Categorical.contains
        """
        categoriesendswith = self.categories.endswith(substr)
        return categoriesendswith[self.codes]

    def in1d(self, test):
        __doc__ = in1d.__doc__
        categoriesisin = in1d(self.categories, test)
        return categoriesisin[self.codes]

    def unique(self) -> Categorical:
        __doc__ = unique.__doc__
        return Categorical.from_codes(arange(self.categories.size), 
                                      self.categories)

    def group(self) -> pdarray:
        """
        Return the permutation that groups the array, placing equivalent
        categories together. All instances of the same category are guaranteed 
        to lie in one contiguous block of the permuted array, but the blocks 
        are not necessarily ordered.

        Returns
        -------
        pdarray
            The permutation that groups the array by value

        See Also
        --------
        GroupBy, unique

        Notes
        -----
        This method is faster than the corresponding Strings method. If the 
        Categorical was created from a Strings object, then this function  
        simply returns the cached permutation. Even if the Categorical was
        created using from_codes(), this function will be faster than 
        Strings.group() because it sorts dense integer values, rather than 
        128-bit hash values.
        """        
        if self.permutation is None:
            return argsort(self.codes)
        else:
            return self.permutation

    def argsort(self):
        __doc__ = argsort.__doc__
        idxperm = argsort(self.categories)
        inverse = zeros_like(idxperm)
        inverse[idxperm] = arange(idxperm.size)
        newvals = inverse[self.codes]
        return argsort(newvals)

    def sort(self):
        __doc__ = sort.__doc__
        idxperm = argsort(self.categories)
        inverse = zeros_like(idxperm)
        inverse[idxperm] = arange(idxperm.size)
        newvals = inverse[self.codes]
        return Categorical.from_codes(newvals, self.categories[idxperm])
            
<<<<<<< HEAD
    def merge(self, others : List['Categorical']) -> 'Categorical': # :type ignore
=======
    def merge(self, others : [Categorical]) -> Categorical:
>>>>>>> 389b1c47
        """
        Merge this Categorical with other Categorical objects in the array, 
        concatenating the arrays and synchronizing the categories.

        Parameters
        ----------
        others : List[Categorical]
            The Categorical arrays to concatenate and merge with this one

        Returns
        -------
        Categorical 
            The merged Categorical object
            
        Raises
        ------
        TypeError
            Raised if any others array objects are not Categorical objects

        Notes
        -----
        This operation can be expensive -- slower than concatenating Strings.
        """
        if isinstance(others, Categorical):
            others = [others]
        elif len(others) < 1:
            return self
        samecategories = True
        for c in others:
            if not isinstance(c, Categorical):
                raise TypeError(("Categorical: can only merge/concatenate " +
                                "with other Categoricals"))
            if (self.categories.size != c.categories.size) or not \
                                    (self.categories == c.categories).all():
                samecategories = False
        if samecategories:
            newvals = cast(pdarray, concatenate([self.codes] + [o.codes for o in others]))
            return Categorical.from_codes(newvals, self.categories)
        else:
            g = GroupBy(concatenate([self.categories] + \
                                       [o.categories for o in others]))
            newidx = g.unique_keys
            wherediditgo = zeros(newidx.size, dtype=int64)
            wherediditgo[g.permutation] = arange(newidx.size)
            idxsizes = np.array([self.categories.size] + \
                                [o.categories.size for o in others])
            idxoffsets = np.cumsum(idxsizes) - idxsizes
            oldvals = concatenate([c.codes + off for c, off in zip([self.codes] \
                                    + [o.codes for o in others], idxoffsets)])
            newvals = wherediditgo[oldvals]
            return Categorical.from_codes(newvals, newidx)<|MERGE_RESOLUTION|>--- conflicted
+++ resolved
@@ -1,9 +1,6 @@
-<<<<<<< HEAD
+from __future__ import annotations
 from typing import cast, List
 import numpy as np # type: ignore
-=======
-from __future__ import annotations
->>>>>>> 389b1c47
 from arkouda.strings import Strings
 from arkouda.pdarrayclass import pdarray
 from arkouda.groupbyclass import GroupBy
@@ -405,12 +402,8 @@
         inverse[idxperm] = arange(idxperm.size)
         newvals = inverse[self.codes]
         return Categorical.from_codes(newvals, self.categories[idxperm])
-            
-<<<<<<< HEAD
-    def merge(self, others : List['Categorical']) -> 'Categorical': # :type ignore
-=======
-    def merge(self, others : [Categorical]) -> Categorical:
->>>>>>> 389b1c47
+
+    def merge(self, others : List[Categorical]) -> Categorical:
         """
         Merge this Categorical with other Categorical objects in the array, 
         concatenating the arrays and synchronizing the categories.
