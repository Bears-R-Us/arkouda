from __future__ import annotations

import itertools
from typing import cast, Tuple, List, Optional, Union
from typeguard import typechecked
from arkouda.client import generic_msg
<<<<<<< HEAD
from arkouda.pdarrayclass import pdarray, create_pdarray, parse_single_value,_parse_single_int_array_value
from arkouda.logger import getArkoudaLogger
import numpy as np # type: ignore
from arkouda.dtypes import npstr as akstr
from arkouda.dtypes import int64 as akint
=======
from arkouda.pdarrayclass import pdarray, create_pdarray, parse_single_value, \
     unregister_pdarray_by_name, RegistrationError
from arkouda.logger import getArkoudaLogger
import numpy as np # type: ignore
from arkouda.dtypes import npstr, int_scalars, str_scalars
>>>>>>> 042d1f57
from arkouda.dtypes import NUMBER_FORMAT_STRINGS, resolve_scalar_dtype, \
     translate_np_dtype
import json
from arkouda.infoclass import information

__all__ = ['Strings','SArrays']

class Strings:
    """
    Represents an array of strings whose data resides on the
    arkouda server. The user should not call this class directly;
    rather its instances are created by other arkouda functions.

    Attributes
    ----------
    offsets : pdarray
        The starting indices for each string
    bytes : pdarray
        The raw bytes of all strings, joined by nulls
    size : int_scalars
        The number of strings in the array
    nbytes : int_scalars
        The total number of bytes in all strings
    ndim : int_scalars
        The rank of the array (currently only rank 1 arrays supported)
    shape : tuple
        The sizes of each dimension of the array
    dtype : dtype
        The dtype is ak.str
    logger : ArkoudaLogger
        Used for all logging operations
        
    Notes
    -----
    Strings is composed of two pdarrays: (1) offsets, which contains the
    starting indices for each string and (2) bytes, which contains the 
    raw bytes of all strings, delimited by nulls.    
    """

    BinOps = frozenset(["==", "!="])
    objtype = "str"

    def __init__(self, offset_attrib : Union[pdarray,str], 
                 bytes_attrib : Union[pdarray,str]) -> None:
        """
        Initializes the Strings instance by setting all instance
        attributes, some of which are derived from the array parameters.
        
        Parameters
        ----------
        offset_attrib : Union[pdarray, str]
            the array containing the offsets 
        bytes_attrib : Union[pdarray, str]
            the array containing the string values    
            
        Returns
        -------
        None
        
        Raises
        ------
        RuntimeError
            Raised if there's an error converting a server-returned str-descriptor
            or pdarray to either the offset_attrib or bytes_attrib   
        ValueError
            Raised if there's an error in generating instance attributes 
            from either the offset_attrib or bytes_attrib parameter 
        """
        if isinstance(offset_attrib, pdarray):
            self.offsets = offset_attrib
        else:
            try:
                self.offsets = create_pdarray(offset_attrib)
            except Exception as e:
                raise RuntimeError(e)
        if isinstance(bytes_attrib, pdarray):
            self.bytes = bytes_attrib
        else:
            try:
                self.bytes = create_pdarray(bytes_attrib)
            except Exception as e:
                raise RuntimeError(e)
        try:
            self.size = self.offsets.size
            self.nbytes = self.bytes.size
            self.ndim = self.offsets.ndim
            self.shape = self.offsets.shape
        except Exception as e:
            raise ValueError(e)   

        self.dtype = npstr
        self.name:Optional[str] = None
        self.logger = getArkoudaLogger(name=__class__.__name__) # type: ignore

    def __iter__(self):
        raise NotImplementedError('Strings does not support iteration. To force data transfer from server, use to_ndarray')

    def __len__(self) -> int:
        return self.shape[0]

    def __str__(self) -> str:
        from arkouda.client import pdarrayIterThresh
        if self.size <= pdarrayIterThresh:
            vals = ["'{}'".format(self[i]) for i in range(self.size)]
        else:
            vals = ["'{}'".format(self[i]) for i in range(3)]
            vals.append('... ')
            vals.extend(["'{}'".format(self[i]) for i in range(self.size-3, self.size)])
        return "[{}]".format(', '.join(vals))

    def __repr__(self) -> str:
        return "array({})".format(self.__str__())

    @typechecked
    def _binop(self, other : Union[Strings,str_scalars], op : str) -> pdarray:
        """
        Executes the requested binop on this Strings instance and the
        parameter Strings object and returns the results within
        a pdarray object.

        Parameters
        ----------
        other : Strings, str_scalars
            the other object is a Strings object
        op : str
            name of the binary operation to be performed 
      
        Returns
        -------
        pdarray
            encapsulating the results of the requested binop      

        Raises
    -   -----
        ValueError
            Raised if (1) the op is not in the self.BinOps set, or (2) if the
            sizes of this and the other instance don't match, or (3) the other
            object is not a Strings object
        RuntimeError
            Raised if a server-side error is thrown while executing the
            binary operation
        """
        if op not in self.BinOps:
            raise ValueError("Strings: unsupported operator: {}".format(op))
        if isinstance(other, Strings):
            if self.size != other.size:
                raise ValueError("Strings: size mismatch {} {}".\
                                 format(self.size, other.size))
            cmd = "segmentedBinopvv"
            args = "{} {} {} {} {} {} {}".format(op,
                                                 self.objtype,
                                                 self.offsets.name,
                                                 self.bytes.name,
                                                 other.objtype,
                                                 other.offsets.name,
                                                 other.bytes.name)
        elif resolve_scalar_dtype(other) == 'str':
            cmd = "segmentedBinopvs"
            args = "{} {} {} {} {} {}".format(op,
                                                              self.objtype,
                                                              self.offsets.name,
                                                              self.bytes.name,
                                                              self.objtype,
                                                              json.dumps([other]))
        else:
            raise ValueError("Strings: {} not supported between Strings and {}"\
                             .format(op, other.__class__.__name__))
        return create_pdarray(generic_msg(cmd=cmd,args=args))

    def __eq__(self, other) -> bool:
        return self._binop(other, "==")

    def __ne__(self, other) -> bool:
        return self._binop(cast(Strings, other), "!=")

    def __getitem__(self, key):
        if np.isscalar(key) and resolve_scalar_dtype(key) == 'int64':
            orig_key = key
            if key < 0:
                # Interpret negative key as offset from end of array
                key += self.size
            if (key >= 0 and key < self.size):
                cmd = "segmentedIndex"
                args = " {} {} {} {} {}".format('intIndex',
                                                self.objtype,
                                                self.offsets.name,
                                                self.bytes.name,
                                                key)
                repMsg = generic_msg(cmd=cmd,args=args)
                _, value = repMsg.split(maxsplit=1)
                return parse_single_value(value)
            else:
                raise IndexError("[int] {} is out of bounds with size {}".\
                                 format(orig_key,self.size))
        elif isinstance(key, slice):
            (start,stop,stride) = key.indices(self.size)
            self.logger.debug('start: {}; stop: {}; stride: {}'.format(start,stop,stride))
            cmd = "segmentedIndex"
            args = " {} {} {} {} {} {} {}".format('sliceIndex',
                                                  self.objtype,
                                                  self.offsets.name,
                                                  self.bytes.name,
                                                  start,
                                                  stop,
                                                  stride)
            repMsg = generic_msg(cmd=cmd, args=args)
            offsets, values = repMsg.split('+')
            return Strings(offsets, values);
        elif isinstance(key, pdarray):
            kind, _ = translate_np_dtype(key.dtype)
            if kind not in ("bool", "int"):
                raise TypeError("unsupported pdarray index type {}".format(key.dtype))
            if kind == "bool" and self.size != key.size:
                raise ValueError("size mismatch {} {}".format(self.size,key.size))
            cmd = "segmentedIndex"
            args = "{} {} {} {} {}".format('pdarrayIndex',
                                                         self.objtype,
                                                         self.offsets.name,
                                                         self.bytes.name,
                                                         key.name)
            repMsg = generic_msg(cmd=cmd,args=args)
            offsets, values = repMsg.split('+')
            return Strings(offsets, values)
        else:
            raise TypeError("unsupported pdarray index type {}".format(key.__class__.__name__))

    def get_lengths(self) -> pdarray:
        """
        Return the length of each string in the array.

        Returns
        -------
        pdarray, int
            The length of each string
            
        Raises
        ------
        RuntimeError
            Raised if there is a server-side error thrown
        """
        cmd = "segmentLengths"
        args = "{} {} {}".\
                        format(self.objtype, self.offsets.name, self.bytes.name)
        return create_pdarray(generic_msg(cmd=cmd,args=args))

    @typechecked
    def contains(self, substr : Union[bytes,str_scalars]) -> pdarray:
        """
        Check whether each element contains the given substring.

        Parameters
        ----------
        substr : str_scalars
            The substring in the form of string or byte array to search for

        Returns
        -------
        pdarray, bool
            True for elements that contain substr, False otherwise

        Raises
        ------
        TypeError
            Raised if the substr parameter is not bytes or str_scalars
        RuntimeError
            Raised if there is a server-side error thrown

        See Also
        --------
        Strings.startswith, Strings.endswith
        
        Examples
        --------
        >>> strings = ak.array(['string {}'.format(i) for i in range(1,6)])
        >>> strings
        array(['string 1', 'string 2', 'string 3', 'string 4', 'string 5'])
        >>> strings.contains('string')
        array([True, True, True, True, True])
        """
        if isinstance(substr, bytes):
            substr = substr.decode()
        cmd = "segmentedEfunc"
        args = "{} {} {} {} {} {}".format("contains",
                                                        self.objtype,
                                                        self.offsets.name,
                                                        self.bytes.name,
                                                        "str",
                                                        json.dumps([substr]))
        return create_pdarray(generic_msg(cmd=cmd,args=args))

    @typechecked
    def startswith(self, substr : Union[bytes,str_scalars]) -> pdarray:
        """
        Check whether each element starts with the given substring.

        Parameters
        ----------
        substr : Union[bytes,str_scalars]
            The prefix to search for

        Returns
        -------
        pdarray, bool
            True for elements that start with substr, False otherwise

        Raises
        ------
        TypeError
            Raised if the substr parameter is not a bytes ior str_scalars
        RuntimeError
            Raised if there is a server-side error thrown

        See Also
        --------
        Strings.contains, Strings.endswith
        
        Examples
        --------
        >>> strings = ak.array(['string {}'.format(i) for i in range(1,6)])
        >>> strings
        array(['string 1', 'string 2', 'string 3', 'string 4', 'string 5'])
        >>> strings.startswith('string')
        array([True, True, True, True, True])
        """
        if isinstance(substr, bytes):
            substr = substr.decode()
        cmd = "segmentedEfunc"
        args = "{} {} {} {} {} {}".format("startswith",
                                                        self.objtype,
                                                        self.offsets.name,
                                                        self.bytes.name,
                                                        "str",
                                                        json.dumps([substr]))
        return create_pdarray(generic_msg(cmd=cmd,args=args))

    @typechecked
    def endswith(self, substr : Union[bytes,str_scalars]) -> pdarray:
        """
        Check whether each element ends with the given substring.

        Parameters
        ----------
        substr : Union[bytes,str_scalars]
            The suffix to search for

        Returns
        -------
        pdarray, bool
            True for elements that end with substr, False otherwise

        Raises
        ------
        TypeError
            Raised if the substr parameter is not bytes or str_scalars
        RuntimeError
            Raised if there is a server-side error thrown

        See Also
        --------
        Strings.contains, Strings.startswith
        
        Examples
        --------
        >>> strings = ak.array(['{} string'.format(i) for i in range(1,6)])
        >>> strings
        array(['1 string', '2 string', '3 string', '4 string', '5 string'])
        >>> strings.endswith('ing')
        array([True, True, True, True, True])
        """
        if isinstance(substr, bytes):
            substr = substr.decode()
        cmd = "segmentedEfunc"
        args = "{} {} {} {} {} {}".format("endswith",
                                          self.objtype,
                                          self.offsets.name,
                                          self.bytes.name,
                                          "str",
                                          json.dumps([substr]))
        return create_pdarray(generic_msg(cmd=cmd,args=args))

    def flatten(self, delimiter : str, return_segments : bool=False) -> Union[Strings,Tuple]:
        """Unpack delimiter-joined substrings into a flat array.

        Parameters
        ----------
        delimeter : str
            Characters used to split strings into substrings
        return_segments : bool
            If True, also return mapping of original strings to first substring
            in return array.

        Returns
        -------
        Strings
            Flattened substrings with delimiters removed
        pdarray, int64 (optional)
            For each original string, the index of first corresponding substring
            in the return array

        See Also
        --------
        peel, rpeel

        Examples
        --------
        >>> orig = ak.array(['one|two', 'three|four|five', 'six'])
        >>> orig.flatten('|')
        array(['one', 'two', 'three', 'four', 'five', 'six'])
        >>> flat, map = orig.flatten('|', return_segments=True)
        >>> map
        array([0, 2, 5])
        """
        cmd = "segmentedFlatten"
        args = "{}+{} {} {} {}".format(self.offsets.name,
                                       self.bytes.name,
                                       self.objtype,
                                       return_segments,
                                       json.dumps([delimiter]))
        repMsg = cast(str,generic_msg(cmd=cmd,args=args))
        if return_segments:
            arrays = repMsg.split('+', maxsplit=2)
            return Strings(arrays[0], arrays[1]), create_pdarray(arrays[2])
        else:
            arrays = repMsg.split('+', maxsplit=1)
            return Strings(arrays[0], arrays[1])
    
    @typechecked
    def peel(self, delimiter : Union[bytes,str_scalars], times : int_scalars=1, 
             includeDelimiter : bool=False, keepPartial : bool=False, 
                                                 fromRight : bool=False) -> Tuple:
        """
        Peel off one or more delimited fields from each string (similar 
        to string.partition), returning two new arrays of strings.
        *Warning*: This function is experimental and not guaranteed to work.

        Parameters
        ----------
        delimiter :  Union[bytes,str_scalars]
            The separator where the split will occur
        times : Union[int,np.int64]
            The number of times the delimiter is sought, i.e. skip over 
            the first (times-1) delimiters
        includeDelimiter : bool
            If true, append the delimiter to the end of the first return 
            array. By default, it is prepended to the beginning of the 
            second return array.
        keepPartial : bool
            If true, a string that does not contain <times> instances of 
            the delimiter will be returned in the first array. By default, 
            such strings are returned in the second array.
        fromRight : bool
            If true, peel from the right instead of the left (see also rpeel)

        Returns
        -------
        Tuple[Strings,Strings]
            left : Strings
                The field(s) peeled from the end of each string (unless 
                fromRight is true)
            right : Strings
                The remainder of each string after peeling (unless fromRight 
                is true)
 
        Raises
        ------
        TypeError
            Raised if the delimiter parameter is not byte or str_scalars, if
            times is not int64, or if includeDelimiter, keepPartial, or 
            fromRight is not bool
        ValueError
            Raised if times is < 1
        RuntimeError
            Raised if there is a server-side error thrown
        
        See Also
        --------
        rpeel, stick, lstick

        Examples
        --------
        >>> s = ak.array(['a.b', 'c.d', 'e.f.g'])
        >>> s.peel('.')
        (array(['a', 'c', 'e']), array(['b', 'd', 'f.g']))
        >>> s.peel('.', includeDelimiter=True)
        (array(['a.', 'c.', 'e.']), array(['b', 'd', 'f.g']))
        >>> s.peel('.', times=2)
        (array(['', '', 'e.f']), array(['a.b', 'c.d', 'g']))
        >>> s.peel('.', times=2, keepPartial=True)
        (array(['a.b', 'c.d', 'e.f']), array(['', '', 'g']))
        """
        if isinstance(delimiter, bytes):
            delimiter = delimiter.decode()
        if times < 1:
            raise ValueError("times must be >= 1")
        cmd = "segmentedPeel"
        args = "{} {} {} {} {} {} {} {} {} {}".format("peel",
                            self.objtype,
                            self.offsets.name,
                            self.bytes.name,
                            "str",
                            NUMBER_FORMAT_STRINGS['int64'].format(times),
                            NUMBER_FORMAT_STRINGS['bool'].format(includeDelimiter),
                            NUMBER_FORMAT_STRINGS['bool'].format(keepPartial),
                            NUMBER_FORMAT_STRINGS['bool'].format(not fromRight),
                            json.dumps([delimiter]))
        repMsg = generic_msg(cmd=cmd,args=args)
        arrays = cast(str,repMsg).split('+', maxsplit=3)
        leftStr = Strings(arrays[0], arrays[1])
        rightStr = Strings(arrays[2], arrays[3])
        return leftStr, rightStr

    def rpeel(self, delimiter : Union[bytes,str_scalars], times : int_scalars=1, 
              includeDelimiter : bool=False, keepPartial : bool=False):
        """
        Peel off one or more delimited fields from the end of each string 
        (similar to string.rpartition), returning two new arrays of strings.
        *Warning*: This function is experimental and not guaranteed to work.

        Parameters
        ----------
        delimiter :  Union[bytes,str_scalars]
            The separator where the split will occur
        times : Union[int,np.int64]
            The number of times the delimiter is sought, i.e. skip over 
            the last (times-1) delimiters
        includeDelimiter : bool
            If true, prepend the delimiter to the start of the first return 
            array. By default, it is appended to the end of the 
            second return array.
        keepPartial : bool
            If true, a string that does not contain <times> instances of 
            the delimiter will be returned in the second array. By default, 
            such strings are returned in the first array.

        Returns
        -------
        left : Strings
            The remainder of the string after peeling
        right : Strings
            The field(s) that were peeled from the right of each string

        Raises
        ------
        TypeError
            Raised if the delimiter parameter is not bytes or str_scalars or
            if times is not int64
        ValueError
            Raised if times is < 1
        RuntimeError
            Raised if there is a server-side error thrown

        See Also
        --------
        peel, stick, lstick

        Examples
        --------
        >>> s = ak.array(['a.b', 'c.d', 'e.f.g'])
        >>> s.rpeel('.')
        (array(['a', 'c', 'e.f']), array(['b', 'd', 'g']))
        # Compared against peel
        >>> s.peel('.')
        (array(['a', 'c', 'e']), array(['b', 'd', 'f.g']))
        """
        return self.peel(delimiter, times=times, includeDelimiter=includeDelimiter, 
                         keepPartial=keepPartial, fromRight=True)

    @typechecked
    def stick(self, other : Strings, delimiter : Union[bytes,str_scalars] ="", 
                                        toLeft : bool=False) -> Strings:
        """
        Join the strings from another array onto one end of the strings 
        of this array, optionally inserting a delimiter.
        *Warning*: This function is experimental and not guaranteed to work.

        Parameters
        ----------
        other : Strings
            The strings to join onto self's strings
        delimiter : str
            String inserted between self and other
        toLeft : bool
            If true, join other strings to the left of self. By default,
            other is joined to the right of self.

        Returns
        -------
        Strings
            The array of joined strings

        Raises
        ------
        TypeError
            Raised if the delimiter parameter is not bytes or str_scalars
            or if the other parameter is not a Strings instance
        ValueError
            Raised if times is < 1
        RuntimeError
            Raised if there is a server-side error thrown

        See Also
        --------
        lstick, peel, rpeel

        Examples
        --------
        >>> s = ak.array(['a', 'c', 'e'])
        >>> t = ak.array(['b', 'd', 'f'])
        >>> s.stick(t, delimiter='.')
        array(['a.b', 'c.d', 'e.f'])
        """
        if isinstance(delimiter, bytes):
            delimiter = delimiter.decode()
        cmd = "segmentedBinopvv"
        args = "{} {} {} {} {} {} {} {} {}".\
                            format("stick",
                            self.objtype,
                            self.offsets.name,
                            self.bytes.name,
                            other.objtype,
                            other.offsets.name,
                            other.bytes.name,
                            NUMBER_FORMAT_STRINGS['bool'].format(toLeft),
                            json.dumps([delimiter]))
        repMsg = generic_msg(cmd=cmd,args=args)
        return Strings(*cast(str,repMsg).split('+'))

    def __add__(self, other : Strings) -> Strings:
        return self.stick(other)

    def lstick(self, other : Strings, delimiter : Union[bytes,str_scalars] ="") -> Strings:
        """
        Join the strings from another array onto the left of the strings 
        of this array, optionally inserting a delimiter.
        *Warning*: This function is experimental and not guaranteed to work.

        Parameters
        ----------
        other : Strings
            The strings to join onto self's strings
        delimiter : Union[bytes,str_scalars]
            String inserted between self and other

        Returns
        -------
        Strings
            The array of joined strings, as other + self

        Raises
        ------
        TypeError
            Raised if the delimiter parameter is neither bytes nor a str
            or if the other parameter is not a Strings instance

        RuntimeError
            Raised if there is a server-side error thrown

        See Also
        --------
        stick, peel, rpeel

        Examples
        --------
        >>> s = ak.array(['a', 'c', 'e'])
        >>> t = ak.array(['b', 'd', 'f'])
        >>> s.lstick(t, delimiter='.')
        array(['b.a', 'd.c', 'f.e'])
        """
        return self.stick(other, delimiter=delimiter, toLeft=True)

    def __radd__(self, other : Strings) -> Strings:
        return self.lstick(other)
    
    def hash(self) -> Tuple[pdarray,pdarray]:
        """
        Compute a 128-bit hash of each string.

        Returns
        -------
        Tuple[pdarray,pdarray]
            A tuple of two int64 pdarrays. The ith hash value is the concatenation
            of the ith values from each array.

        Notes
        -----
        The implementation uses SipHash128, a fast and balanced hash function (used
        by Python for dictionaries and sets). For realistic numbers of strings (up
        to about 10**15), the probability of a collision between two 128-bit hash
        values is negligible.
        """
        cmd = "segmentedHash"
        args = "{} {} {}".format(self.objtype, self.offsets.name, 
                                              self.bytes.name)
        repMsg = generic_msg(cmd=cmd,args=args)
        h1, h2 = cast(str,repMsg).split('+')
        return create_pdarray(h1), create_pdarray(h2)

    def group(self) -> pdarray:
        """
        Return the permutation that groups the array, placing equivalent
        strings together. All instances of the same string are guaranteed to lie
        in one contiguous block of the permuted array, but the blocks are not
        necessarily ordered.

        Returns
        -------
        pdarray
            The permutation that groups the array by value

        See Also
        --------
        GroupBy, unique

        Notes
        -----
        If the arkouda server is compiled with "-sSegmentedArray.useHash=true",
        then arkouda uses 128-bit hash values to group strings, rather than sorting
        the strings directly. This method is fast, but the resulting permutation
        merely groups equivalent strings and does not sort them. If the "useHash"
        parameter is false, then a full sort is performed.
        
        Raises
        ------  
        RuntimeError
            Raised if there is a server-side error in executing group request or
            creating the pdarray encapsulating the return message
        """
        cmd = "segmentedGroup"
        args = "{} {} {}".\
                           format(self.objtype, self.offsets.name, self.bytes.name)
        return create_pdarray(generic_msg(cmd=cmd,args=args))

    def to_ndarray(self) -> np.ndarray:
        """
        Convert the array to a np.ndarray, transferring array data from the
        arkouda server to Python. If the array exceeds a built-in size limit,
        a RuntimeError is raised.

        Returns
        -------
        np.ndarray
            A numpy ndarray with the same strings as this array

        Notes
        -----
        The number of bytes in the array cannot exceed ``arkouda.maxTransferBytes``,
        otherwise a ``RuntimeError`` will be raised. This is to protect the user
        from overflowing the memory of the system on which the Python client
        is running, under the assumption that the server is running on a
        distributed system with much more memory than the client. The user
        may override this limit by setting ak.maxTransferBytes to a larger
        value, but proceed with caution.

        See Also
        --------
        array

        Examples
        --------
        >>> a = ak.array(["hello", "my", "world"])
        >>> a.to_ndarray()
        array(['hello', 'my', 'world'], dtype='<U5')
        >>> type(a.to_ndarray())
        numpy.ndarray
        """
        # Get offsets and append total bytes for length calculation
        npoffsets = np.hstack((self.offsets.to_ndarray(), np.array([self.nbytes])))
        # Get contents of strings (will error if too large)
        npvalues = self.bytes.to_ndarray()
        # Compute lengths, discounting null terminators
        lengths = np.diff(npoffsets) - 1
        # Numpy dtype is based on max string length
        dt = '<U{}'.format(lengths.max())
        res = np.empty(self.size, dtype=dt)
        # Form a string from each segment and store in numpy array
        for i, (o, l) in enumerate(zip(npoffsets, lengths)):
            res[i] = np.str_(''.join(chr(b) for b in npvalues[o:o+l]))
        return res

    @typechecked
    def save(self, prefix_path : str, dataset : str='strings_array', 
             mode : str='truncate') -> str:
        """
        Save the Strings object to HDF5. The result is a collection of HDF5 files,
        one file per locale of the arkouda server, where each filename starts
        with prefix_path. Each locale saves its chunk of the Strings array to its
        corresponding file.

        Parameters
        ----------
        prefix_path : str
            Directory and filename prefix that all output files share
        dataset : str
            The name of the Strings dataset to be written, defaults to strings_array
        mode : str {'truncate' | 'append'}
            By default, truncate (overwrite) output files, if they exist.
            If 'append', create a new Strings dataset within existing files.

        Returns
        -------
        None

        Raises
        ------
        ValueError 
            Raised if the lengths of columns and values differ, or the mode is 
            neither 'truncate' nor 'append'
        TypeError
            Raised if prefix_path, dataset, or mode is not a str

        See Also
        --------
        pdarrayIO.save

        Notes
        -----
        Important implementation notes: (1) Strings state is saved as two datasets
        within an hdf5 group: one for the string characters and one for the
        segments corresponding to the start of each string, (2) the hdf5 group is named 
        via the dataset parameter. 
        """       
        if mode.lower() in 'append':
            m = 1
        elif mode.lower() in 'truncate':
            m = 0
        else:
            raise ValueError("Allowed modes are 'truncate' and 'append'")

        try:
            json_array = json.dumps([prefix_path])
        except Exception as e:
            raise ValueError(e)
        
        return cast(str, generic_msg(cmd="tohdf", args="{} {} {} {} {} {}".\
                           format(self.bytes.name, dataset, m, json_array, 
                                  self.dtype, self.offsets.name)))
        

    def is_registered(self) -> np.bool_:
        """
        Return True iff the object is contained in the registry

        Parameters
        ----------
        None

        Returns
        -------
        bool
            Indicates if the object is contained in the registry

        Raises
        ------
        RuntimeError
            Raised if there's a server-side error thrown
        """
        parts_registered = [np.bool_(self.offsets.is_registered()), self.bytes.is_registered()]
        if np.any(parts_registered) and not np.all(parts_registered):  # test for error
            raise RegistrationError(f"Not all registerable components of Strings {self.name} are registered.")

        return np.bool_(np.any(parts_registered))

    def _list_component_names(self) -> List[str]:
        """
        Internal Function that returns a list of all component names

        Parameters
        ----------
        None

        Returns
        -------
        List[str]
            List of all component names
        """
        return list(itertools.chain.from_iterable([self.offsets._list_component_names(), self.bytes._list_component_names()]))

    def info(self) -> str:
        """
        Returns a JSON formatted string containing information about all components of self

        Parameters
        ----------
        None

        Returns
        -------
        str
            JSON string containing information about all components of self
        """
        return information(self._list_component_names())

    def pretty_print_info(self) -> None:
        """
        Prints information about all components of self in a human readable format

        Parameters
        ----------
        None

        Returns
        -------
        None
        """
        self.offsets.pretty_print_info()
        self.bytes.pretty_print_info()

    @typechecked
    def register(self, user_defined_name: str) -> Strings:
        """
        Register this Strings object with a user defined name in the arkouda server
        so it can be attached to later using Strings.attach()
        This is an in-place operation, registering a Strings object more than once will
        update the name in the registry and remove the previously registered name.
        A name can only be registered to one object at a time.

        Parameters
        ----------
        user_defined_name : str
            user defined name which the Strings object is to be registered under

        Returns
        -------
        Strings
            The same Strings object which is now registered with the arkouda server and has an updated name.
            This is an in-place modification, the original is returned to support a fluid programming style.
            Please note you cannot register two different objects with the same name.

        Raises
        ------
        TypeError
            Raised if user_defined_name is not a str
        RegistrationError
            If the server was unable to register the Strings object with the user_defined_name
            If the user is attempting to register more than one object with the same name, the former should be
            unregistered first to free up the registration name.

        See also
        --------
        attach, unregister

        Notes
        -----
        Registered names/Strings objects in the server are immune to deletion
        until they are unregistered.
        """
        self.offsets.register(f"{user_defined_name}.offsets")
        self.bytes.register(f"{user_defined_name}.bytes")
        self.name = user_defined_name
        return self

    def unregister(self) -> None:
        """
        Unregister a Strings object in the arkouda server which was previously
        registered using register() and/or attached to using attach()

        Parameters
        ----------

        Returns
        -------
        None

        Raises
        ------
        RuntimeError
            Raised if the server could not find the internal name/symbol to remove

        See also
        --------
        register, attach

        Notes
        -----
        Registered names/Strings objects in the server are immune to deletion until
        they are unregistered.
        """
        self.offsets.unregister()
        self.bytes.unregister()
        self.name = None

    @staticmethod
    @typechecked
    def attach(user_defined_name: str) -> Strings:
        """
        class method to return a Strings object attached to the registered name in the arkouda
        server which was registered using register()

        Parameters
        ----------
        user_defined_name : str
            user defined name which the Strings object was registered under

        Returns
        -------
        Strings object
            the Strings object registered with user_defined_name in the arkouda server

        Raises
        ------
        TypeError
            Raised if user_defined_name is not a str

        See also
        --------
        register, unregister

        Notes
        -----
        Registered names/Strings objects in the server are immune to deletion
        until they are unregistered.
        """
        s = Strings(pdarray.attach(f"{user_defined_name}.offsets"),
                    pdarray.attach(f"{user_defined_name}.bytes"))
        s.name = user_defined_name
        return s

    @staticmethod
<<<<<<< HEAD
    def attach(user_defined_name : str) -> Strings:
        return Strings(pdarray.attach(user_defined_name+'_offsets'),
                       pdarray.attach(user_defined_name+'_bytes'))

class SArrays:
    """
    Represents an array of (suffix) arrays whose data resides on the arkouda server.
    The user should not call this class directly; rather its instances are created
    by other arkouda functions. It is very similar to Strings and the difference is
    that its content is int arrays instead of strings.

    Attributes
    ----------
    offsets : pdarray
        The starting indices for each suffix array
    bytes : pdarray
        The raw integer indices of all suffix arrays
    size : int
        The number of suffix arrays in the array
    nbytes : int
        The total number of indices in all suffix arrays
        We have the same number indices as the number of characters/suffixes in strings
    ndim : int
        The rank of the array (currently only rank 1 arrays supported)
    shape : tuple
        The sizes of each dimension of the array
    dtype : dtype
        The dtype is np.int
    logger : ArkoudaLogger
        Used for all logging operations
        
    Notes
    -----
    SArrays is composed of two pdarrays: (1) offsets, which contains the
    starting indices for each string's suffix array  and (2) bytes, which contains the 
    indices of all suffix arrays, no any spliter between two index arrays.    
    """

    BinOps = frozenset(["==", "!="])
    objtype = "int"

    def __init__(self, offset_attrib : Union[pdarray,np.ndarray], 
                 bytes_attrib : Union[pdarray,np.ndarray]) -> None:
        """
        Initializes the SArrays instance by setting all instance
        attributes, some of which are derived from the array parameters.
        
        Parameters
        ----------
        offset_attrib : Union[pdarray, np.ndarray,array]
            the array containing the offsets 
        bytes_attrib : Union[pdarray, np.ndarray,array]
            the array containing the suffix array indices    
            
        Returns
        -------
        None
        
        Raises
        ------
        RuntimeError
            Raised if there's an error converting a Numpy array or standard
            Python array to either the offset_attrib or bytes_attrib   
        ValueError
            Raised if there's an error in generating instance attributes 
            from either the offset_attrib or bytes_attrib parameter 
        """
        if isinstance(offset_attrib, pdarray):
            self.offsets = offset_attrib
        else:
            try:
                self.offsets = create_pdarray(offset_attrib)
            except Exception as e:
                raise RuntimeError(e)
        if isinstance(bytes_attrib, pdarray):
            self.bytes = bytes_attrib
        else:
            try:
                self.bytes = create_pdarray(bytes_attrib)
            except Exception as e:
                raise RuntimeError(e)
        try:
            self.size = self.offsets.size
            self.nbytes = self.bytes.size
            self.ndim = self.offsets.ndim
            self.shape = self.offsets.shape
        except Exception as e:
            raise ValueError(e)   
        self.dtype = akint
        self.logger = getArkoudaLogger(name=__class__.__name__) # type: ignore

    def __iter__(self):
        raise NotImplementedError('SArrays does not support iteration now')

    def __len__(self) -> int:
        return self.shape[0]

    def __str__(self) -> str:
        from arkouda.client import pdarrayIterThresh
        if self.size <= pdarrayIterThresh:
            vals = ["'{}'".format(self[i]) for i in range(self.size)]
        else:
            vals = ["'{}'".format(self[i]) for i in range(3)]
            vals.append('... ')
            vals.extend([self[i] for i in range(self.size-3, self.size)])
        return "[{}]".format(', '.join(vals))

    def __repr__(self) -> str:
        return "array({})".format(self.__str__())

    @typechecked
    def _binop(self, other : Union[SArrays,np.int_], op : str) -> pdarray:
        """
        Executes the requested binop on this SArrays instance and the
        parameter SArrays object and returns the results within
        a pdarray object.

        Parameters
        ----------
        other : SArrays
            the other object is a SArrays object
        op : str
            name of the binary operation to be performed 
      
        Returns
        -------
        pdarray
            encapsulating the results of the requested binop      

        Raises
    -   -----
        ValueError
            Raised if (1) the op is not in the self.BinOps set, or (2) if the
            sizes of this and the other instance don't match, or (3) the other
            object is not a SArrays object
        RuntimeError
            Raised if a server-side error is thrown while executing the
            binary operation
        """
        if op not in self.BinOps:
            raise ValueError("SArrays: unsupported operator: {}".format(op))
        if isinstance(other, Strings):
            if self.size != other.size:
                raise ValueError("SArrays: size mismatch {} {}".\
                                 format(self.size, other.size))
            cmd = "segmentedBinopvvInt"
            args= "{} {} {} {} {} {} {}".format(op,
                                                                 self.objtype,
                                                                 self.offsets.name,
                                                                 self.bytes.name,
                                                                 other.objtype,
                                                                 other.offsets.name,
                                                                 other.bytes.name)
        elif resolve_scalar_dtype(other) == 'int':
            cmd = "segmentedBinopvsInt"
            args= "{} {} {} {} {} {}".format(op,
                                                              self.objtype,
                                                              self.offsets.name,
                                                              self.bytes.name,
                                                              self.objtype,
                                                              json.dumps([other]))
        else:
            raise ValueError("SArrays: {} not supported between SArrays and {}"\
                             .format(op, other.__class__.__name__))
        repMsg = generic_msg(cmd=cmd,args=args)
        return create_pdarray(cast(str,repMsg))

    def __eq__(self, other) -> bool:
        return self._binop(other, "==")

    def __ne__(self, other) -> bool:
        return self._binop(cast(SArrays, other), "!=")

    def __getitem__(self, key):
        if np.isscalar(key) and resolve_scalar_dtype(key) == 'int64':
            orig_key = key
            if key < 0:
                # Interpret negative key as offset from end of array
                key += self.size
            if (key >= 0 and key < self.size):
                cmd = "segmentedIndex"
                args= "{} {} {} {} {}".format("intIndex",
                                               self.objtype,
                                               self.offsets.name,
                                               self.bytes.name,
                                               key)
                repMsg = generic_msg(cmd=cmd,args=args)
                _, value = repMsg.split(maxsplit=1)
                return _parse_single_int_array_value(value)
            else:
                raise IndexError("[int] {} is out of bounds with size {}".\
                                 format(orig_key,self.size))
        elif isinstance(key, slice):
            (start,stop,stride) = key.indices(self.size)
            self.logger.debug('start: {}; stop: {}; stride: {}'.format(start,stop,stride))
            cmd = "segmentedIndex"
            args= "{} {} {} {} {} {} {}".format('sliceIndex',
                                                 self.objtype,
                                                 self.offsets.name,
                                                 self.bytes.name,
                                                 start,
                                                 stop,
                                                 stride)
            repMsg = generic_msg(cmd=cmd,args=args)
            offsets, values = repMsg.split('+')
            return SArrays(offsets, values);
        elif isinstance(key, pdarray):
            kind, _ = translate_np_dtype(key.dtype)
            if kind not in ("bool", "int"):
                raise TypeError("unsupported pdarray index type {}".format(key.dtype))
            if kind == "int" and self.size != key.size:
                raise ValueError("size mismatch {} {}".format(self.size,key.size))
            cmd = "segmentedIndex"
            args= "{} {} {} {} {}".format('pdarrayIndex',
                                           self.objtype,
                                           self.offsets.name,
                                           self.bytes.name,
                                           key.name)
            repMsg = generic_msg(cmd=cmd,args=args)
            offsets, values = repMsg.split('+')
            return SArrays(offsets, values)
        else:
            raise TypeError("unsupported pdarray index type {}".format(key.__class__.__name__))

    def get_lengths(self) -> pdarray:
        """
        Return the length of each suffix array in the array.

        Returns
        -------
        pdarray, int
            The length of each string
            
        Raises
        ------
        RuntimeError
            Raised if there is a server-side error thrown
        """
        cmd = "segmentLengths"
        args= "{} {} {}".\
                        format(self.objtype, self.offsets.name, self.bytes.name)
        repMsg = generic_msg(cmd=cmd,args=args)
        return create_pdarray(cast(str,repMsg))

    '''
    def __add__(self, other : SArrays) -> SArrays:
        return self.stick(other)
    

    def hash(self) -> Tuple[pdarray,pdarray]:
        """
        Compute a 128-bit hash of each suffix array.

        Returns
        -------
        Tuple[pdarray,pdarray]
            A tuple of two int64 pdarrays. The ith hash value is the concatenation
            of the ith values from each array.

        Notes
        -----
        The implementation uses SipHash128, a fast and balanced hash function (used
        by Python for dictionaries and sets). For realistic numbers of suffix array (up
        to about 10**15), the probability of a collision between two 128-bit hash
        values is negligible.
        """
        msg = "segmentedHash {} {} {}".format(self.objtype, self.offsets.name,
                                              self.bytes.name)
        repMsg = generic_msg(msg)
        h1, h2 = cast(str,repMsg).split('+')
        return create_pdarray(cast(str,h1)), create_pdarray(cast(str,h2))

    '''

    def save(self, prefix_path : str, dataset : str='int_array', 
             mode : str='truncate') -> None:
        """
        Save the SArrays object to HDF5. The result is a collection of HDF5 files,
        one file per locale of the arkouda server, where each filename starts
        with prefix_path. Each locale saves its chunk of the array to its
        corresponding file.

        Parameters
        ----------
        prefix_path : str
            Directory and filename prefix that all output files share
        dataset : str
            The name of the SArrays dataset to be written, defaults to int_array
        mode : str {'truncate' | 'append'}
            By default, truncate (overwrite) output files, if they exist.
            If 'append', create a new SArrays dataset within existing files.

        Returns
        -------
        None

        Raises
        ------
        ValueError 
            Raised if the lengths of columns and values differ, or the mode is 
            neither 'truncate' nor 'append'

        See Also
        --------
        pdarrayIO.save

        Notes
        -----
        Important implementation notes: (1) SArrays state is saved as two datasets
        within an hdf5 group, (2) the hdf5 group is named via the dataset parameter, 
        (3) the hdf5 group encompasses the two pdarrays composing a SArrays object:
        segments and values and (4) save logic is delegated to pdarray.save
        """       
        self.bytes.save(prefix_path=prefix_path, 
                                    dataset='{}/values'.format(dataset), mode=mode)

    @classmethod
    def register_helper(cls, offsets, bytes):
        return cls(offsets, bytes)

    def register(self, user_defined_name : str) -> 'SArrays':
        return self.register_helper(self.offsets.register(user_defined_name+'_offsets'),
                               self.bytes.register(user_defined_name+'_bytes'))

    def unregister(self) -> None:
        self.offsets.unregister()
        self.bytes.unregister()

    @staticmethod
    def attach(user_defined_name : str) -> 'SArrays':
        return SArrays(pdarray.attach(user_defined_name+'_offsets'),
                       pdarray.attach(user_defined_name+'_bytes'))

=======
    @typechecked
    def unregister_strings_by_name(user_defined_name : str) -> None:
        """
        Unregister a Strings object in the arkouda server previously registered via register()

        Parameters
        ----------
        user_defined_name : str
            The registered name of the Strings object

        See also
        --------
        register, unregister, attach, is_registered
        """
        unregister_pdarray_by_name(f"{user_defined_name}.bytes")
        unregister_pdarray_by_name(f"{user_defined_name}.offsets")
>>>>>>> 042d1f57
<|MERGE_RESOLUTION|>--- conflicted
+++ resolved
@@ -4,19 +4,13 @@
 from typing import cast, Tuple, List, Optional, Union
 from typeguard import typechecked
 from arkouda.client import generic_msg
-<<<<<<< HEAD
-from arkouda.pdarrayclass import pdarray, create_pdarray, parse_single_value,_parse_single_int_array_value
-from arkouda.logger import getArkoudaLogger
-import numpy as np # type: ignore
-from arkouda.dtypes import npstr as akstr
-from arkouda.dtypes import int64 as akint
-=======
 from arkouda.pdarrayclass import pdarray, create_pdarray, parse_single_value, \
-     unregister_pdarray_by_name, RegistrationError
+     _parse_single_int_array_value, unregister_pdarray_by_name, RegistrationError
 from arkouda.logger import getArkoudaLogger
 import numpy as np # type: ignore
 from arkouda.dtypes import npstr, int_scalars, str_scalars
->>>>>>> 042d1f57
+from arkouda.dtypes import npstr as akstr
+from arkouda.dtypes import int64 as akint
 from arkouda.dtypes import NUMBER_FORMAT_STRINGS, resolve_scalar_dtype, \
      translate_np_dtype
 import json
@@ -1033,12 +1027,28 @@
                     pdarray.attach(f"{user_defined_name}.bytes"))
         s.name = user_defined_name
         return s
-
+      
     @staticmethod
-<<<<<<< HEAD
     def attach(user_defined_name : str) -> Strings:
         return Strings(pdarray.attach(user_defined_name+'_offsets'),
                        pdarray.attach(user_defined_name+'_bytes'))
+      
+    @typechecked
+    def unregister_strings_by_name(user_defined_name : str) -> None:
+        """
+        Unregister a Strings object in the arkouda server previously registered via register()
+
+        Parameters
+        ----------
+        user_defined_name : str
+            The registered name of the Strings object
+
+        See also
+        --------
+        register, unregister, attach, is_registered
+        """
+        unregister_pdarray_by_name(f"{user_defined_name}.bytes")
+        unregister_pdarray_by_name(f"{user_defined_name}.offsets")
 
 class SArrays:
     """
@@ -1166,7 +1176,7 @@
             encapsulating the results of the requested binop      
 
         Raises
-    -   -----
+        -----
         ValueError
             Raised if (1) the op is not in the self.BinOps set, or (2) if the
             sizes of this and the other instance don't match, or (3) the other
@@ -1367,23 +1377,4 @@
     @staticmethod
     def attach(user_defined_name : str) -> 'SArrays':
         return SArrays(pdarray.attach(user_defined_name+'_offsets'),
-                       pdarray.attach(user_defined_name+'_bytes'))
-
-=======
-    @typechecked
-    def unregister_strings_by_name(user_defined_name : str) -> None:
-        """
-        Unregister a Strings object in the arkouda server previously registered via register()
-
-        Parameters
-        ----------
-        user_defined_name : str
-            The registered name of the Strings object
-
-        See also
-        --------
-        register, unregister, attach, is_registered
-        """
-        unregister_pdarray_by_name(f"{user_defined_name}.bytes")
-        unregister_pdarray_by_name(f"{user_defined_name}.offsets")
->>>>>>> 042d1f57
+                       pdarray.attach(user_defined_name+'_bytes'))