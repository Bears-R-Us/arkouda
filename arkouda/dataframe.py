--- conflicted
+++ resolved
@@ -15,15 +15,11 @@
 from arkouda.pdarrayclass import pdarray
 from arkouda.categorical import Categorical
 from arkouda.strings import Strings
-<<<<<<< HEAD
-from arkouda.pdarraycreation import arange, array
+
+from arkouda.pdarraycreation import arange, array, zeros, create_pdarray
 from arkouda.groupbyclass import GroupBy as akGroupBy, unique
 from arkouda.pdarraysetops import concatenate, intersect1d, in1d
-=======
-from arkouda.pdarraycreation import arange, array, zeros, create_pdarray
-from arkouda.groupbyclass import GroupBy as akGroupBy
-from arkouda.pdarraysetops import concatenate, unique, intersect1d, in1d
->>>>>>> e772fe66
+
 from arkouda.pdarrayIO import save_all, load_all
 from arkouda.dtypes import int64 as akint64, uint64 as akuint64, float64 as akfloat64, bool as akbool
 from arkouda.sorting import argsort, coargsort
