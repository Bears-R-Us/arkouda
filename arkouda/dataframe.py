--- conflicted
+++ resolved
@@ -11,11 +11,8 @@
 import pandas as pd  # type: ignore
 from typeguard import typechecked
 
-<<<<<<< HEAD
 from arkouda import list_registry, numeric
 from arkouda.alignment import find, right_align
-=======
->>>>>>> b7bbe674
 from arkouda.categorical import Categorical
 from arkouda.client import generic_msg, maxTransferBytes
 from arkouda.client_dtypes import BitVector, Fields, IPv4
