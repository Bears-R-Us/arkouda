--- conflicted
+++ resolved
@@ -55,33 +55,19 @@
 
 # Union aliases used for static and runtime type checking
 bool_scalars = Union[builtins.bool, np.bool_]
-<<<<<<< HEAD
-float_scalars = Union[float,np.float64]
+float_scalars = Union[float, np.float64]
 int_scalars = Union[int,np.int8,np.int16,np.int32,np.int64,
                     np.uint8,np.uint16,np.uint32,np.uint64]
 numeric_scalars = Union[float_scalars,int_scalars]
-numeric_and_bool_scalars = Union[bool_scalars,numeric_scalars]
-numpy_scalars = Union[np.float64,
-                      np.int8,np.int16,np.int32,np.int64,
-                      np.bool_,np.str_,
-                      np.uint8,np.uint16,np.uint32,np.uint64]
+numeric_and_bool_scalars = Union[bool_scalars, numeric_scalars]
+numpy_scalars = Union[np.float64,np.int8,np.int16,np.int32,np.int64,
+                      np.bool_,np.str_,np.uint8,np.uint16,np.uint32,np.uint64]
 str_scalars = Union[str, np.str_]
 all_scalars = Union[bool_scalars,numeric_scalars,numpy_scalars,str_scalars]
-=======
-float_scalars = Union[float, np.float64]
-int_scalars = Union[int, np.int64, np.uint64]
-numeric_scalars = Union[float, np.float64, int, np.int64, np.uint8, np.uint64]
-numeric_and_bool_scalars = Union[bool_scalars, numeric_scalars]
-numpy_scalars = Union[np.float64, np.int64, np.bool_, np.uint8, np.str_, np.uint64]
-str_scalars = Union[str, np.str_]
-all_scalars = Union[float, np.float64, int, np.int64, np.uint64, builtins.bool, np.bool_, str, np.str_]
->>>>>>> 436fc8a6
-
-"""
+
+'''
 The DType enum defines the supported Arkouda data types in string form.
-"""
-
-
+'''
 class DType(Enum):
 
     BOOL = "bool"
@@ -107,21 +93,12 @@
         """
         return self.value
 
-<<<<<<< HEAD
 ARKOUDA_SUPPORTED_INTS = (int,np.int8,np.int16,np.int32,np.int64,np.uint8, 
                           np.uint16,np.uint32,np.uint64)
-ARKOUDA_SUPPORTED_FLOATS = (float,np.float64)
+ARKOUDA_SUPPORTED_FLOATS = (float, np.float64)
 ARKOUDA_SUPPORTED_NUMBERS = (int,np.int8,np.int16,np.int32,np.int64,float,
                              np.float64,np.uint8,np.uint16,np.uint32,np.uint64)
-ARKOUDA_SUPPORTED_DTYPES = frozenset([member.value for _, 
-                                      member in DType.__members__.items()])
-=======
-
-ARKOUDA_SUPPORTED_INTS = (int, np.int64, np.uint64)
-ARKOUDA_SUPPORTED_FLOATS = (float, np.float64)
-ARKOUDA_SUPPORTED_NUMBERS = (int, np.int64, float, np.float64, np.uint64)
 ARKOUDA_SUPPORTED_DTYPES = frozenset([member.value for _, member in DType.__members__.items()])
->>>>>>> 436fc8a6
 
 DTypes = frozenset([member.value for _, member in DType.__members__.items()])
 DTypeObjects = frozenset([bool, float, float64, int, int64, str, str_, uint8, uint64])
