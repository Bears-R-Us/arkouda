<<<<<<< HEAD
from typing import cast, Tuple
=======
from typing import Tuple
from typeguard import typechecked
>>>>>>> 784fbafe
from arkouda.client import generic_msg
from arkouda.dtypes import *
from arkouda.dtypes import structDtypeCodes, NUMBER_FORMAT_STRINGS
from arkouda.dtypes import dtype as akdtype
from arkouda.pdarrayclass import pdarray, create_pdarray
from arkouda.groupbyclass import GroupBy

__all__ = ["join_on_eq_with_dt"]

predicates = {"true_dt":0, "abs_dt":1, "pos_dt":2}

@typechecked
def join_on_eq_with_dt(a1 : pdarray, a2 : pdarray, t1 : pdarray, 
                       t2 : pdarray, dt : int, pred : str, 
                       result_limit : int=1000) -> Tuple[pdarray,pdarray]:
    """
    Performs an inner-join on equality between two integer arrays where 
    the time-window predicate is also true

    Parameters
    ----------
    a1 : pdarray, int64
        pdarray to be joined
    a2 : pdarray, int64
        pdarray to be joined
    t1 : pdarray
        timestamps in millis corresponding to the a1 pdarray
    t2 : pdarray, 
        timestamps in millis corresponding to the a2 pdarray
    dt : int
        time delta
    pred : str
        time window predicate
    result_limit : int
        size limit for returned result    

    Returns
    -------
    result_array_one : pdarray, int64
        a1 indices where a1 == a2
    result_array_one : pdarray, int64
        a2 indices where a2 == a1
        
    Raises
    ------
    TypeError
        Raised if a1, a2, t1, or t2 is not a pdarray, or if dt or 
        result_limit is not an int
    ValueError
        if a1, a2, t1, or t2 dtype is not int64, pred is not 
        'true_dt', 'abs_dt', or 'pos_dt', or result_limit is < 0    
    """
    if not (a1.dtype == int64):
        raise ValueError("a1 must be int64 dtype")

    if not (a2.dtype == int64):
        raise ValueError("a2 must be int64 dtype")

    if not (t1.dtype == int64):
        raise ValueError("t1 must be int64 dtype")
        
    if not (t2.dtype == int64):
        raise ValueError("t2 must be int64 dtype")
    
    if not (pred in predicates.keys()):
        raise ValueError("pred must be one of ", predicates.keys())
    
    if result_limit < 0:
        raise ValueError('the result_limit must 0 or greater')

    # format numbers for request message
    dttype = resolve_scalar_dtype(dt)
    dtstr = NUMBER_FORMAT_STRINGS[dttype].format(dt)
    predtype = resolve_scalar_dtype(predicates[pred])
    predstr = NUMBER_FORMAT_STRINGS[predtype].format(predicates[pred])
    result_limittype = resolve_scalar_dtype(result_limit)
    result_limitstr = NUMBER_FORMAT_STRINGS[result_limittype].\
                                 format(result_limit)
    # groupby on a2
    g2 = GroupBy(a2)
    # pass result into server joinEqWithDT operation
    repMsg = generic_msg("joinEqWithDT {} {} {} {} {} {} {} {} {}".\
                         format(a1.name,
                                cast(pdarray, g2.segments).name,  # type: ignore
                                cast(pdarray, g2.unique_keys).name,  # type: ignore
                                g2.permutation.name,
                                t1.name,
                                t2.name,
                                dtstr, predstr, result_limitstr))
    # create pdarrays for results
    resIAttr, resJAttr = cast(str,repMsg).split("+")
    resI = create_pdarray(resIAttr)
    resJ = create_pdarray(resJAttr)
    return (resI, resJ)<|MERGE_RESOLUTION|>--- conflicted
+++ resolved
@@ -1,13 +1,9 @@
-<<<<<<< HEAD
 from typing import cast, Tuple
-=======
-from typing import Tuple
 from typeguard import typechecked
->>>>>>> 784fbafe
 from arkouda.client import generic_msg
-from arkouda.dtypes import *
-from arkouda.dtypes import structDtypeCodes, NUMBER_FORMAT_STRINGS
-from arkouda.dtypes import dtype as akdtype
+from arkouda.dtypes import int64 as akint64
+#from arkouda.dtypes import dtype as akdtype
+from arkouda.dtypes import resolve_scalar_dtype, NUMBER_FORMAT_STRINGS
 from arkouda.pdarrayclass import pdarray, create_pdarray
 from arkouda.groupbyclass import GroupBy
 
@@ -56,16 +52,16 @@
         if a1, a2, t1, or t2 dtype is not int64, pred is not 
         'true_dt', 'abs_dt', or 'pos_dt', or result_limit is < 0    
     """
-    if not (a1.dtype == int64):
+    if not (a1.dtype == akint64):
         raise ValueError("a1 must be int64 dtype")
 
-    if not (a2.dtype == int64):
+    if not (a2.dtype == akint64):
         raise ValueError("a2 must be int64 dtype")
 
-    if not (t1.dtype == int64):
+    if not (t1.dtype == akint64):
         raise ValueError("t1 must be int64 dtype")
         
-    if not (t2.dtype == int64):
+    if not (t2.dtype == akint64):
         raise ValueError("t2 must be int64 dtype")
     
     if not (pred in predicates.keys()):
