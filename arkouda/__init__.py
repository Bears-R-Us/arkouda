from ._version import get_versions
__version__ = get_versions()['version']
del get_versions

from arkouda.client import *
from arkouda.client_dtypes import *
from arkouda.dtypes import *
from arkouda.pdarrayclass import *
from arkouda.sorting import *
from arkouda.pdarraysetops import * 
from arkouda.pdarraycreation import *
from arkouda.numeric import *
from arkouda.pdarrayIO import *
from arkouda.groupbyclass import *
from arkouda.strings import *
from arkouda.join import *
from arkouda.categorical import *
from arkouda.logger import *
from arkouda.timeclass import *
from arkouda.infoclass import *
from arkouda.segarray import *
from arkouda.dataframe import *
from arkouda.row import *
from arkouda.index import *
from arkouda.series import *
<<<<<<< HEAD
from arkouda.alignment import *
=======
from arkouda.plotting import *
>>>>>>> efaa2e47
<|MERGE_RESOLUTION|>--- conflicted
+++ resolved
@@ -23,8 +23,5 @@
 from arkouda.row import *
 from arkouda.index import *
 from arkouda.series import *
-<<<<<<< HEAD
 from arkouda.alignment import *
-=======
-from arkouda.plotting import *
->>>>>>> efaa2e47
+from arkouda.plotting import *