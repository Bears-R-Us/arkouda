--- conflicted
+++ resolved
@@ -5,12 +5,8 @@
     tests/compare_test.py
     tests/dtypes_tests.py
     tests/groupby_test.py
-<<<<<<< HEAD
-    tests/io_test.py
-=======
 #    tests/io_test.py
     tests/io_util_test.py
->>>>>>> 02fec187
     tests/join_test.py
     tests/operator_tests.py
     tests/security_test.py
