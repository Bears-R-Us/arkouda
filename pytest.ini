[pytest]
<<<<<<< HEAD
log_file = .pytest/pytest.log
log_file_level = DEBUG
log_file_format = %(asctime)s [%(levelname)s] %(message)s
#   Set the timeout to 15 minutes:
timeout = 900
=======
#   Set the timeout to 30 minutes:
timeout = 1800
>>>>>>> d04520c0
#   Set timeout_method to 'signal' on Unix
timeout_method = thread  

filterwarnings =
    ignore:Version mismatch between client .*
testpaths =
    tests/array_api/typing_test.py
    tests/array_api/constants.py
    tests/array_api/data_type_functions.py
    tests/array_api/array_creation.py
    tests/array_api/array_manipulation.py
    tests/array_api/binary_ops.py
    tests/array_api/elementwise_functions.py
    tests/array_api/indexing.py
    tests/array_api/linalg.py
    tests/array_api/searching_functions.py
    tests/array_api/set_functions.py
    tests/array_api/sorting.py
    tests/array_api/stats_functions.py
    tests/array_api/util_functions.py
    tests/alignment_test.py
    tests/array_manipulation_tests.py
    tests/apply_test.py
    tests/bigint_agg_test.py
    tests/bitops_test.py
    tests/pandas/categorical_test.py
    tests/check.py
    tests/checkpoint_test.py
    tests/client_dtypes_test.py
    tests/client_test.py
    tests/coargsort_test.py
    tests/comm_diagnostics_test.py
    tests/pandas/dataframe_test.py
    tests/numpy/datetime_test.py
    tests/extrema_test.py
    tests/pandas/groupby_test.py
    tests/indexing_test.py
    tests/pandas/index_test.py
    tests/pandas/io_test.py
    tests/pandas/io_util_test.py
    tests/pandas/join_test.py
    tests/logger_test.py
    tests/message_test.py
    tests/numpy/dtypes_test.py
    tests/numpy/manipulation_functions_test.py
    tests/numpy/array_manipulation_tests.py
    tests/numpy/numeric_test.py
    tests/numpy/numpy_test.py
    tests/numpy/random_test.py
    tests/operator_test.py
    tests/numpy/pdarray_creation_test.py
    tests/numpy/pdarrayclass_test.py
    tests/regex_test.py
    tests/scipy/scipy_test.py
    tests/security_test.py
    tests/numpy/segarray_test.py
    tests/pandas/series_test.py
    tests/numpy/setops_test.py
    tests/numpy/sort_test.py
    tests/scipy/sparse_test.py
    tests/stats_test.py
    tests/numpy/string_test.py
    tests/symbol_table_test.py
    tests/testing/asserters_test.py
    tests/testing/equivalence_asserters_test.py
    tests/numpy/util_test.py
    tests/where_test.py
norecursedirs =
    .git
    dist
    build
    *egg*
    tests/deprecated
    tests/optioned-server
    benchmark*
python_functions =
    test_*
;    bench_*
env =
    D:ARKOUDA_SERVER_HOST=localhost
    D:ARKOUDA_SERVER_PORT=5555
    D:ARKOUDA_RUNNING_MODE=CLASS_SERVER
    D:ARKOUDA_VERBOSE=True
    D:ARKOUDA_CLIENT_TIMEOUT=0
    D:ARKOUDA_LOG_LEVEL=DEBUG
markers =
    skip_if_max_rank_less_than
    skip_if_max_rank_greater_than
    skip_if_rank_not_compiled
    skip_if_nl_greater_than
    skip_if_nl_less_than
    skip_if_nl_eq
    skip_if_nl_neq
    skip_if_python_version_greater_than
    skip_if_python_version_less_than
    skip_if_python_version_eq
    skip_if_python_version_neq
    skip_if_scipy_version_greater_than
    skip_if_scipy_version_less_than
    skip_if_scipy_version_eq
    skip_if_scipy_version_neq
<|MERGE_RESOLUTION|>--- conflicted
+++ resolved
@@ -1,14 +1,10 @@
 [pytest]
-<<<<<<< HEAD
 log_file = .pytest/pytest.log
 log_file_level = DEBUG
 log_file_format = %(asctime)s [%(levelname)s] %(message)s
-#   Set the timeout to 15 minutes:
-timeout = 900
-=======
+
 #   Set the timeout to 30 minutes:
 timeout = 1800
->>>>>>> d04520c0
 #   Set timeout_method to 'signal' on Unix
 timeout_method = thread  
 
