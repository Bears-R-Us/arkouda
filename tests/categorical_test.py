import numpy as np
from context import arkouda as ak
from base_test import ArkoudaTest


class CategoricalTest(ArkoudaTest):
    
    def _getCategorical(self, prefix : str='string', size : int=11) -> ak.Categorical:
        return ak.Categorical(ak.array(['{} {}'.format(prefix,i) for i in range(1,size)]))
    
    def _getRandomizedCategorical(self) -> ak.Categorical:
        return ak.Categorical(ak.array(['string', 'string1', 'non-string', 'non-string2', 
                                        'string', 'non-string', 'string3','non-string2', 
                                        'string', 'non-string']))
    
    def testBaseCategorical(self):
        cat = self._getCategorical()

        self.assertTrue((ak.array([7,5,9,8,2,1,4,0,3,6]) == cat.codes).all())
        self.assertTrue((ak.array([0,1,2,3,4,5,6,7,8,9]) == cat.segments).all())
        self.assertTrue((ak.array(['string 8', 'string 6', 'string 5', 'string 9', 
                                    'string 7', 'string 2', 'string 10', 'string 1', 
                                    'string 4', 'string 3']) == cat.categories).all())
        self.assertEqual(10,cat.size)
        self.assertEqual('category',cat.objtype)
        
        with self.assertRaises(ValueError) as cm:
            ak.Categorical(ak.arange(0,5,10))
        self.assertEqual('Categorical: inputs other than Strings not yet supported', 
                         cm.exception.args[0])        
        
    def testCategoricalFromCodesAndCategories(self):
        codes = ak.array([7,5,9,8,2,1,4,0,3,6])
        categories = ak.array(['string 8', 'string 6', 'string 5', 'string 9', 
                                    'string 7', 'string 2', 'string 10', 'string 1', 
                                    'string 4', 'string 3'])
        
        cat = ak.Categorical.from_codes(codes, categories)
        self.assertTrue((codes == cat.codes).all())
        self.assertTrue((categories == cat.categories).all())
        
    def testContains(self):
        cat = self._getCategorical()
        self.assertTrue(cat.contains('string').all())
        
    def testEndsWith(self):
        cat = self._getCategorical()
        self.assertTrue(cat.endswith('1').any())
        
    def testStartsWith(self):
        cat = self._getCategorical()
        self.assertTrue(cat.startswith('string').all())
        
    def testGroup(self):
        group = self._getRandomizedCategorical().group()
        self.assertTrue((ak.array([2,5,9,6,1,3,7,0,4,8]) == group).all())
        
    def testUnique(self):
        cat = self._getRandomizedCategorical()
        
        self.assertTrue((ak.Categorical(ak.array(['non-string', 'string3', 'string1', 
                                        'non-string2', 'string'])).to_ndarray() 
                                                  == cat.unique().to_ndarray()).all())  
        
    def testToNdarray(self):
        cat = self._getRandomizedCategorical()
        ndcat = np.array(['string', 'string1', 'non-string', 'non-string2', 
                            'string', 'non-string', 'string3','non-string2', 
                            'string', 'non-string'])
        self.assertTrue((cat.to_ndarray() == ndcat).all())
        
    def testEquality(self):
        cat = self._getCategorical()
        catDupe = self._getCategorical()
        catNonDupe = self._getRandomizedCategorical()
        
        self.assertTrue((cat == catDupe).all())
        self.assertTrue((cat != catNonDupe).all())

        c1 = ak.Categorical(ak.array(['a', 'b', 'c', 'a', 'b']))
        c2 = ak.Categorical(ak.array(['a', 'x', 'c', 'y', 'b']))
        res = (c1 == c2)
        ans = ak.array([True, False, True, False, True])
        self.assertTrue((res == ans).all())
        
    def testBinop(self):
        cat = self._getCategorical()
        catDupe = self._getCategorical()
        catNonDupe = self._getRandomizedCategorical()

        
        self.assertTrue((cat._binop(catDupe,'==')).all())
        self.assertTrue((cat._binop(catNonDupe,'!=')).all())
        
        self.assertTrue((ak.array([True,True,True,True,True,True,True,
                                   True,True,True]) == cat._binop(catDupe,'==')).all())
        
        self.assertTrue((ak.array([False,False,False,False,False,False,
                                   False,False,False,False]) == cat._binop(catDupe,'!=')).all())

        self.assertTrue((ak.array([True,False,False,False,False,False,
                                   False,False,False,False]) == 
                                   cat._binop('string 1', '==')).all())
        self.assertTrue((ak.array([True,False,False,False,False,False,
                                   False,False,False,False]) == 
                                   cat._binop(np.str_('string 1'), '==')).all())
        
        self.assertTrue((ak.array([False,True,True,True,True,True,True,True,True,True]) ==
                   cat._binop('string 1', '!=')).all())
        self.assertTrue((ak.array([False,True,True,True,True,True,True,True,True,True]) ==
                   cat._binop(np.str_('string 1'), '!=')).all())
        
        with self.assertRaises(NotImplementedError):
            cat._binop('string 1', '===')
        
        with self.assertRaises(TypeError) as cm:
            cat._binop(1, '==')
        self.assertEqual(('type of argument "other" must be one of (Categorical, str, str_);' +
                          ' got int instead'), 
                         cm.exception.args[0])
<<<<<<< HEAD
            
=======
    
    def testIn1d(self):
        vals = [i % 3 for i in range(10)]
        valsTwo = [i % 2 for i in range(10)]

        stringsOne = ak.array(['String {}'.format(i) for i in vals])
        stringsTwo = ak.array(['String {}'.format(i) for i in valsTwo])
        catOne = ak.Categorical(stringsOne)
        catTwo = ak.Categorical(stringsTwo)

        answer = ak.array([x < 2 for x in vals])

        self.assertTrue((answer == ak.in1d(catOne,catTwo)).all())
        self.assertTrue((answer == ak.in1d(catOne,stringsTwo)).all())

        with self.assertRaises(TypeError) as cm:
            ak.in1d(catOne, ak.randint(0,5,5))
        self.assertEqual(('type of argument "test" must be one of (Strings, Categorical); got ' + 
                          'arkouda.pdarrayclass.pdarray instead'), cm.exception.args[0])    
       
>>>>>>> 042d1f57
    def testConcatenate(self):
        catOne = self._getCategorical('string',51)
        catTwo = self._getCategorical('string-two', 51)
        
        resultCat = catOne.concatenate([catTwo])
        self.assertEqual('category', resultCat.objtype)
        self.assertIsInstance(resultCat, ak.Categorical)
        self.assertEqual(100,resultCat.size)

        # Since Categorical.concatenate uses Categorical.from_codes method, confirm
        # that both permutation and segments are None
        self.assertFalse(resultCat.permutation)
        self.assertFalse(resultCat.segments)
        
        resultCat = ak.concatenate([catOne,catOne], ordered=False)
        self.assertEqual('category', resultCat.objtype)
        self.assertIsInstance(resultCat, ak.Categorical)
        self.assertEqual(100,resultCat.size)

        # Since Categorical.concatenate uses Categorical.from_codes method, confirm
        # that both permutation and segments are None
        self.assertFalse(resultCat.permutation)
        self.assertFalse(resultCat.segments)
        
<<<<<<< HEAD
        resultCat = ak.concatenate([catOne,catOne], ordered=False)
        self.assertEqual('category', resultCat.objtype)
        self.assertIsInstance(resultCat, ak.Categorical)
        self.assertEqual(100,resultCat.size)
=======
        # Concatenate two Categoricals with different categories, and test result against original strings
        s1 = ak.array(['abc', 'de', 'abc', 'fghi', 'de'])
        s2 = ak.array(['jkl', 'mno', 'fghi', 'abc', 'fghi', 'mno'])
        c1 = ak.Categorical(s1)
        c2 = ak.Categorical(s2)
        # Ordered concatenation
        s12ord = ak.concatenate([s1, s2], ordered=True)
        c12ord = ak.concatenate([c1, c2], ordered=True)
        self.assertTrue((ak.Categorical(s12ord) == c12ord).all())
        # Unordered (but still deterministic) concatenation
        s12unord = ak.concatenate([s1, s2], ordered=False)
        c12unord = ak.concatenate([c1, c2], ordered=False)
        self.assertTrue((ak.Categorical(s12unord) == c12unord).all())
>>>>>>> 042d1f57

        # Tiny concatenation
        # Used to fail when length of array was less than numLocales
        # CI uses 2 locales, so try with length-1 arrays
        a = ak.Categorical(ak.array(['a']))
        b = ak.Categorical(ak.array(['b']))
        c = ak.concatenate((a, b), ordered=False)
        ans = ak.Categorical(ak.array(['a', 'b']))
        self.assertTrue((c == ans).all())
        
        <|MERGE_RESOLUTION|>--- conflicted
+++ resolved
@@ -118,10 +118,7 @@
         self.assertEqual(('type of argument "other" must be one of (Categorical, str, str_);' +
                           ' got int instead'), 
                          cm.exception.args[0])
-<<<<<<< HEAD
-            
-=======
-    
+
     def testIn1d(self):
         vals = [i % 3 for i in range(10)]
         valsTwo = [i % 2 for i in range(10)]
@@ -140,8 +137,7 @@
             ak.in1d(catOne, ak.randint(0,5,5))
         self.assertEqual(('type of argument "test" must be one of (Strings, Categorical); got ' + 
                           'arkouda.pdarrayclass.pdarray instead'), cm.exception.args[0])    
-       
->>>>>>> 042d1f57
+    
     def testConcatenate(self):
         catOne = self._getCategorical('string',51)
         catTwo = self._getCategorical('string-two', 51)
@@ -165,13 +161,7 @@
         # that both permutation and segments are None
         self.assertFalse(resultCat.permutation)
         self.assertFalse(resultCat.segments)
-        
-<<<<<<< HEAD
-        resultCat = ak.concatenate([catOne,catOne], ordered=False)
-        self.assertEqual('category', resultCat.objtype)
-        self.assertIsInstance(resultCat, ak.Categorical)
-        self.assertEqual(100,resultCat.size)
-=======
+
         # Concatenate two Categoricals with different categories, and test result against original strings
         s1 = ak.array(['abc', 'de', 'abc', 'fghi', 'de'])
         s2 = ak.array(['jkl', 'mno', 'fghi', 'abc', 'fghi', 'mno'])
@@ -185,7 +175,6 @@
         s12unord = ak.concatenate([s1, s2], ordered=False)
         c12unord = ak.concatenate([c1, c2], ordered=False)
         self.assertTrue((ak.Categorical(s12unord) == c12unord).all())
->>>>>>> 042d1f57
 
         # Tiny concatenation
         # Used to fail when length of array was less than numLocales
