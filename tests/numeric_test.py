import subprocess
from math import isclose, sqrt

import numpy as np
import pytest

import arkouda as ak
from arkouda.client import get_max_array_rank
from arkouda.dtypes import dtype as akdtype
from arkouda.dtypes import str_

ARRAY_TYPES = [ak.int64, ak.float64, ak.bool_, ak.uint64, str_]
NUMERIC_TYPES = [ak.int64, ak.float64, ak.bool_, ak.uint64]
NO_BOOL = [ak.int64, ak.float64, ak.uint64]
NO_FLOAT = [ak.int64, ak.bool_, ak.uint64]
INT_FLOAT = [ak.int64, ak.float64]
INT_FLOAT_BOOL = [ak.int64, ak.float64, ak.bool_]
YES_NO = [True, False]
VOWELS_AND_SUCH = ["a", "e", "i", "o", "u", "AB", 47, 2, 3.14159]


# There are many ways to create a vector of alternating values.
# This is a fairly fast and fairly straightforward approach.


def alternate(L, R, n):
    v = np.full(n, R)
    v[::2] = L
    return v


#  The following tuples support a simplification of the trigonometric
#  and hyperbolic testing.

TRIGONOMETRICS = (
    (np.sin, ak.sin),
    (np.cos, ak.cos),
    (np.tan, ak.tan),
    (np.arcsin, ak.arcsin),
    (np.arccos, ak.arccos),
    (np.arctan, ak.arctan),
)

HYPERBOLICS = (
    (np.sinh, ak.sinh),
    (np.cosh, ak.cosh),
    (np.tanh, ak.tanh),
    (np.arcsinh, ak.arcsinh),
    (np.arccosh, ak.arccosh),
    (np.arctanh, ak.arctanh),
)

INFINITY_EDGE_CASES = (
    (np.arctan, ak.arctan),
    (np.sinh, ak.sinh),
    (np.cosh, ak.cosh),
    (np.arcsinh, ak.arcsinh),
    (np.arccosh, ak.arccosh),
)

# as noted in registration-config.json, only these types are supported

SUPPORTED_TYPES = [ak.bool_, ak.uint64, ak.int64, ak.bigint, ak.uint8, ak.float64]


NP_TRIG_ARRAYS = {
    ak.int64: np.arange(-5, 5),
    ak.float64: np.concatenate(
        [
            np.linspace(-3.5, 3.5, 5),
            np.array([np.nan, -np.inf, -0.0, 0.0, np.inf]),
        ]
    ),
    ak.bool_: alternate(True, False, 10),
    ak.uint64: np.arange(2**64 - 10, 2**64, dtype=np.uint64),
}

DENOM_ARCTAN2_ARRAYS = {
    ak.int64: np.concatenate((np.arange(-5, 0), np.arange(1, 6))),
    ak.float64: np.concatenate(
        [
            np.linspace(-3.4, 3.5, 5),
            np.array([np.nan, -np.inf, -1.0, 1.0, np.inf]),
        ]
    ),
    ak.uint64: np.arange(2**64 - 10, 2**64, dtype=np.uint64),
}

ROUNDTRIP_CAST = [
    (ak.bool_, ak.bool_),
    (ak.int64, ak.int64),
    (ak.int64, ak.float64),
    (ak.int64, ak.str_),
    (ak.float64, ak.float64),
    (ak.float64, ak.str_),
    (ak.uint8, ak.int64),
    (ak.uint8, ak.float64),
    (ak.uint8, ak.str_),
]

#  Most of the trigonometric and hyperbolic tests are identical, so they are combined
#  into this helper utility.

#  Some of the tests trigger overflow, invalid value, or divide by zero warnings.
#  We use np.errstate to ignore those, because that's not what we're testing.  We're
#  only testing that numpy's and arkouda's results match.
#  To restore those warnings, comment out all of the lines below that invoke np.seterr.


def _trig_and_hyp_test_helper(np_func, na, ak_func, pda):
    old_settings = np.seterr(all="ignore")  # retrieve current settings
    np.seterr(over="ignore", invalid="ignore", divide="ignore")
    assert np.allclose(np_func(na), ak_func(pda).to_ndarray(), equal_nan=True)
    truth_np = alternate(True, False, len(na))
    truth_ak = ak.array(truth_np)
    assert np.allclose(np_func(na, where=True), ak_func(pda, where=True).to_ndarray(), equal_nan=True)
    assert np.allclose(na, ak_func(pda, where=False).to_ndarray(), equal_nan=True)
    assert np.allclose(
        [np_func(na[i]) if truth_np[i] else na[i] for i in range(len(na))],
        ak_func(pda, where=truth_ak).to_list(),
        equal_nan=True,
    )
    np.seterr(**old_settings)  # restore original settings


#  Similarly, the infinity case causes an invalid value in arccosh, and we don't need
#  to be told that. To restore the warnings, comment out the lines that invoke np.seterr.


def _infinity_edge_case_helper(np_func, ak_func):
    na = np.array([np.inf, -np.inf])
    pda = ak.array(na)
    old_settings = np.seterr(all="ignore")
    np.seterr(invalid="ignore")
    assert np.allclose(np_func(na), ak_func(pda).to_ndarray(), equal_nan=True)
    np.seterr(**old_settings)


class TestNumeric:
    @pytest.mark.parametrize("numeric_type", NUMERIC_TYPES)
    @pytest.mark.parametrize("prob_size", pytest.prob_size)
    def test_seeded_rng_typed(self, prob_size, numeric_type):
        seed = pytest.seed if pytest.seed is not None else 8675309

        # Make sure unseeded runs differ
        a = ak.randint(0, 2**32, prob_size, dtype=numeric_type)
        b = ak.randint(0, 2**32, prob_size, dtype=numeric_type)
        assert not (a == b).all()

        # Make sure seeded results are same
        a = ak.randint(0, 2**32, prob_size, dtype=numeric_type, seed=seed)
        b = ak.randint(0, 2**32, prob_size, dtype=numeric_type, seed=seed)
        assert (a == b).all()

    @pytest.mark.parametrize("prob_size", pytest.prob_size)
    def test_seeded_rng_general(self, prob_size):
        seed = pytest.seed if pytest.seed is not None else 8675309
        # Uniform
        assert not (ak.uniform(prob_size) == ak.uniform(prob_size)).all()
        assert (ak.uniform(prob_size, seed=seed) == ak.uniform(prob_size, seed=seed)).all()

        # Standard Normal
        assert not (ak.standard_normal(prob_size) == ak.standard_normal(prob_size)).all()
        assert (
            ak.standard_normal(prob_size, seed=seed) == ak.standard_normal(prob_size, seed=seed)
        ).all()

        # Strings (uniformly distributed length)
        assert not (
            ak.random_strings_uniform(1, 10, prob_size) == ak.random_strings_uniform(1, 10, prob_size)
        ).all()

        assert (
            ak.random_strings_uniform(1, 10, prob_size, seed=seed)
            == ak.random_strings_uniform(1, 10, prob_size, seed=seed)
        ).all()

        # Strings (log-normally distributed length)
        assert not (
            ak.random_strings_lognormal(2, 1, prob_size) == ak.random_strings_lognormal(2, 1, prob_size)
        ).all()
        assert (
            ak.random_strings_lognormal(2, 1, prob_size, seed=seed)
            == ak.random_strings_lognormal(2, 1, prob_size, seed=seed)
        ).all()

    @pytest.mark.parametrize("cast_to", SUPPORTED_TYPES)
    @pytest.mark.parametrize("prob_size", pytest.prob_size)
    def test_cast(self, prob_size, cast_to):
        seed = pytest.seed if pytest.seed is not None else 8675309
        np.random.seed(seed)
        arrays = {
            ak.int64: ak.randint(-(2**48), 2**48, prob_size),
            ak.uint64: ak.randint(0, 2**48, prob_size, dtype=ak.uint64),
            ak.float64: ak.randint(0, 1, prob_size, dtype=ak.float64),
            ak.bool_: ak.randint(0, 2, prob_size, dtype=ak.bool_),
            ak.str_: ak.cast(ak.randint(0, 2**48, prob_size), "str"),
        }

        for t1, orig in arrays.items():
            if (t1 == ak.float64 and cast_to == ak.bigint) or (t1 == ak.str_ and cast_to == ak.bool_):
                # we don't support casting a float to a bigint
                # we do support str to bool, but it's expected to contain "true/false" not numerics
                continue
            other = ak.cast(orig, cast_to)
            assert orig.size == other.size
            if (t1, cast_to) in ROUNDTRIP_CAST:
                roundtrip = ak.cast(other, t1)
                assert (orig == roundtrip).all()

    @pytest.mark.parametrize("num_type", NUMERIC_TYPES)
    def test_str_cast_errors(self, num_type):
        strarr = None
        ans = None
        if num_type == ak.int64:
            intNAN = -(2**63)
            strarr = ak.array(["1", "2 ", "3?", "!4", "  5", "-45", "0b101", "0x30", "N/A"])
            ans = np.array([1, 2, intNAN, intNAN, 5, -45, 0b101, 0x30, intNAN])
        elif num_type == ak.uint64:
            uintNAN = 0
            strarr = ak.array(["1", "2 ", "3?", "-4", "  5", "45", "0b101", "0x30", "N/A"])
            ans = np.array([1, 2, uintNAN, uintNAN, 5, 45, 0b101, 0x30, uintNAN])
        elif num_type == ak.float64:
            strarr = ak.array(
                [
                    "1.1",
                    "2.2 ",
                    "3?.3",
                    "4.!4",
                    "  5.5",
                    "6.6e-6",
                    "78.91E+4",
                    "6",
                    "N/A",
                ]
            )
            ans = np.array([1.1, 2.2, np.nan, np.nan, 5.5, 6.6e-6, 78.91e4, 6.0, np.nan])
        elif num_type == ak.bool_:
            strarr = ak.array(
                [
                    "True",
                    "False ",
                    "Neither",
                    "N/A",
                    "  True",
                    "true",
                    "false",
                    "TRUE",
                    "NOTTRUE",
                ]
            )
            ans = np.array([True, False, False, False, True, True, False, True, False])

        validans = ak.array([True, True, False, False, True, True, True, True, False])

        with pytest.raises(RuntimeError):
            ak.cast(strarr, num_type, errors=ak.ErrorMode.strict)
        res = ak.cast(strarr, num_type, errors=ak.ErrorMode.ignore)
        assert np.allclose(ans, res.to_ndarray(), equal_nan=True)
        res, valid = ak.cast(strarr, num_type, errors=ak.ErrorMode.return_validity)
        assert valid.to_list() == validans.to_list()
        assert np.allclose(ans, res.to_ndarray(), equal_nan=True)

    @pytest.mark.parametrize("num_type", NO_BOOL)
    def test_histogram(self, num_type):
        seed = pytest.seed if pytest.seed is not None else 8675309
        np.random.seed(seed)
        pda = ak.randint(10, 30, 40, dtype=num_type)
        result, bins = ak.histogram(pda, bins=20)

        assert isinstance(result, ak.pdarray)
        assert 21 == len(bins)
        assert 20 == len(result)
        assert int == result.dtype

        with pytest.raises(TypeError):
            ak.histogram(np.array([range(0, 10)]).astype(num_type), bins=1)

        with pytest.raises(TypeError):
            ak.histogram(pda, bins="1")

        with pytest.raises(TypeError):
            ak.histogram(np.array([range(0, 10)]).astype(num_type), bins="1")

    #   log and exp tests were identical, and so have been combined.

    host = subprocess.check_output("hostname").decode("utf-8").strip()

    @pytest.mark.skipif(host == "horizon", reason="Fails on horizon")
    @pytest.mark.skip_if_max_rank_less_than(2)
    def test_histogram_multidim(self):
        # test 2d histogram
        seed = 1
        ak_x, ak_y = ak.randint(1, 100, 1000, seed=seed), ak.randint(1, 100, 1000, seed=seed + 1)
        np_x, np_y = ak_x.to_ndarray(), ak_y.to_ndarray()
        np_hist, np_x_edges, np_y_edges = np.histogram2d(np_x, np_y)
        ak_hist, ak_x_edges, ak_y_edges = ak.histogram2d(ak_x, ak_y)
        assert np.allclose(np_hist.tolist(), ak_hist.to_list())
        assert np.allclose(np_x_edges.tolist(), ak_x_edges.to_list())
        assert np.allclose(np_y_edges.tolist(), ak_y_edges.to_list())

        np_hist, np_x_edges, np_y_edges = np.histogram2d(np_x, np_y, bins=(10, 20))
        ak_hist, ak_x_edges, ak_y_edges = ak.histogram2d(ak_x, ak_y, bins=(10, 20))
        assert np.allclose(np_hist.tolist(), ak_hist.to_list())
        assert np.allclose(np_x_edges.tolist(), ak_x_edges.to_list())
        assert np.allclose(np_y_edges.tolist(), ak_y_edges.to_list())

        # test arbitrary dimensional histogram
        dim_list = [3, 4, 5]
        bin_list = [[2, 4, 5], [2, 4, 5, 2], [2, 4, 5, 2, 3]]
        for dim, bins in zip(dim_list, bin_list):
            if dim <= get_max_array_rank():
                np_arrs = [np.random.randint(1, 100, 1000) for _ in range(dim)]
                ak_arrs = [ak.array(a) for a in np_arrs]
                np_hist, np_bin_edges = np.histogramdd(np_arrs, bins=bins)
                ak_hist, ak_bin_edges = ak.histogramdd(ak_arrs, bins=bins)
                assert np.allclose(np_hist.tolist(), ak_hist.to_list())
                for np_edge, ak_edge in zip(np_bin_edges, ak_bin_edges):
                    assert np.allclose(np_edge.tolist(), ak_edge.to_list())

    @pytest.mark.parametrize("num_type", NO_BOOL)
    def test_log_and_exp(self, num_type):
        na = np.linspace(1, 10, 10).astype(num_type)
        pda = ak.array(na, dtype=num_type)

        for npfunc, akfunc in ((np.log, ak.log), (np.exp, ak.exp)):
            assert np.allclose(npfunc(na), akfunc(pda).to_ndarray())
        with pytest.raises(TypeError):
            akfunc(np.array([range(0, 10)]).astype(num_type))

    @pytest.mark.parametrize("num_type", INT_FLOAT)
    def test_abs(self, num_type):
        na = np.linspace(1, 10, 10).astype(num_type)
        pda = ak.array(na, dtype=num_type)

        assert np.allclose(np.abs(na), ak.abs(pda).to_ndarray())

        assert (
            ak.arange(5, 0, -1, dtype=num_type).to_list()
            == ak.abs(ak.arange(-5, 0, dtype=num_type)).to_list()
        )

        with pytest.raises(TypeError):
            ak.abs(np.array([range(0, 10)]).astype(num_type))

    @pytest.mark.parametrize("num_type1", NO_BOOL)
    @pytest.mark.parametrize("num_type2", NO_BOOL)
    def test_dot(self, num_type1, num_type2):
        seed = pytest.seed if pytest.seed is not None else 8675309
        np.random.seed(seed)
        if num_type1 == ak.uint64 and num_type2 == ak.int64:
            pytest.skip()
        if num_type1 == ak.int64 and num_type2 == ak.uint64:
            pytest.skip()
        na1 = np.random.randint(0, 10, 10).astype(num_type1)
        na2 = np.random.randint(0, 10, 10).astype(num_type2)
        pda1 = ak.array(na1)
        pda2 = ak.array(na2)
        assert np.allclose(np.dot(na1, na2), ak.dot(pda1, pda2))
        assert np.allclose(np.dot(na1[0], na2), ak.dot(pda1[0], pda2).to_ndarray())
        assert np.allclose(np.dot(na1, na2[0]), ak.dot(pda1, pda2[0]).to_ndarray())

    #   cumsum and cumprod tests were identical, and so have been combined.

    @pytest.mark.parametrize("num_type", NUMERIC_TYPES)
    def test_cumsum_and_cumprod(self, num_type):
        na = np.linspace(1, 10, 10).astype(num_type)
        pda = ak.array(na, dtype=num_type)

        for npfunc, akfunc in ((np.cumsum, ak.cumsum), (np.cumprod, ak.cumprod)):
            assert np.allclose(npfunc(na), akfunc(pda).to_ndarray())
        with pytest.raises(TypeError):
            ak.cumsum(np.array([range(0, 10)]).astype(num_type))

    #   test_trig_and_hyp covers the testing for most trigonometric and hyperbolic
    #   functions.  The exception is arctan2.

    @pytest.mark.parametrize("num_type", NO_BOOL)
    def test_trig_and_hyp(self, num_type):
        for npfunc, akfunc in set(TRIGONOMETRICS + HYPERBOLICS):
            na = NP_TRIG_ARRAYS[num_type]
            pda = ak.array(na, dtype=num_type)
            _trig_and_hyp_test_helper(npfunc, na, akfunc, pda)
            if (npfunc, akfunc) in INFINITY_EDGE_CASES:
                _infinity_edge_case_helper(npfunc, akfunc)
            with pytest.raises(TypeError):
                akfunc(np.array([range(0, 10)]).astype(num_type))

    @pytest.mark.parametrize("num_type", NO_BOOL)
    @pytest.mark.parametrize("denom_type", NO_BOOL)
    def test_arctan2(self, num_type, denom_type):
        seed = pytest.seed if pytest.seed is not None else 8675309
        np.random.seed(seed)
        na_num = np.random.permutation(NP_TRIG_ARRAYS[num_type])
        na_denom = np.random.permutation(DENOM_ARCTAN2_ARRAYS[denom_type])

        pda_num = ak.array(na_num, dtype=num_type)
        pda_denom = ak.array(na_denom, dtype=denom_type)

        truth_np = alternate(True, False, len(na_num))
        truth_ak = ak.array(truth_np)

        assert np.allclose(
            np.arctan2(na_num, na_denom, where=True),
            ak.arctan2(pda_num, pda_denom, where=True).to_ndarray(),
            equal_nan=True,
        )
        assert np.allclose(
            np.arctan2(na_num[0], na_denom, where=True),
            ak.arctan2(pda_num[0], pda_denom, where=True).to_ndarray(),
            equal_nan=True,
        )
        assert np.allclose(
            np.arctan2(na_num, na_denom[0], where=True),
            ak.arctan2(pda_num, pda_denom[0], where=True).to_ndarray(),
            equal_nan=True,
        )

        assert np.allclose(
            na_num / na_denom,
            ak.arctan2(pda_num, pda_denom, where=False).to_list(),
            equal_nan=True,
        )
        assert np.allclose(
            na_num[0] / na_denom,
            ak.arctan2(pda_num[0], pda_denom, where=False).to_ndarray(),
            equal_nan=True,
        )
        assert np.allclose(
            na_num / na_denom[0],
            ak.arctan2(pda_num, pda_denom[0], where=False).to_ndarray(),
            equal_nan=True,
        )

        assert np.allclose(
            [
                (np.arctan2(na_num[i], na_denom[i]) if truth_np[i] else na_num[i] / na_denom[i])
                for i in range(len(na_num))
            ],
            ak.arctan2(pda_num, pda_denom, where=truth_ak).to_ndarray(),
            equal_nan=True,
        )
        assert np.allclose(
            [
                (np.arctan2(na_num[0], na_denom[i]) if truth_np[i] else na_num[0] / na_denom[i])
                for i in range(len(na_denom))
            ],
            ak.arctan2(pda_num[0], pda_denom, where=truth_ak).to_ndarray(),
            equal_nan=True,
        )
        assert np.allclose(
            [
                (np.arctan2(na_num[i], na_denom[0]) if truth_np[i] else na_num[i] / na_denom[0])
                for i in range(len(na_num))
            ],
            ak.arctan2(pda_num, pda_denom[0], where=truth_ak).to_ndarray(),
            equal_nan=True,
        )

        # Edge cases: infinities and zeros.  Doesn't use _infinity_edge_case_helper
        # because arctan2 needs two numbers (numerator and denominator) rather than one.

        na1 = np.array([np.inf, -np.inf])
        pda1 = ak.array(na1)
        na2 = np.array([1, 10])
        pda2 = ak.array(na2)

        assert np.allclose(
            np.arctan2(na1, na2),
            ak.arctan2(pda1, pda2).to_ndarray(),
            equal_nan=True,
        )

        assert np.allclose(
            np.arctan2(na2, na1),
            ak.arctan2(pda2, pda1).to_ndarray(),
            equal_nan=True,
        )
        assert np.allclose(np.arctan2(na1, 5), ak.arctan2(pda1, 5).to_ndarray(), equal_nan=True)
        assert np.allclose(np.arctan2(5, na1), ak.arctan2(5, pda1).to_ndarray(), equal_nan=True)
        assert np.allclose(np.arctan2(na1, 0), ak.arctan2(pda1, 0).to_ndarray(), equal_nan=True)
        assert np.allclose(np.arctan2(0, na1), ak.arctan2(0, pda1).to_ndarray(), equal_nan=True)

        with pytest.raises(TypeError):
            ak.arctan2(
                np.array([range(0, 10)]).astype(num_type),
                np.array([range(10, 20)]).astype(num_type),
            )
        with pytest.raises(TypeError):
            ak.arctan2(pda_num[0], np.array([range(10, 20)]).astype(num_type))
        with pytest.raises(TypeError):
            ak.arctan2(np.array([range(0, 10)]).astype(num_type), pda_denom[0])

    @pytest.mark.parametrize("num_type", NO_BOOL)
    def test_rad2deg(self, num_type):
        na = NP_TRIG_ARRAYS[num_type]
        pda = ak.array(na, dtype=num_type)
        _trig_and_hyp_test_helper(np.rad2deg, na, ak.rad2deg, pda)

        with pytest.raises(TypeError):
            ak.rad2deg(np.array([range(0, 10)]).astype(num_type))

    @pytest.mark.parametrize("num_type", NO_BOOL)
    def test_deg2rad(self, num_type):
        na = NP_TRIG_ARRAYS[num_type]
        pda = ak.array(na, dtype=num_type)
        _trig_and_hyp_test_helper(np.deg2rad, na, ak.deg2rad, pda)

        with pytest.raises(TypeError):
            ak.deg2rad(np.array([range(0, 10)]).astype(num_type))

    @pytest.mark.parametrize("num_type", NO_FLOAT)
    def test_value_counts(self, num_type):
        pda = ak.ones(100, dtype=num_type)
        result = ak.value_counts(pda)

        assert ak.array([1]) == result[0]
        assert ak.array([100]) == result[1]

    def test_value_counts_error(self):
        pda = ak.linspace(1, 10, 10)

        with pytest.raises(TypeError):
            ak.value_counts([0])

    def test_isnan(self):
        """
        Test efunc `isnan`; it returns a pdarray of element-wise T/F values for whether it is NaN
        (not a number)
        """
        npa = np.array([1, 2, None, 3, 4], dtype="float64")
        ark_s_float64 = ak.array(npa)
        ark_isna_float64 = ak.isnan(ark_s_float64)
        actual = ark_isna_float64.to_ndarray()
        assert np.array_equal(np.isnan(npa), actual)

        ark_s_int64 = ak.array(np.array([1, 2, 3, 4], dtype="int64"))
        assert ak.isnan(ark_s_int64).to_list() == [False, False, False, False]

        ark_s_string = ak.array(["a", "b", "c"])
        with pytest.raises(TypeError):
            ak.isnan(ark_s_string)

    def test_str_cat_cast(self):
        test_strs = [
            ak.array([f"str {i}" for i in range(101)]),
            ak.array([f"str {i % 3}" for i in range(101)]),
        ]
        for test_str, test_cat in zip(test_strs, [ak.Categorical(s) for s in test_strs]):
            cast_str = ak.cast(test_cat, ak.Strings)
            assert (cast_str == test_str).all()
            cast_cat = ak.cast(test_str, ak.Categorical)
            assert (cast_cat == test_cat).all()

            assert isinstance(cast_str, ak.Strings)
            assert isinstance(cast_cat, ak.Categorical)

    @pytest.mark.parametrize("prob_size", pytest.prob_size)
    def test_precision(self, prob_size):
        # See https://github.com/Bears-R-Us/arkouda/issues/964
        # Grouped sum was exacerbating floating point errors
        # This test verifies the fix
        G = prob_size // 10
        ub = 2**63 // prob_size
        groupnum = ak.randint(0, G, prob_size, seed=1)
        intval = ak.randint(0, ub, prob_size, seed=2)
        floatval = ak.cast(intval, ak.float64)
        g = ak.GroupBy(groupnum)
        _, intmean = g.mean(intval)
        _, floatmean = g.mean(floatval)
        ak_mse = ak.mean((intmean - floatmean) ** 2)
        assert np.isclose(ak_mse, 0.0)

    def test_hash(self):
        h1, h2 = ak.hash(ak.arange(10))
        rev = ak.arange(9, -1, -1)
        h3, h4 = ak.hash(rev)
        assert h1.to_list() == h3[rev].to_list()
        assert h2.to_list() == h4[rev].to_list()

        h1 = ak.hash(ak.arange(10), full=False)
        h3 = ak.hash(rev, full=False)
        assert h1.to_list() == h3[rev].to_list()

        h = ak.hash(ak.linspace(0, 10, 10))
        assert h[0].dtype == ak.uint64
        assert h[1].dtype == ak.uint64

        # test strings hash
        s = ak.random_strings_uniform(4, 8, 10)
        h1, h2 = ak.hash(s)
        rh1, rh2 = ak.hash(s[rev])
        assert h1.to_list() == rh1[rev].to_list()
        assert h2.to_list() == rh2[rev].to_list()

        # verify all the ways to hash strings match
        h3, h4 = ak.hash([s])
        assert h1.to_list() == h3.to_list()
        assert h2.to_list() == h4.to_list()
        h5, h6 = s.hash()
        assert h1.to_list() == h5.to_list()
        assert h2.to_list() == h6.to_list()

        # test segarray hash with int and string values
        # along with strings, categorical, and pdarrays
        segs = ak.array([0, 3, 6, 9])
        vals = ak.array([0, 1, 2, 3, 4, 5, 0, 1, 2, 5, 5, 5, 5])
        sa = ak.SegArray(segs, vals)
        str_vals = ak.array([f"str {i}" for i in vals.to_list()])
        str_sa = ak.SegArray(segs, str_vals)
        a = ak.array([-10, 4, -10, 17])
        bi = a + 2**200
        s = ak.array([f"str {i}" for i in a.to_list()])
        c = ak.Categorical(s)
        for h in [
            sa,
            str_sa,
            [sa, a],
            [str_sa, a],
            [str_sa, bi],
            [sa, str_sa],
            [sa, str_sa, c],
            [sa, bi, str_sa, c],
            [s, sa, str_sa],
            [str_sa, s, sa, a],
            [c, str_sa, s, sa, a],
            [bi, c, str_sa, s, sa, a],
        ]:
            h1, h2 = ak.hash(h)
            if isinstance(h, ak.SegArray):
                # verify all the ways to hash segarrays match
                h3, h4 = ak.hash([h])
                assert h1.to_list() == h3.to_list()
                assert h2.to_list() == h4.to_list()
                h5, h6 = h.hash()
                assert h1.to_list() == h5.to_list()
                assert h2.to_list() == h6.to_list()
            # the first and third position are identical and should hash to the same thing
            assert h1[0] == h1[2]
            assert h2[0] == h2[2]
            # make sure the last position didn't get zeroed out by XOR
            assert h1[3] != 0
            assert h2[3] != 0

        sa = ak.SegArray(ak.array([0, 2]), ak.array([1, 1, 2, 2]))
        h1, h2 = sa.hash()
        # verify these segments don't collide (this is why we rehash)
        assert h1[0] != h1[1]
        assert h2[0] != h2[1]

        # test categorical hash
        categories, codes = ak.array([f"str {i}" for i in range(3)]), ak.randint(0, 3, 10**5)
        my_cat = ak.Categorical.from_codes(codes=codes, categories=categories)
        h1, h2 = ak.hash(my_cat)
        rev = ak.arange(10**5)[::-1]
        rh1, rh2 = ak.hash(my_cat[rev])
        assert h1.to_list() == rh1[rev].to_list()
        assert h2.to_list() == rh2[rev].to_list()

        # verify all the ways to hash Categoricals match
        h3, h4 = ak.hash([my_cat])
        assert h1.to_list() == h3.to_list()
        assert h2.to_list() == h4.to_list()
        h5, h6 = my_cat.hash()
        assert h1.to_list() == h5.to_list()
        assert h2.to_list() == h6.to_list()

        # verify it matches hashing the categories and then indexing with codes
        sh1, sh2 = my_cat.categories.hash()
        h7, h8 = sh1[my_cat.codes], sh2[my_cat.codes]
        assert h1.to_list() == h7.to_list()
        assert h2.to_list() == h8.to_list()

        # verify all the ways to hash bigint pdarrays match
        h1, h2 = ak.hash(bi)
        h3, h4 = ak.hash([bi])
        assert h1.to_list() == h3.to_list()
        assert h2.to_list() == h4.to_list()

    # Notes about median:
    #  prob_size is either even or odd, so one of sample_e, sample_o will have an even
    #  length, and the other an odd length.  Median should be tested with both even and odd
    #  length inputs.

    #  median can be done on ints or floats

    @pytest.mark.parametrize("prob_size", pytest.prob_size)
    @pytest.mark.parametrize("data_type", NUMERIC_TYPES)
    def test_median(self, prob_size, data_type):
        sample_e = np.random.permutation(prob_size).astype(data_type)
        pda_e = ak.array(sample_e)
        assert isclose(np.median(sample_e), ak.median(pda_e))
        sample_o = np.random.permutation(prob_size + 1).astype(data_type)
        pda_o = ak.array(sample_o)
        assert isclose(np.median(sample_o), ak.median(pda_o))

    #  test_count_nonzero doesn't use parameterization on data types, because
    #  the data is generated differently.

    #  counts are ints, so we test for equality, not closeness.

    @pytest.mark.parametrize("prob_size", pytest.prob_size)
    def test_count_nonzero(self, prob_size):
        # ints, floats

        for data_type in INT_FLOAT:
            sample = np.random.randint(20, size=prob_size).astype(data_type)
            pda = ak.array(sample)
            assert np.count_nonzero(sample) == ak.count_nonzero(pda)

        # bool

        sample = np.random.randint(2, size=prob_size).astype(bool)
        pda = ak.array(sample)
        assert np.count_nonzero(sample) == ak.count_nonzero(pda)

        # string

        sample = sample.astype(str)
        for i in range(10):
            sample[np.random.randint(prob_size)] = ""  # empty some strings at random
        pda = ak.array(sample)
        assert np.count_nonzero(sample) == ak.count_nonzero(pda)

    @pytest.mark.parametrize("prob_size", pytest.prob_size)
    def test_clip(self, prob_size):
        seed = pytest.seed if pytest.seed is not None else 8675309
        np.random.seed(seed)
        ia = np.random.randint(1, 100, prob_size)
        ilo = 25
        ihi = 75

        dtypes = ["int64", "float64"]

        # test clip.
        # array to be clipped can be integer or float
        # range limits can be integer, float, or none, and can be scalars or arrays

        # Looping over all data types, the interior loop tests using lo, hi as:

        #   None, Scalar
        #   None, Array
        #   Scalar, Scalar
        #   Scalar, Array
        #   Scalar, None
        #   Array, Scalar
        #   Array, Array
        #   Array, None

        # There is no test with lo and hi both equal to None, because that's not allowed

        for dtype1 in dtypes:
            hi = np.full(ia.shape, ihi, dtype=dtype1)
            akhi = ak.array(hi)
            for dtype2 in dtypes:
                lo = np.full(ia.shape, ilo, dtype=dtype2)
                aklo = ak.array(lo)
                for dtype3 in dtypes:
                    nd_arry = ia.astype(dtype3)
                    ak_arry = ak.array(nd_arry)
                    assert np.allclose(
                        np.clip(nd_arry, None, hi[0]), ak.clip(ak_arry, None, hi[0]).to_ndarray()
                    )
                    assert np.allclose(
                        np.clip(nd_arry, None, hi), ak.clip(ak_arry, None, akhi).to_ndarray()
                    )
                    assert np.allclose(
                        np.clip(nd_arry, lo[0], hi[0]), ak.clip(ak_arry, lo[0], hi[0]).to_ndarray()
                    )
                    assert np.allclose(
                        np.clip(nd_arry, lo[0], hi), ak.clip(ak_arry, lo[0], akhi).to_ndarray()
                    )
                    assert np.allclose(
                        np.clip(nd_arry, lo[0], None), ak.clip(ak_arry, lo[0], None).to_ndarray()
                    )
                    assert np.allclose(
                        np.clip(nd_arry, lo, hi[0]), ak.clip(ak_arry, aklo, hi[0]).to_ndarray()
                    )
                    assert np.allclose(
                        np.clip(nd_arry, lo, hi), ak.clip(ak_arry, aklo, akhi).to_ndarray()
                    )
                    assert np.allclose(
                        np.clip(nd_arry, lo, None), ak.clip(ak_arry, aklo, None).to_ndarray()
                    )

    @pytest.mark.parametrize("prob_size", pytest.prob_size)
    def test_putmask(self, prob_size):

        for data_type in INT_FLOAT:

            #  three things to test: values same size as data

            nda = np.random.randint(0, 10, prob_size).astype(data_type)
            result = nda.copy()
            np.putmask(result, result > 5, result**2)
            pda = ak.array(nda)
            ak.putmask(pda, pda > 5, pda**2)
            assert (
                np.all(result == pda.to_ndarray())
                if data_type == ak.int64
                else np.allclose(result, pda.to_ndarray())
            )

            # values shorter than data

            result = nda.copy()
            pda = ak.array(nda)
            values = np.arange(3).astype(data_type)
            np.putmask(result, result > 5, values)
            ak.putmask(pda, pda > 5, ak.array(values))
            assert (
                np.all(result == pda.to_ndarray())
                if data_type == ak.int64
                else np.allclose(result, pda.to_ndarray())
            )

            # values longer than data

            result = nda.copy()
            pda = ak.array(nda)
            values = np.arange(prob_size + 1).astype(data_type)
            np.putmask(result, result > 5, values)
            ak.putmask(pda, pda > 5, ak.array(values))
            assert (
                np.all(result == pda.to_ndarray())
                if data_type == ak.int64
                else np.allclose(result, pda.to_ndarray())
            )

            # finally try to raise the error

            pda = ak.random.randint(0, 10, 10).astype(ak.float64)
            values = np.arange(10)
            with pytest.raises(TypeError):
                ak.putmask(pda, pda > 3, values)

    # In the tests below, the rationale for using size = math.sqrt(prob_size) is that
    # the resulting matrices are on the order of size*size.

    # tril works on ints, floats, or bool

    @pytest.mark.parametrize("data_type", INT_FLOAT_BOOL)
    @pytest.mark.parametrize("prob_size", pytest.prob_size)
    def test_tril(self, data_type, prob_size):
        if get_max_array_rank() < 2:
            pytest.skip()

        size = int(sqrt(prob_size))

        # ints and bools are checked for equality; floats are checked for closeness

        check = lambda a, b, t: (
            np.allclose(a.tolist(), b.tolist()) if akdtype(t) == "float64" else (a == b).all()
        )

        # test on one square and two non-square matrices

        for rows, cols in [(size, size), (size + 1, size - 1), (size - 1, size + 1)]:
            pda = ak.randint(1, 10, (rows, cols))
            nda = pda.to_ndarray()
            sweep = range(-(rows - 2), cols)  # sweeps the diagonal from LL to UR
            for diag in sweep:
                npa = np.tril(nda, diag)
                ppa = ak.tril(pda, diag).to_ndarray()
                assert check(npa, ppa, data_type)

    # triu works on ints, floats, or bool

    @pytest.mark.parametrize("data_type", INT_FLOAT_BOOL)
    @pytest.mark.parametrize("prob_size", pytest.prob_size)
    @pytest.mark.skip_if_max_rank_less_than(2)
    def test_triu(self, data_type, prob_size):
<<<<<<< HEAD
        if get_max_array_rank() < 2:
            pytest.skip()
=======
>>>>>>> 13eaf6e1
        size = int(sqrt(prob_size))

        # ints and bools are checked for equality; floats are checked for closeness

        check = lambda a, b, t: (
            np.allclose(a.tolist(), b.tolist()) if akdtype(t) == "float64" else (a == b).all()
        )

        # test on one square and two non-square matrices

        for rows, cols in [(size, size), (size + 1, size - 1), (size - 1, size + 1)]:
            pda = ak.randint(1, 10, (rows, cols))
            nda = pda.to_ndarray()
            sweep = range(-(rows - 1), cols - 1)  # sweeps the diagonal from LL to UR
            for diag in sweep:
                npa = np.triu(nda, diag)
                ppa = ak.triu(pda, diag).to_ndarray()
                assert check(npa, ppa, data_type)

    # transpose works on ints, floats, or bool

    @pytest.mark.parametrize("data_type", INT_FLOAT_BOOL)
    @pytest.mark.parametrize("prob_size", pytest.prob_size)
    def test_transpose(self, data_type, prob_size):
        if get_max_array_rank() < 2:
            pytest.skip()

        size = int(sqrt(prob_size))

        # ints and bools are checked for equality; floats are checked for closeness

        check = lambda a, b, t: (
            np.allclose(a.tolist(), b.tolist()) if akdtype(t) == "float64" else (a == b).all()
        )

        # test on one square and two non-square matrices

        for rows, cols in [(size, size), (size + 1, size - 1), (size - 1, size + 1)]:
            pda = ak.randint(1, 10, (rows, cols))
            nda = pda.to_ndarray()
            npa = np.transpose(nda)
            ppa = ak.transpose(pda).to_ndarray()
            assert check(npa, ppa, data_type)

    # eye works on ints, floats, or bool
    @pytest.mark.parametrize("data_type", INT_FLOAT_BOOL)
    @pytest.mark.parametrize("prob_size", pytest.prob_size)
    def test_eye(self, data_type, prob_size):
        if get_max_array_rank() < 2:
            pytest.skip()

        size = int(sqrt(prob_size))

        # ints and bools are checked for equality; floats are checked for closeness

        check = lambda a, b, t: (
            np.allclose(a.tolist(), b.tolist()) if akdtype(t) == "float64" else (a == b).all()
        )

        # test on one square and two non-square matrices

        for rows, cols in [(size, size), (size + 1, size - 1), (size - 1, size + 1)]:
            sweep = range(-(cols - 1), rows)  # sweeps the diagonal from LL to UR
            for diag in sweep:
                nda = np.eye(rows, cols, diag, dtype=data_type)
                pda = ak.eye(rows, cols, diag, dt=data_type).to_ndarray()
                assert check(nda, pda, data_type)

    # matmul works on ints, floats, or bool
    @pytest.mark.parametrize("data_type1", INT_FLOAT_BOOL)
    @pytest.mark.parametrize("data_type2", INT_FLOAT_BOOL)
    @pytest.mark.parametrize("prob_size", pytest.prob_size)
    def test_matmul(self, data_type1, data_type2, prob_size):
        if get_max_array_rank() < 2:
            pytest.skip()

        size = int(sqrt(prob_size))

        # ints and bools are checked for equality; floats are checked for closeness

        check = lambda a, b, t: (
            np.allclose(a.tolist(), b.tolist()) if akdtype(t) == "float64" else (a == b).all()
        )

        # test on one square and two non-square products

        for rows, cols in [(size, size), (size + 1, size - 1), (size - 1, size + 1)]:
            pdaLeft = ak.randint(0, 10, (rows, size), dtype=data_type1)
            ndaLeft = pdaLeft.to_ndarray()
            pdaRight = ak.randint(0, 10, (size, cols), dtype=data_type2)
            ndaRight = pdaRight.to_ndarray()
            akProduct = ak.matmul(pdaLeft, pdaRight)
            npProduct = np.matmul(ndaLeft, ndaRight)
            assert check(npProduct, akProduct.to_ndarray(), akProduct.dtype)

    # vecdot works on ints, floats, or bool, with the limitation that both inputs can't
    # be bool

    @pytest.mark.parametrize("data_type1", INT_FLOAT_BOOL)
    @pytest.mark.parametrize("data_type2", INT_FLOAT)
    @pytest.mark.parametrize("prob_size", pytest.prob_size)
    def test_vecdot(self, data_type1, data_type2, prob_size):
        if get_max_array_rank() < 2:
            pytest.skip()

        depth = np.random.randint(2, 10)
        width = prob_size // depth

        # ints and bools are checked for equality; floats are checked for closeness

        check = lambda a, b, t: (
            np.allclose(a.tolist(), b.tolist()) if akdtype(t) == "float64" else (a == b).all()
        )

        pda_a = ak.randint(0, 10, (depth, width), dtype=data_type1)
        nda_a = pda_a.to_ndarray()
        pda_b = ak.randint(0, 10, (depth, width), dtype=data_type2)
        nda_b = pda_b.to_ndarray()
        akProduct = ak.vecdot(pda_a, pda_b)

        # there is no vecdot in numpy (and vdot doesn't do the same thing).
        # np.add.reduce does.

        npProduct = np.add.reduce(nda_a * nda_b)
<<<<<<< HEAD
        assert check(npProduct, akProduct.to_ndarray(), akProduct.dtype)

    # Notes about array_equal:
    #   Strings compared to non-strings are always not equal.
    #   nan handling is (of course) unique to floating point
    #   we deliberately test on matched and mismatched arrays

    @pytest.mark.parametrize("prob_size", pytest.prob_size)
    @pytest.mark.parametrize("data_type", ARRAY_TYPES)
    @pytest.mark.parametrize("same_size", YES_NO)
    @pytest.mark.parametrize("matching", YES_NO)
    @pytest.mark.parametrize("nan_handling", YES_NO)
    def test_array_equal(self, prob_size, data_type, same_size, matching, nan_handling):
        seed = pytest.seed if pytest.seed is not None else 8675309
        if data_type is ak.str_:  # strings require special handling
            np.random.seed(seed)
            temp = np.random.choice(VOWELS_AND_SUCH, prob_size)
            pda_a = ak.array(temp)
            pda_b = ak.array(temp)
            assert ak.array_equal(pda_a, pda_b)  # matching string arrays
            pda_c = pda_b[:-1]
            assert not (ak.array_equal(pda_a,pda_c))   # matching except c is shorter by 1
            temp = np.random.choice(VOWELS_AND_SUCH, prob_size)
            pda_b = ak.array(temp)
            assert not (ak.array_equal(pda_a, pda_b))  # mismatching string arrays
            pda_b = ak.randint(0, 100, prob_size, dtype=ak.int64)
            assert not (ak.array_equal(pda_a, pda_b))  # string to int comparison
            pda_b = ak.randint(0, 2, prob_size, dtype=ak.bool_)
            assert not (ak.array_equal(pda_a, pda_b))  # string to bool comparison
        elif data_type is ak.float64:  # so do floats, because of nan
            nda_a = np.random.uniform(0, 100, prob_size)
            if nan_handling:
                nda_a[-1] = np.nan
            nda_b = nda_a.copy() if matching else np.random.uniform(0, 100, prob_size)
            pda_a = ak.array(nda_a)
            pda_b = ak.array(nda_b) if same_size else ak.array(nda_b[:-1])
            assert ak.array_equal(pda_a, pda_b, nan_handling) == (matching and same_size)
        else:  # other types have simpler tests
            pda_a = ak.random.randint(0, 100, prob_size, dtype=data_type)
            if matching:  # known to match?
                pda_b = pda_a if same_size else pda_a[:-1]
                assert (ak.array_equal(pda_a, pda_b) == (matching and same_size))
            elif same_size:  # not matching, but same size?
                pda_b = ak.random.randint(0, 100, prob_size, dtype=data_type)
                assert not (ak.array_equal(pda_a, pda_b))
            else: 
                pda_b = ak.random.randint(0, 100, (prob_size if same_size else prob_size-1), dtype=data_type)
                assert not (ak.array_equal(pda_a, pda_b))

    # Notes about median:
    #  prob_size is either even or odd, so one of sample_e, sample_o will have an even
    #  length, and the other an odd length.  Median should be tested with both even and odd
    #  length inputs.

    #  median can be done on ints or floats

    @pytest.mark.parametrize("prob_size", pytest.prob_size)
    @pytest.mark.parametrize("data_type", NUMERIC_TYPES)
    def test_median(self, prob_size, data_type):
        sample_e = np.random.permutation(prob_size).astype(data_type)
        pda_e = ak.array(sample_e)
        assert isclose(np.median(sample_e), ak.median(pda_e))
        sample_o = np.random.permutation(prob_size + 1).astype(data_type)
        pda_o = ak.array(sample_o)
        assert isclose(np.median(sample_o), ak.median(pda_o))

    #  test_count_nonzero doesn't use parameterization on data types, because
    #  the data is generated differently.

    #  counts are ints, so we test for equality, not closeness.

    @pytest.mark.parametrize("prob_size", pytest.prob_size)
    def test_count_nonzero(self, prob_size):
        # ints, floats

        for data_type in INT_FLOAT:
            sample = np.random.randint(20, size=prob_size).astype(data_type)
            pda = ak.array(sample)
            assert np.count_nonzero(sample) == ak.count_nonzero(pda)

        # bool

        sample = np.random.randint(2, size=prob_size).astype(bool)
        pda = ak.array(sample)
        assert np.count_nonzero(sample) == ak.count_nonzero(pda)

        # string

        sample = sample.astype(str)
        for i in range(10):
            sample[np.random.randint(prob_size)] = ""  # empty some strings at random
        pda = ak.array(sample)
        assert np.count_nonzero(sample) == ak.count_nonzero(pda)

    @pytest.mark.parametrize("prob_size", pytest.prob_size)
    def test_clip(self, prob_size):
        seed = pytest.seed if pytest.seed is not None else 8675309
        np.random.seed(seed)
        ia = np.random.randint(1, 100, prob_size)
        ilo = 25
        ihi = 75

        dtypes = ["int64", "float64"]

        # test clip.
        # array to be clipped can be integer or float
        # range limits can be integer, float, or none, and can be scalars or arrays

        # Looping over all data types, the interior loop tests using lo, hi as:

        #   None, Scalar
        #   None, Array
        #   Scalar, Scalar
        #   Scalar, Array
        #   Scalar, None
        #   Array, Scalar
        #   Array, Array
        #   Array, None

        # There is no test with lo and hi both equal to None, because that's not allowed

        for dtype1 in dtypes:
            hi = np.full(ia.shape, ihi, dtype=dtype1)
            akhi = ak.array(hi)
            for dtype2 in dtypes:
                lo = np.full(ia.shape, ilo, dtype=dtype2)
                aklo = ak.array(lo)
                for dtype3 in dtypes:
                    nd_arry = ia.astype(dtype3)
                    ak_arry = ak.array(nd_arry)
                    assert np.allclose(
                        np.clip(nd_arry, None, hi[0]), ak.clip(ak_arry, None, hi[0]).to_ndarray()
                    )
                    assert np.allclose(
                        np.clip(nd_arry, None, hi), ak.clip(ak_arry, None, akhi).to_ndarray()
                    )
                    assert np.allclose(
                        np.clip(nd_arry, lo[0], hi[0]), ak.clip(ak_arry, lo[0], hi[0]).to_ndarray()
                    )
                    assert np.allclose(
                        np.clip(nd_arry, lo[0], hi), ak.clip(ak_arry, lo[0], akhi).to_ndarray()
                    )
                    assert np.allclose(
                        np.clip(nd_arry, lo[0], None), ak.clip(ak_arry, lo[0], None).to_ndarray()
                    )
                    assert np.allclose(
                        np.clip(nd_arry, lo, hi[0]), ak.clip(ak_arry, aklo, hi[0]).to_ndarray()
                    )
                    assert np.allclose(
                        np.clip(nd_arry, lo, hi), ak.clip(ak_arry, aklo, akhi).to_ndarray()
                    )
                    assert np.allclose(
                        np.clip(nd_arry, lo, None), ak.clip(ak_arry, aklo, None).to_ndarray()
                    )

    @pytest.mark.parametrize("prob_size", pytest.prob_size)
    def test_putmask(self, prob_size):

        for data_type in INT_FLOAT:

            #  three things to test: values same size as data

            nda = np.random.randint(0, 10, prob_size).astype(data_type)
            result = nda.copy()
            np.putmask(result, result > 5, result**2)
            pda = ak.array(nda)
            ak.putmask(pda, pda > 5, pda**2)
            assert (
                np.all(result == pda.to_ndarray())
                if data_type == ak.int64
                else np.allclose(result, pda.to_ndarray())
            )

            # values shorter than data

            result = nda.copy()
            pda = ak.array(nda)
            values = np.arange(3).astype(data_type)
            np.putmask(result, result > 5, values)
            ak.putmask(pda, pda > 5, ak.array(values))
            assert (
                np.all(result == pda.to_ndarray())
                if data_type == ak.int64
                else np.allclose(result, pda.to_ndarray())
            )

            # values longer than data

            result = nda.copy()
            pda = ak.array(nda)
            values = np.arange(prob_size + 1).astype(data_type)
            np.putmask(result, result > 5, values)
            ak.putmask(pda, pda > 5, ak.array(values))
            assert (
                np.all(result == pda.to_ndarray())
                if data_type == ak.int64
                else np.allclose(result, pda.to_ndarray())
            )

            # finally try to raise the error

            pda = ak.random.randint(0, 10, 10).astype(ak.float64)
            values = np.arange(10)
            with pytest.raises(TypeError):
                ak.putmask(pda, pda > 3, values)
=======
        assert check(npProduct, akProduct.to_ndarray(), akProduct.dtype)
>>>>>>> 13eaf6e1
<|MERGE_RESOLUTION|>--- conflicted
+++ resolved
@@ -870,11 +870,6 @@
     @pytest.mark.parametrize("prob_size", pytest.prob_size)
     @pytest.mark.skip_if_max_rank_less_than(2)
     def test_triu(self, data_type, prob_size):
-<<<<<<< HEAD
-        if get_max_array_rank() < 2:
-            pytest.skip()
-=======
->>>>>>> 13eaf6e1
         size = int(sqrt(prob_size))
 
         # ints and bools are checked for equality; floats are checked for closeness
@@ -999,7 +994,6 @@
         # np.add.reduce does.
 
         npProduct = np.add.reduce(nda_a * nda_b)
-<<<<<<< HEAD
         assert check(npProduct, akProduct.to_ndarray(), akProduct.dtype)
 
     # Notes about array_equal:
@@ -1204,7 +1198,4 @@
             pda = ak.random.randint(0, 10, 10).astype(ak.float64)
             values = np.arange(10)
             with pytest.raises(TypeError):
-                ak.putmask(pda, pda > 3, values)
-=======
-        assert check(npProduct, akProduct.to_ndarray(), akProduct.dtype)
->>>>>>> 13eaf6e1
+                ak.putmask(pda, pda > 3, values)