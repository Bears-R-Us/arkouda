import glob
import itertools
import os
import random
import string
import tempfile
import math

import numpy as np  # type: ignore
import pandas as pd  # type: ignore
from base_test import ArkoudaTest
from context import arkouda as ak
from pandas.testing import assert_frame_equal, assert_series_equal

from arkouda import io_util
from arkouda.index import Index
<<<<<<< HEAD
from arkouda.dtypes import float64 as akfloat64
=======
from arkouda.scipy import chisquare as akchisquare
>>>>>>> 0d0cb241


def build_ak_df():
    username = ak.array(["Alice", "Bob", "Alice", "Carol", "Bob", "Alice"])
    userid = ak.array([111, 222, 111, 333, 222, 111])
    item = ak.array([0, 0, 1, 1, 2, 0])
    day = ak.array([5, 5, 6, 5, 6, 6])
    amount = ak.array([0.5, 0.6, 1.1, 1.2, 4.3, 0.6])
    bi = ak.arange(2**200, 2**200 + 6)
    return ak.DataFrame(
        {"userName": username, "userID": userid, "item": item, "day": day, "amount": amount, "bi": bi}
    )


def build_ak_df_example2():
    data = {
        "key1": ["valuew", "valuex", "valuew", "valuex"],
        "key2": ["valueA", "valueB", "valueA", "valueB"],
        "key3": ["value1", "value2", "value3", "value4"],
        "count": [34, 25, 11, 4],
        "nums": [1, 2, 5, 21],
    }
    index = Index(ak.array([2, 1, 4, 3]), name="index1")
    ak_df = ak.DataFrame({k: ak.array(v) for k, v in data.items()}, index=index)
    return ak_df


def build_ak_df_with_nans():
    data = {
        "key1": ["valuew", "valuex", "valuew", "valuex"],
        "key2": ["valueA", "valueB", "valueA", "valueB"],
        "nums1": [1, np.nan, 3, 4],
        "nums2": [1, np.nan, np.nan, 7],
        "nums3": [10, 8, 9, 7],
        "bools": [True, False, True, False],
    }
    ak_df = ak.DataFrame({k: ak.array(v) for k, v in data.items()})
    return ak_df


def build_ak_df_example_numeric_types():
    ak_df = ak.DataFrame(
        {
            "gb_id": ak.randint(0, 5, 20, dtype=ak.int64),
            "float64": ak.randint(0, 1, 20, dtype=ak.float64),
            "int64": ak.randint(0, 10, 20, dtype=ak.int64),
            "uint64": ak.randint(0, 10, 20, dtype=ak.uint64),
            "bigint": ak.randint(0, 10, 20, dtype=ak.uint64) + 2**200,
        }
    )
    return ak_df


def build_ak_df_duplicates():
    username = ak.array(["Alice", "Bob", "Alice", "Carol", "Bob", "Alice"])
    userid = ak.array([111, 222, 111, 333, 222, 111])
    item = ak.array([0, 1, 0, 2, 1, 0])
    day = ak.array([5, 5, 5, 5, 5, 5])
    return ak.DataFrame({"userName": username, "userID": userid, "item": item, "day": day})


def build_ak_append():
    username = ak.array(["John", "Carol"])
    userid = ak.array([444, 333])
    item = ak.array([0, 2])
    day = ak.array([1, 2])
    amount = ak.array([0.5, 5.1])
    bi = ak.array([2**200 + 6, 2**200 + 7])
    return ak.DataFrame(
        {"userName": username, "userID": userid, "item": item, "day": day, "amount": amount, "bi": bi}
    )


def build_ak_keyerror():
    userid = ak.array([444, 333])
    item = ak.array([0, 2])
    return ak.DataFrame({"user_id": userid, "item": item})


def build_ak_typeerror():
    username = ak.array([111, 222, 111, 333, 222, 111])
    userid = ak.array(["Alice", "Bob", "Alice", "Carol", "Bob", "Alice"])
    item = ak.array([0, 0, 1, 1, 2, 0])
    day = ak.array([5, 5, 6, 5, 6, 6])
    amount = ak.array([0.5, 0.6, 1.1, 1.2, 4.3, 0.6])
    bi = ak.arange(2**200, 2**200 + 6)
    return ak.DataFrame(
        {"userName": username, "userID": userid, "item": item, "day": day, "amount": amount, "bi": bi}
    )


def build_pd_df():
    username = ["Alice", "Bob", "Alice", "Carol", "Bob", "Alice"]
    userid = [111, 222, 111, 333, 222, 111]
    item = [0, 0, 1, 1, 2, 0]
    day = [5, 5, 6, 5, 6, 6]
    amount = [0.5, 0.6, 1.1, 1.2, 4.3, 0.6]
    bi = [2**200, 2**200 + 1, 2**200 + 2, 2**200 + 3, 2**200 + 4, 2**200 + 5]
    return pd.DataFrame(
        {"userName": username, "userID": userid, "item": item, "day": day, "amount": amount, "bi": bi}
    )


def build_pd_df_duplicates():
    username = ["Alice", "Bob", "Alice", "Carol", "Bob", "Alice"]
    userid = [111, 222, 111, 333, 222, 111]
    item = [0, 1, 0, 2, 1, 0]
    day = [5, 5, 5, 5, 5, 5]
    return pd.DataFrame({"userName": username, "userID": userid, "item": item, "day": day})


def build_pd_df_append():
    username = ["Alice", "Bob", "Alice", "Carol", "Bob", "Alice", "John", "Carol"]
    userid = [111, 222, 111, 333, 222, 111, 444, 333]
    item = [0, 0, 1, 1, 2, 0, 0, 2]
    day = [5, 5, 6, 5, 6, 6, 1, 2]
    amount = [0.5, 0.6, 1.1, 1.2, 4.3, 0.6, 0.5, 5.1]
    bi = [
        2**200,
        2**200 + 1,
        2**200 + 2,
        2**200 + 3,
        2**200 + 4,
        2**200 + 5,
        2**200 + 6,
        2**200 + 7,
    ]
    return pd.DataFrame(
        {"userName": username, "userID": userid, "item": item, "day": day, "amount": amount, "bi": bi}
    )


class DataFrameTest(ArkoudaTest):
    @classmethod
    def setUpClass(cls):
        super(DataFrameTest, cls).setUpClass()
        DataFrameTest.df_test_base_tmp = "{}/df_test".format(os.getcwd())
        io_util.get_directory(DataFrameTest.df_test_base_tmp)

    def test_dataframe_creation(self):
        # Validate empty DataFrame
        df = ak.DataFrame()
        self.assertIsInstance(df, ak.DataFrame)
        self.assertTrue(df.empty)

        df = build_ak_df()
        ref_df = build_pd_df()
        self.assertIsInstance(df, ak.DataFrame)
        self.assertEqual(len(df), 6)
        self.assertTrue(ref_df.equals(df.to_pandas()))

    def test_client_type_creation(self):
        f = ak.Fields(ak.arange(10), ["A", "B", "c"])
        ip = ak.ip_address(ak.arange(10))
        d = ak.Datetime(ak.arange(10))
        bv = ak.BitVector(ak.arange(10), width=4)

        df_dict = {"fields": f, "ip": ip, "date": d, "bitvector": bv}
        df = ak.DataFrame(df_dict)
        pd_d = [pd.to_datetime(x, unit="ns") for x in d.to_list()]
        pddf = pd.DataFrame(
            {"fields": f.to_list(), "ip": ip.to_list(), "date": pd_d, "bitvector": bv.to_list()}
        )
        shape = f"({df._shape_str()})".replace("(", "[").replace(")", "]")
        pd.set_option("display.max_rows", 4)
        s = df.__repr__().replace(f" ({df._shape_str()})", f"\n\n{shape}")
        self.assertEqual(s, pddf.__repr__())

        pd.set_option("display.max_rows", 10)
        pdf = pd.DataFrame({"a": list(range(1000)), "b": list(range(1000))})
        pdf["a"] = pdf["a"].apply(lambda x: "AA" + str(x))
        pdf["b"] = pdf["b"].apply(lambda x: "BB" + str(x))
        df = ak.DataFrame(pdf)
        shape = f"({df._shape_str()})".replace("(", "[").replace(")", "]")
        s = df.__repr__().replace(f" ({df._shape_str()})", f"\n\n{shape}")
        self.assertEqual(s, pdf.__repr__())

    def test_convenience_init(self):
        dict1 = {"0": [1, 2], "1": [True, False], "2": ["foo", "bar"], "3": [2.3, -1.8]}
        dict2 = {"0": (1, 2), "1": (True, False), "2": ("foo", "bar"), "3": (2.3, -1.8)}
        dict3 = {"0": (1, 2), "1": [True, False], "2": ["foo", "bar"], "3": (2.3, -1.8)}
        dict_dfs = [ak.DataFrame(d) for d in [dict1, dict2, dict3]]

        lists1 = [[1, 2], [True, False], ["foo", "bar"], [2.3, -1.8]]
        lists2 = [(1, 2), (True, False), ("foo", "bar"), (2.3, -1.8)]
        lists3 = [(1, 2), [True, False], ["foo", "bar"], (2.3, -1.8)]
        lists_dfs = [ak.DataFrame(lst) for lst in [lists1, lists2, lists3]]

        for df in dict_dfs + lists_dfs:
            self.assertTrue(isinstance(df, ak.DataFrame))
            self.assertTrue(isinstance(df["0"].values, ak.pdarray))
            self.assertEqual(df["0"].dtype, int)
            self.assertTrue(isinstance(df["1"].values, ak.pdarray))
            self.assertEqual(df["1"].dtype, bool)
            self.assertTrue(isinstance(df["2"].values, ak.Strings))
            self.assertEqual(df["2"].dtype, str)
            self.assertTrue(isinstance(df["3"].values, ak.pdarray))
            self.assertEqual(df["3"].dtype, float)

    def test_column_init(self):
        unlabeled_data = [[1, 2], [True, False], ["foo", "bar"], [2.3, -1.8]]
        good_labels = ["one1", "two2", "three3", "four4"]
        bad_labels1 = ["one", "two"]
        bad_labels2 = good_labels + ["five"]

        df = ak.DataFrame(unlabeled_data, columns=good_labels)
        self.assertListEqual(df.columns.values, good_labels)
        self.assertEqual(df["one1"][0], 1)
        self.assertEqual(df["three3"][0], "foo")
        self.assertEqual(df["four4"][1], -1.8)

        with self.assertRaises(ValueError):
            df = ak.DataFrame(unlabeled_data, columns=bad_labels1)
        with self.assertRaises(ValueError):
            df = ak.DataFrame(unlabeled_data, columns=bad_labels2)
        with self.assertRaises(TypeError):
            df = ak.DataFrame(unlabeled_data, columns=["one", "two", 3, "four"])

    def test_boolean_indexing(self):
        df = build_ak_df()
        ref_df = build_pd_df()
        row = df[df["userName"] == "Carol"]

        self.assertEqual(len(row), 1)
        self.assertTrue(ref_df[ref_df["userName"] == "Carol"].equals(row.to_pandas(retain_index=True)))


    def test_dtype_prop(self):
        str_arr = ak.array(
            ["".join(random.choices(string.ascii_letters + string.digits, k=5)) for _ in range(3)]
        )
        df_dict = {
            "i": ak.arange(3),
            "c_1": ak.arange(3, 6, 1),
            "c_2": ak.arange(6, 9, 1),
            "c_3": str_arr,
            "c_4": ak.Categorical(str_arr),
            "c_5": ak.SegArray(ak.array([0, 9, 14]), ak.arange(20)),
            "c_6": ak.arange(2**200, 2**200 + 3),
        }
        akdf = ak.DataFrame(df_dict)
        self.assertEqual(len(akdf.columns), len(akdf.dtypes))

    def test_from_pandas(self):
        username = ["Alice", "Bob", "Alice", "Carol", "Bob", "Alice", "John", "Carol"]
        userid = [111, 222, 111, 333, 222, 111, 444, 333]
        item = [0, 0, 1, 1, 2, 0, 0, 2]
        day = [5, 5, 6, 5, 6, 6, 1, 2]
        amount = [0.5, 0.6, 1.1, 1.2, 4.3, 0.6, 0.5, 5.1]
        bi = 2**200
        bi_arr = [bi, bi + 1, bi + 2, bi + 3, bi + 4, bi + 5, bi + 6, bi + 7]
        ref_df = pd.DataFrame(
            {
                "userName": username,
                "userID": userid,
                "item": item,
                "day": day,
                "amount": amount,
                "bi": bi_arr,
            }
        )

        df = ak.DataFrame(ref_df)

        self.assertTrue(((ref_df == df.to_pandas()).all()).all())

        df = ak.DataFrame.from_pandas(ref_df)
        self.assertTrue(((ref_df == df.to_pandas()).all()).all())

    def test_drop(self):
        # create an arkouda df.
        df = build_ak_df()
        # create pandas df to validate functionality against
        pd_df = build_pd_df()

        # test out of place drop
        df_drop = df.drop([0, 1, 2])
        pddf_drop = pd_df.drop(labels=[0, 1, 2])
        pddf_drop.reset_index(drop=True, inplace=True)
        self.assertTrue(pddf_drop.equals(df_drop.to_pandas()))

        df_drop = df.drop("userName", axis=1)
        pddf_drop = pd_df.drop(labels=["userName"], axis=1)
        self.assertTrue(pddf_drop.equals(df_drop.to_pandas()))

        # Test dropping columns
        df.drop("userName", axis=1, inplace=True)
        pd_df.drop(labels=["userName"], axis=1, inplace=True)

        self.assertTrue(((df.to_pandas() == pd_df).all()).all())

        # Test dropping rows
        df.drop([0, 2, 5], inplace=True)
        # pandas retains original indexes when dropping rows, need to reset to line up with arkouda
        pd_df.drop(labels=[0, 2, 5], inplace=True)
        pd_df.reset_index(drop=True, inplace=True)

        self.assertTrue(pd_df.equals(df.to_pandas()))

        # verify that index keys must be ints
        with self.assertRaises(TypeError):
            df.drop("index")

        # verify axis can only be 0 or 1
        with self.assertRaises(ValueError):
            df.drop("amount", 15)

    def test_drop_duplicates(self):
        df = build_ak_df_duplicates()
        ref_df = build_pd_df_duplicates()

        dedup = df.drop_duplicates()
        dedup_pd = ref_df.drop_duplicates()
        # pandas retains original indexes when dropping dups, need to reset to line up with arkouda
        dedup_pd.reset_index(drop=True, inplace=True)

        dedup_test = dedup.to_pandas().sort_values("userName").reset_index(drop=True)
        dedup_pd_test = dedup_pd.sort_values("userName").reset_index(drop=True)

        self.assertTrue(dedup_test.equals(dedup_pd_test))

    def test_shape(self):
        df = build_ak_df()

        row, col = df.shape
        self.assertEqual(row, 6)
        self.assertEqual(col, 6)

    def test_reset_index(self):
        df = build_ak_df()

        slice_df = df.iloc[ak.array([1, 3, 5])]
        self.assertListEqual(slice_df.index.to_list(), [1, 3, 5])

        df_reset = slice_df.reset_index()
        self.assertListEqual(df_reset.index.to_list(), [0, 1, 2])
        self.assertListEqual(slice_df.index.to_list(), [1, 3, 5])

        df_reset2 = slice_df.reset_index(size=3)
        self.assertListEqual(df_reset2.index.to_list(), [0, 1, 2])
        self.assertListEqual(slice_df.index.to_list(), [1, 3, 5])

        slice_df.reset_index(inplace=True)
        self.assertListEqual(slice_df.index.to_list(), [0, 1, 2])

    def test_rename(self):
        df = build_ak_df()

        rename = {"userName": "name_col", "userID": "user_id"}

        # Test out of Place - column
        df_rename = df.rename(rename, axis=1)
        self.assertIn("user_id", df_rename.columns)
        self.assertIn("name_col", df_rename.columns)
        self.assertNotIn("userName", df_rename.columns)
        self.assertNotIn("userID", df_rename.columns)
        self.assertIn("userID", df.columns)
        self.assertIn("userName", df.columns)
        self.assertNotIn("user_id", df.columns)
        self.assertNotIn("name_col", df.columns)

        # Test in place - column
        df.rename(column=rename, inplace=True)
        self.assertIn("user_id", df.columns)
        self.assertIn("name_col", df.columns)
        self.assertNotIn("userName", df.columns)
        self.assertNotIn("userID", df.columns)

        # prep for index renaming
        rename_idx = {1: 17, 2: 93}
        conf = list(range(6))
        conf[1] = 17
        conf[2] = 93

        # Test out of Place - index
        df_rename = df.rename(rename_idx)
        self.assertListEqual(df_rename.index.values.to_list(), conf)
        self.assertListEqual(df.index.values.to_list(), list(range(6)))

        # Test in place - index
        df.rename(index=rename_idx, inplace=True)
        self.assertListEqual(df.index.values.to_list(), conf)

    def test_append(self):
        df = build_ak_df()
        df_toappend = build_ak_append()

        df.append(df_toappend)

        ref_df = build_pd_df_append()

        # dataframe equality returns series with bool result for each row.
        self.assertTrue(ref_df.equals(df.to_pandas()))

        idx = np.arange(8)
        self.assertListEqual(idx.tolist(), df.index.index.to_list())

        df_keyerror = build_ak_keyerror()
        with self.assertRaises(KeyError):
            df.append(df_keyerror)

        df_typeerror = build_ak_typeerror()
        with self.assertRaises(TypeError):
            df.append(df_typeerror)

    def test_concat(self):
        df = build_ak_df()
        df_toappend = build_ak_append()

        glued = ak.DataFrame.concat([df, df_toappend])

        ref_df = build_pd_df_append()
        assert_frame_equal(ref_df, glued.to_pandas())
        
        # dataframe equality returns series with bool result for each row.
        self.assertTrue(ref_df.equals(glued.to_pandas()))

        df_keyerror = build_ak_keyerror()
        with self.assertRaises(KeyError):
            ak.DataFrame.concat([df, df_keyerror])

        df_typeerror = build_ak_typeerror()
        with self.assertRaises(TypeError):
            ak.DataFrame.concat([df, df_typeerror])

    def test_head(self):
        df = build_ak_df()
        ref_df = build_pd_df()

        hdf = df.head(3)
        hdf_ref = ref_df.head(3).reset_index(drop=True)
        self.assertTrue(hdf_ref.equals(hdf.to_pandas()))

    def test_tail(self):
        df = build_ak_df()
        ref_df = build_pd_df()

        hdf = df.tail(2)
        hdf_ref = ref_df.tail(2).reset_index(drop=True)
        self.assertTrue(hdf_ref.equals(hdf.to_pandas()))

    def test_gb_series(self):
        username = ak.array(["Alice", "Bob", "Alice", "Carol", "Bob", "Alice"])
        userid = ak.array([111, 222, 111, 333, 222, 111])
        item = ak.array([0, 0, 1, 1, 2, 0])
        day = ak.array([5, 5, 6, 5, 6, 6])
        amount = ak.array([0.5, 0.6, 1.1, 1.2, 4.3, 0.6])
        bi = ak.arange(2**200, 2**200 + 6)
        df = ak.DataFrame(
            {
                "userName": username,
                "userID": userid,
                "item": item,
                "day": day,
                "amount": amount,
                "bi": bi,
            }
        )

        gb = df.GroupBy("userName", use_series=True)

        c = gb.size(as_series=True)
        self.assertIsInstance(c, ak.Series)
        self.assertListEqual(c.index.to_list(), ["Alice", "Bob", "Carol"])
        self.assertListEqual(c.values.to_list(), [3, 2, 1])

    def test_gb_aggregations(self):
        df = build_ak_df()
        pd_df = build_pd_df()
        # remove strings col because many aggregations don't support it
        cols_without_str = list(set(df.columns) - {"userName"})
        df = df[cols_without_str]
        pd_df = pd_df[cols_without_str]

        group_on = "userID"
        for agg in ["sum", "first", "count"]:
            ak_result = getattr(df.groupby(group_on), agg)()
            pd_result = getattr(pd_df.groupby(group_on), agg)()
            assert_frame_equal(ak_result.to_pandas(retain_index=True), pd_result)

    def test_gb_aggregations_example_numeric_types(self):
        df = build_ak_df_example_numeric_types()
        pd_df = df.to_pandas()

        aggs_to_test = [
            "count",
            "first",
            "sum",
        ]

        group_on = "gb_id"
        for agg in aggs_to_test:
            ak_result = getattr(df.groupby(group_on), agg)()
            pd_result = getattr(pd_df.groupby(group_on), agg)()
            assert_frame_equal(ak_result.to_pandas(retain_index=True), pd_result)

    def test_gb_aggregations_with_nans(self):
        df = build_ak_df_with_nans()
        # @TODO handle bool columns correctly
        df.drop("bools", axis=1, inplace=True)
        pd_df = df.to_pandas()

        aggs_to_test = [
            "count",
            "max",
            "mean",
            "median",
            "min",
            "std",
            "sum",
            "var",
        ]

        group_on = ["key1", "key2"]
        for agg in aggs_to_test:
            ak_result = getattr(df.groupby(group_on), agg)()
            pd_result = getattr(pd_df.groupby(group_on, as_index=False), agg)()
            assert_frame_equal(ak_result.to_pandas(retain_index=True), pd_result)

    def test_gb_aggregations_return_dataframe(self):
        ak_df = build_ak_df_example2()
        pd_df = ak_df.to_pandas(retain_index=True)

        pd_result1 = pd_df.groupby(["key1", "key2"], as_index=False).sum("count").drop(["nums"], axis=1)
        ak_result1 = ak_df.groupby(["key1", "key2"]).sum("count")
        assert_frame_equal(pd_result1, ak_result1.to_pandas(retain_index=True))
        assert isinstance(ak_result1, ak.dataframe.DataFrame)

        pd_result2 = (
            pd_df.groupby(["key1", "key2"], as_index=False).sum(["count"]).drop(["nums"], axis=1)
        )
        ak_result2 = ak_df.groupby(["key1", "key2"]).sum(["count"])
        assert_frame_equal(pd_result2, ak_result2.to_pandas(retain_index=True))
        assert isinstance(ak_result2, ak.dataframe.DataFrame)

        pd_result3 = pd_df.groupby(["key1", "key2"], as_index=False).sum(["count", "nums"])
        ak_result3 = ak_df.groupby(["key1", "key2"]).sum(["count", "nums"])
        assert_frame_equal(pd_result3, ak_result3.to_pandas(retain_index=True))
        assert isinstance(ak_result3, ak.dataframe.DataFrame)

        pd_result4 = pd_df.groupby(["key1", "key2"], as_index=False).sum().drop(["key3"], axis=1)
        ak_result4 = ak_df.groupby(["key1", "key2"]).sum()
        assert_frame_equal(pd_result4, ak_result4.to_pandas(retain_index=True))
        assert isinstance(ak_result4, ak.dataframe.DataFrame)

    def test_gb_aggregations_numeric_types(self):
        ak_df = build_ak_df_example_numeric_types()
        pd_df = ak_df.to_pandas(retain_index=True)

        assert_frame_equal(
            ak_df.groupby("gb_id").sum().to_pandas(retain_index=True), pd_df.groupby("gb_id").sum()
        )
        assert set(ak_df.groupby("gb_id").sum().columns) == set(pd_df.groupby("gb_id").sum().columns)

        assert_frame_equal(
            ak_df.groupby(["gb_id"]).sum().to_pandas(retain_index=True), pd_df.groupby(["gb_id"]).sum()
        )
        assert set(ak_df.groupby(["gb_id"]).sum().columns) == set(pd_df.groupby(["gb_id"]).sum().columns)

    def test_gb_size_single(self):
        ak_df = build_ak_df_example_numeric_types()
        pd_df = ak_df.to_pandas(retain_index=True)

        assert_frame_equal(
            ak_df.groupby("gb_id", as_index=False).size().to_pandas(retain_index=True),
            pd_df.groupby("gb_id", as_index=False).size(),
        )

        assert_frame_equal(
            ak_df.groupby(["gb_id"], as_index=False).size().to_pandas(retain_index=True),
            pd_df.groupby(["gb_id"], as_index=False).size(),
        )

    def test_gb_size_multiple(self):
        ak_df = build_ak_df_example2()
        pd_df = ak_df.to_pandas(retain_index=True)

        pd_result1 = pd_df.groupby(["key1", "key2"], as_index=False).size()
        ak_result1 = ak_df.groupby(["key1", "key2"], as_index=False).size()
        assert_frame_equal(pd_result1, ak_result1.to_pandas(retain_index=True))
        assert isinstance(ak_result1, ak.dataframe.DataFrame)

        for as_index in [True, False]:
            for dropna in [True, False]:
                for gb_keys in ["key1", "key2", ["key1", "key2"], ["count", "key1", "key2"]]:
                    ak_result = ak_df.groupby(gb_keys, as_index=as_index, dropna=dropna).size()
                    pd_result = pd_df.groupby(gb_keys, as_index=as_index, dropna=dropna).size()

                    if isinstance(ak_result, ak.dataframe.DataFrame):
                        assert_frame_equal(ak_result.to_pandas(retain_index=True), pd_result)
                    else:
                        assert_series_equal(ak_result.to_pandas(), pd_result)

    def test_gb_size_match_pandas(self):
        ak_df = build_ak_df_with_nans()
        pd_df = ak_df.to_pandas(retain_index=True)

        for as_index in [True, False]:
            for dropna in [True, False]:
                for gb_keys in [
                    "nums1",
                    "nums2",
                    ["nums1", "nums2"],
                    ["nums1", "nums3"],
                    ["nums3", "nums1"],
                    ["nums1", "nums2", "nums3"],
                ]:
                    ak_result = ak_df.groupby(gb_keys, as_index=as_index, dropna=dropna).size()
                    pd_result = pd_df.groupby(gb_keys, as_index=as_index, dropna=dropna).size()

                    if isinstance(ak_result, ak.dataframe.DataFrame):
                        assert_frame_equal(ak_result.to_pandas(retain_index=True), pd_result)
                    else:
                        assert_series_equal(ak_result.to_pandas(), pd_result)

    def test_gb_size_as_index_cases(self):
        ak_df = build_ak_df_example2()
        pd_df = ak_df.to_pandas(retain_index=True)

        pd1 = pd_df.groupby(["key1", "key2"], as_index=False).size()
        ak1 = ak_df.groupby(["key1", "key2"], as_index=False).size()
        assert_frame_equal(pd1, ak1.to_pandas())

        pd2 = pd_df.groupby(["key1", "key2"], as_index=True).size()
        ak2 = ak_df.groupby(["key1", "key2"], as_index=True).size()
        assert_series_equal(pd2, ak2.to_pandas(), check_names=False)

        pd3 = pd_df.groupby(["key1"], as_index=False).size()
        ak3 = ak_df.groupby(["key1"], as_index=False).size()
        assert_frame_equal(pd3, ak3.to_pandas())

        pd4 = pd_df.groupby(["key1"], as_index=True).size()
        ak4 = ak_df.groupby(["key1"], as_index=True).size()
        assert_series_equal(pd4, ak4.to_pandas())

        pd5 = pd_df.groupby("key1", as_index=False).size()
        ak5 = ak_df.groupby("key1", as_index=False).size()
        assert_frame_equal(pd5, ak5.to_pandas())

        pd6 = pd_df.groupby("key1", as_index=True).size()
        ak6 = ak_df.groupby("key1", as_index=True).size()
        assert_series_equal(pd6, ak6.to_pandas())

    def test_memory_usage(self):
        dtypes = [ak.int64, ak.float64, ak.bool]
        data = dict([(str(t), ak.ones(5000, dtype=ak.int64).astype(t)) for t in dtypes])
        df = ak.DataFrame(data)
        ak_memory_usage = df.memory_usage()
        pd_memory_usage = pd.Series(
            [40000, 40000, 40000, 5000], index=["Index", "int64", "float64", "bool"]
        )
        assert_series_equal(ak_memory_usage.to_pandas(), pd_memory_usage)

        self.assertEqual(df.memory_usage_info(unit="B"), "125000.00 B")
        self.assertEqual(df.memory_usage_info(unit="KB"), "122.07 KB")
        self.assertEqual(df.memory_usage_info(unit="MB"), "0.12 MB")
        self.assertEqual(df.memory_usage_info(unit="GB"), "0.00 GB")

        ak_memory_usage = df.memory_usage(index=False)
        pd_memory_usage = pd.Series([40000, 40000, 5000], index=["int64", "float64", "bool"])
        assert_series_equal(ak_memory_usage.to_pandas(), pd_memory_usage)

        ak_memory_usage = df.memory_usage(unit="KB")
        pd_memory_usage = pd.Series(
            [39.0625, 39.0625, 39.0625, 4.88281], index=["Index", "int64", "float64", "bool"]
        )
        assert_series_equal(ak_memory_usage.to_pandas(), pd_memory_usage)

    def test_to_pandas(self):
        df = build_ak_df()
        pd_df = build_pd_df()

        self.assertTrue(pd_df.equals(df.to_pandas()))

        slice_df = df.iloc[ak.array([1, 3, 5])]
        pd_df = slice_df.to_pandas(retain_index=True)
        self.assertEqual(pd_df.index.tolist(), [1, 3, 5])

        pd_df = slice_df.to_pandas()
        self.assertEqual(pd_df.index.tolist(), [0, 1, 2])

    def test_argsort(self):
        df = build_ak_df()

        p = df.argsort(key="userName")
        self.assertListEqual(p.to_list(), [0, 2, 5, 1, 4, 3])

        p = df.argsort(key="userName", ascending=False)
        self.assertListEqual(p.to_list(), [3, 4, 1, 5, 2, 0])

    def test_coargsort(self):
        df = build_ak_df()

        p = df.coargsort(keys=["userID", "amount"])
        self.assertListEqual(p.to_list(), [0, 5, 2, 1, 4, 3])

        p = df.coargsort(keys=["userID", "amount"], ascending=False)
        self.assertListEqual(p.to_list(), [3, 4, 1, 2, 5, 0])

    def test_sort_values(self):
        userid = [111, 222, 111, 333, 222, 111]
        userid_ak = ak.array(userid)

        # sort userid to build dataframes to reference
        userid.sort()

        df = ak.DataFrame({"userID": userid_ak})
        ord = df.sort_values()
        self.assertTrue(ord.to_pandas().equals(pd.DataFrame(data=userid, columns=["userID"])))
        ord = df.sort_values(ascending=False)
        userid.reverse()
        self.assertTrue(ord.to_pandas().equals(pd.DataFrame(data=userid, columns=["userID"])))

        df = build_ak_df()
        ord = df.sort_values(by="userID")
        ref_df = build_pd_df()
        ref_df = ref_df.sort_values(by="userID").reset_index(drop=True)
        self.assertTrue(ref_df.equals(ord.to_pandas()))

        ord = df.sort_values(by=["userID", "day"])
        ref_df = ref_df.sort_values(by=["userID", "day"]).reset_index(drop=True)
        self.assertTrue(ref_df.equals(ord.to_pandas()))

        with self.assertRaises(TypeError):
            df.sort_values(by=1)

    def test_sort_index(self):
        ak_df = build_ak_df_example_numeric_types()
        ak_df["string"] = ak.array(
            [
                "f",
                "g",
                "h",
                "i",
                "j",
                "k",
                "l",
                "m",
                "n",
                "o",
                "a",
                "b",
                "c",
                "d",
                "e",
                "p",
                "q",
                "r",
                "s",
                "t",
            ]
        )
        ak_df["negs"] = -1 * ak_df["int64"].values

        group_bys = [
            "gb_id",
            "float64",
            "int64",
            "uint64",
            "bigint",
            "negs",
            "string",
            ["gb_id", "negs"],
        ]
        for group_by in group_bys:
            ak_result = ak_df.groupby(group_by).size()
            pd_result = ak_result.to_pandas()
            if isinstance(ak_result, ak.dataframe.DataFrame):
                assert_frame_equal(
                    ak_result.sort_index().to_pandas(retain_index=True), pd_result.sort_index()
                )
            else:
                assert_series_equal(ak_result.sort_index().to_pandas(), pd_result.sort_index())

    def test_intx(self):
        username = ak.array(["Alice", "Bob", "Alice", "Carol", "Bob", "Alice"])
        userid = ak.array([111, 222, 111, 333, 222, 111])
        df_1 = ak.DataFrame({"user_name": username, "user_id": userid})

        username = ak.array(["Bob", "Alice"])
        userid = ak.array([222, 445])
        df_2 = ak.DataFrame({"user_name": username, "user_id": userid})

        rows = ak.intx(df_1, df_2)
        self.assertListEqual(rows.to_list(), [False, True, False, False, True, False])

        df_3 = ak.DataFrame({"user_name": username, "user_number": userid})
        with self.assertRaises(ValueError):
            rows = ak.intx(df_1, df_3)

    def test_apply_perm(self):
        df = build_ak_df()
        ref_df = build_pd_df()

        ord = df.sort_values(by="userID")
        perm_list = [0, 3, 1, 5, 4, 2]
        default_perm = ak.array(perm_list)
        ord.apply_permutation(default_perm)
        ord_ref = ref_df.sort_values(by="userID")
        ord_ref = ord_ref.reindex(perm_list).reset_index(drop=True)
        self.assertTrue(ord_ref.equals(ord.to_pandas()))

    def test_filter_by_range(self):
        userid = ak.array([111, 222, 111, 333, 222, 111])
        amount = ak.array([0, 1, 1, 2, 3, 15])
        df = ak.DataFrame({"userID": userid, "amount": amount})

        filtered = df.filter_by_range(keys=["userID"], low=1, high=2)
        self.assertFalse(filtered[0])
        self.assertTrue(filtered[1])
        self.assertFalse(filtered[2])
        self.assertTrue(filtered[3])
        self.assertTrue(filtered[4])
        self.assertFalse(filtered[5])

    def test_copy(self):
        username = ak.array(["Alice", "Bob", "Alice", "Carol", "Bob", "Alice"])
        userid = ak.array([111, 222, 111, 333, 222, 111])
        df = ak.DataFrame({"userName": username, "userID": userid})

        df_copy = df.copy(deep=True)
        self.assertEqual(df.__repr__(), df_copy.__repr__())

        df_copy.__setitem__("userID", ak.array([1, 2, 1, 3, 2, 1]))
        self.assertNotEqual(df.__repr__(), df_copy.__repr__())

        df_copy = df.copy(deep=False)
        df_copy.__setitem__("userID", ak.array([1, 2, 1, 3, 2, 1]))
        self.assertEqual(df.__repr__(), df_copy.__repr__())

    def test_save(self):
        i = list(range(3))
        c1 = [9, 7, 17]
        c2 = [2, 4, 6]
        df_dict = {"i": ak.array(i), "c_1": ak.array(c1), "c_2": ak.array(c2)}

        akdf = ak.DataFrame(df_dict)

        validation_df = pd.DataFrame(
            {
                "i": i,
                "c_1": c1,
                "c_2": c2,
            }
        )
        with tempfile.TemporaryDirectory(dir=DataFrameTest.df_test_base_tmp) as tmp_dirname:
            akdf.to_parquet(f"{tmp_dirname}/testName")

            ak_loaded = ak.DataFrame.load(f"{tmp_dirname}/testName")
            self.assertTrue(validation_df.equals(ak_loaded[akdf.columns.values].to_pandas()))

            # test save with index true
            akdf.to_parquet(f"{tmp_dirname}/testName_with_index.pq", index=True)
            self.assertEqual(
                len(glob.glob(f"{tmp_dirname}/testName_with_index*.pq")), ak.get_config()["numLocales"]
            )

            # Test for df having seg array col
            df = ak.DataFrame({"a": ak.arange(10), "b": ak.SegArray(ak.arange(10), ak.arange(10))})
            df.to_hdf(f"{tmp_dirname}/seg_test.h5")
            self.assertEqual(
                len(glob.glob(f"{tmp_dirname}/seg_test*.h5")), ak.get_config()["numLocales"]
            )
            ak_loaded = ak.DataFrame.load(f"{tmp_dirname}/seg_test.h5")
            self.assertTrue(df.to_pandas().equals(ak_loaded.to_pandas()))

            # test with segarray with _ in column name
            df_dict = {
                "c_1": ak.arange(3, 6),
                "c_2": ak.arange(6, 9),
                "c_3": ak.SegArray(ak.array([0, 9, 14]), ak.arange(20)),
            }
            akdf = ak.DataFrame(df_dict)
            akdf.to_hdf(f"{tmp_dirname}/seg_test.h5")
            self.assertEqual(
                len(glob.glob(f"{tmp_dirname}/seg_test*.h5")), ak.get_config()["numLocales"]
            )
            ak_loaded = ak.DataFrame.load(f"{tmp_dirname}/seg_test.h5")
            self.assertTrue(akdf.to_pandas().equals(ak_loaded.to_pandas()))

            # test load_all and read workflows
            ak_load_all = ak.DataFrame(ak.load_all(f"{tmp_dirname}/seg_test.h5"))
            self.assertTrue(akdf.to_pandas().equals(ak_load_all.to_pandas()))

            ak_read = ak.DataFrame(ak.read(f"{tmp_dirname}/seg_test*"))
            self.assertTrue(akdf.to_pandas().equals(ak_read.to_pandas()))

    def test_isin(self):
        df = ak.DataFrame({"col_A": ak.array([7, 3]), "col_B": ak.array([1, 9])})

        # test against pdarray
        test_df = df.isin(ak.array([0, 1]))
        self.assertListEqual(test_df["col_A"].to_list(), [False, False])
        self.assertListEqual(test_df["col_B"].to_list(), [True, False])

        # Test against dict
        test_df = df.isin({"col_A": ak.array([0, 3])})
        self.assertListEqual(test_df["col_A"].to_list(), [False, True])
        self.assertListEqual(test_df["col_B"].to_list(), [False, False])

        # test against series
        i = ak.Index(ak.arange(2))
        s = ak.Series(data=ak.array([3, 9]), index=i.index)
        test_df = df.isin(s)
        self.assertListEqual(test_df["col_A"].to_list(), [False, False])
        self.assertListEqual(test_df["col_B"].to_list(), [False, True])

        # test against another dataframe
        other_df = ak.DataFrame({"col_A": ak.array([7, 3], dtype=ak.bigint), "col_C": ak.array([0, 9])})
        test_df = df.isin(other_df)
        self.assertListEqual(test_df["col_A"].to_list(), [True, True])
        self.assertListEqual(test_df["col_B"].to_list(), [False, False])

    def test_count(self):
        akdf = build_ak_df_with_nans()
        pddf = akdf.to_pandas()

        for truth in [True, False]:
            for axis in [0, 1, "index", "columns"]:
                assert_series_equal(
                    akdf.count(axis=axis, numeric_only=truth).to_pandas(),
                    pddf.count(axis=axis, numeric_only=truth),
                )

    def test_corr(self):
        df = ak.DataFrame({"col1": [1, 2], "col2": [-1, -2]})
        corr = df.corr()
        pd_corr = df.to_pandas().corr()
        assert_frame_equal(corr.to_pandas(retain_index=True), pd_corr)

        for i in range(5):
            df = ak.DataFrame({"col1": ak.randint(0, 10, 10), "col2": ak.randint(0, 10, 10)})
            corr = df.corr()
            pd_corr = df.to_pandas().corr()
            assert_frame_equal(corr.to_pandas(retain_index=True), pd_corr)

    def test_multiindex_compat(self):
        # Added for testing Issue #1505
        df = ak.DataFrame({"a": ak.arange(10), "b": ak.arange(10), "c": ak.arange(10)})
        df.groupby(["a", "b"]).sum("c")

    def test_uint_greediness(self):
        # default to uint when all supportedInt and any value > 2**63
        # to avoid loss of precision see (#1983)
        df = pd.DataFrame({"Test": [2**64 - 1, 0]})
        self.assertEqual(df["Test"].dtype, ak.uint64)

    def test_head_tail_datetime_display(self):
        # Reproducer for issue #2596
        values = ak.array([1689221916000000] * 100, dtype=ak.int64)
        dt = ak.Datetime(values, unit="u")
        df = ak.DataFrame({"Datetime from Microseconds": dt})
        # verify _get_head_tail and _get_head_tail_server match
        self.assertEqual(df._get_head_tail_server().__repr__(), df._get_head_tail().__repr__())

    def test_head_tail_resetting_index(self):
        # Test that issue #2183 is resolved
        df = ak.DataFrame({"cnt": ak.arange(65)})
        # Note we have to call __repr__ to trigger head_tail_server call

        bool_idx = df[df["cnt"] > 3]
        bool_idx.__repr__()
        self.assertListEqual(bool_idx.index.index.to_list(), list(range(4, 65)))

        slice_idx = df[:]
        slice_idx.__repr__()
        self.assertListEqual(slice_idx.index.index.to_list(), list(range(65)))

        # verify it persists non-int Index
        idx = ak.concatenate([ak.zeros(5, bool), ak.ones(60, bool)])
        df = ak.DataFrame({"cnt": ak.arange(65)}, index=idx)

        bool_idx = df[df["cnt"] > 3]
        bool_idx.__repr__()
        # the new index is first False and rest True (because we lose first 4),
        # so equivalent to arange(61, bool)
        self.assertListEqual(bool_idx.index.index.to_list(), ak.arange(61, dtype=bool).to_list())

        slice_idx = df[:]
        slice_idx.__repr__()
        self.assertListEqual(slice_idx.index.index.to_list(), idx.to_list())

    def test_ipv4_columns(self):
        # test with single IPv4 column
        df = ak.DataFrame({"a": ak.arange(10), "b": ak.IPv4(ak.arange(10))})
        with tempfile.TemporaryDirectory(dir=DataFrameTest.df_test_base_tmp) as tmp_dirname:
            fname = tmp_dirname + "/ipv4_df"
            df.to_parquet(fname)

            data = ak.read(fname + "*")
            rddf = ak.DataFrame({"a": data["a"], "b": ak.IPv4(data["b"])})

            self.assertListEqual(df["a"].to_list(), rddf["a"].to_list())
            self.assertListEqual(df["b"].to_list(), rddf["b"].to_list())

        # test with multiple
        df = ak.DataFrame({"a": ak.IPv4(ak.arange(10)), "b": ak.IPv4(ak.arange(10))})
        with tempfile.TemporaryDirectory(dir=DataFrameTest.df_test_base_tmp) as tmp_dirname:
            fname = tmp_dirname + "/ipv4_df"
            df.to_parquet(fname)

            data = ak.read(fname + "*")
            rddf = ak.DataFrame({"a": ak.IPv4(data["a"]), "b": ak.IPv4(data["b"])})

            self.assertListEqual(df["a"].to_list(), rddf["a"].to_list())
            self.assertListEqual(df["b"].to_list(), rddf["b"].to_list())

        # test replacement of IPv4 with uint representation
        df = ak.DataFrame({"a": ak.IPv4(ak.arange(10))})
        df["a"] = df["a"].values.export_uint()
        self.assertListEqual(ak.arange(10).to_list(), df["a"].to_list())

    def test_subset(self):
        df = ak.DataFrame(
            {
                "a": ak.arange(100),
                "b": ak.randint(0, 20, 100),
                "c": ak.random_strings_uniform(0, 16, 100),
                "d": ak.randint(25, 75, 100),
            }
        )
        df2 = df[["a", "b"]]
        self.assertListEqual(["a", "b"], df2.columns.values)
        self.assertListEqual(df.index.to_list(), df2.index.to_list())
        self.assertListEqual(df["a"].to_list(), df2["a"].to_list())
        self.assertListEqual(df["b"].to_list(), df2["b"].to_list())

    def test_merge(self):
        df1 = ak.DataFrame(
            {
                "key": ak.arange(4),
                "value1": ak.array(["A", "B", "C", "D"]),
                "value3": ak.arange(4, dtype=ak.int64),
            }
        )

        df2 = ak.DataFrame(
            {
                "key": ak.arange(2, 6, 1),
                "value1": ak.array(["A", "B", "D", "F"]),
                "value2": ak.array(["apple", "banana", "cherry", "date"]),
                "value3": ak.ones(4, dtype=ak.int64),
            }
        )

        ij_expected_df = ak.DataFrame(
            {
                "key": ak.array([2, 3]),
                "value1_x": ak.array(["C", "D"]),
                "value3_x": ak.array([2, 3]),
                "value1_y": ak.array(["A", "B"]),
                "value2": ak.array(["apple", "banana"]),
                "value3_y": ak.array([1, 1]),
            }
        )

        ij_merged_df = ak.merge(df1, df2, how="inner", on="key")

        self.assertListEqual(ij_expected_df.columns.values, ij_merged_df.columns.values)
        self.assertListEqual(ij_expected_df["key"].to_list(), ij_merged_df["key"].to_list())
        self.assertListEqual(ij_expected_df["value1_x"].to_list(), ij_merged_df["value1_x"].to_list())
        self.assertListEqual(ij_expected_df["value1_y"].to_list(), ij_merged_df["value1_y"].to_list())
        self.assertListEqual(ij_expected_df["value2"].to_list(), ij_merged_df["value2"].to_list())
        self.assertTrue(
            np.allclose(
                ij_expected_df["value3_x"].to_ndarray(),
                ij_merged_df["value3_x"].to_ndarray(),
                equal_nan=True,
            )
        )
        self.assertTrue(
            np.allclose(
                ij_expected_df["value3_y"].to_ndarray(),
                ij_merged_df["value3_y"].to_ndarray(),
                equal_nan=True,
            )
        )

        rj_expected_df = ak.DataFrame(
            {
                "key": ak.array([2, 3, 4, 5]),
                "value1_x": ak.array(["C", "D", "nan", "nan"]),
                "value3_x": ak.array([2.0, 3.0, np.nan, np.nan]),
                "value1_y": ak.array(["A", "B", "D", "F"]),
                "value2": ak.array(["apple", "banana", "cherry", "date"]),
                "value3_y": ak.array([1, 1, 1, 1]),
            }
        )

        rj_merged_df = ak.merge(df1, df2, how="right", on="key")

        self.assertTrue(
            rj_merged_df.dtypes
            == {
                "key": "int64",
                "value1_x": "str",
                "value3_x": "float64",
                "value1_y": "str",
                "value2": "str",
                "value3_y": "int64",
            }
        )

        self.assertListEqual(rj_expected_df.columns.values, rj_merged_df.columns.values)
        self.assertListEqual(rj_expected_df["key"].to_list(), rj_merged_df["key"].to_list())
        self.assertListEqual(rj_expected_df["value1_x"].to_list(), rj_merged_df["value1_x"].to_list())
        self.assertListEqual(rj_expected_df["value1_y"].to_list(), rj_merged_df["value1_y"].to_list())
        self.assertListEqual(rj_expected_df["value2"].to_list(), rj_merged_df["value2"].to_list())
        self.assertTrue(
            np.allclose(
                rj_expected_df["value3_x"].to_ndarray(),
                rj_merged_df["value3_x"].to_ndarray(),
                equal_nan=True,
            )
        )
        self.assertTrue(
            np.allclose(
                rj_expected_df["value3_y"].to_ndarray(),
                rj_merged_df["value3_y"].to_ndarray(),
                equal_nan=True,
            )
        )

        rj_merged_df2 = ak.merge(df1, df2, how="right", on="key", convert_ints=False)

        self.assertTrue(
            rj_merged_df2.dtypes
            == {
                "key": "int64",
                "value1_x": "str",
                "value3_x": "int64",
                "value1_y": "str",
                "value2": "str",
                "value3_y": "int64",
            }
        )

        lj_expected_df = ak.DataFrame(
            {
                "key": ak.array(
                    [
                        0,
                        1,
                        2,
                        3,
                    ]
                ),
                "value1_y": ak.array(
                    [
                        "nan",
                        "nan",
                        "A",
                        "B",
                    ]
                ),
                "value2": ak.array(
                    [
                        "nan",
                        "nan",
                        "apple",
                        "banana",
                    ]
                ),
                "value3_y": ak.array(
                    [
                        np.nan,
                        np.nan,
                        1.0,
                        1.0,
                    ]
                ),
                "value1_x": ak.array(
                    [
                        "A",
                        "B",
                        "C",
                        "D",
                    ]
                ),
                "value3_x": ak.array(
                    [
                        0,
                        1,
                        2,
                        3,
                    ]
                ),
            }
        )

        lj_merged_df = ak.merge(df1, df2, how="left", on="key")

        self.assertTrue(
            lj_merged_df.dtypes
            == {
                "key": "int64",
                "value1_y": "str",
                "value2": "str",
                "value3_y": "float64",
                "value1_x": "str",
                "value3_x": "int64",
            }
        )

        self.assertListEqual(lj_expected_df.columns.values, lj_merged_df.columns.values)
        self.assertListEqual(lj_expected_df["key"].to_list(), lj_merged_df["key"].to_list())
        self.assertListEqual(lj_expected_df["value1_x"].to_list(), lj_merged_df["value1_x"].to_list())
        self.assertListEqual(lj_expected_df["value1_y"].to_list(), lj_merged_df["value1_y"].to_list())
        self.assertListEqual(lj_expected_df["value2"].to_list(), lj_merged_df["value2"].to_list())
        self.assertTrue(
            np.allclose(
                lj_expected_df["value3_x"].to_ndarray(),
                lj_merged_df["value3_x"].to_ndarray(),
                equal_nan=True,
            )
        )
        self.assertTrue(
            np.allclose(
                lj_expected_df["value3_y"].to_ndarray(),
                lj_merged_df["value3_y"].to_ndarray(),
                equal_nan=True,
            )
        )

        lj_merged_df2 = ak.merge(df1, df2, how="left", on="key", convert_ints=False)

        self.assertTrue(
            lj_merged_df2.dtypes
            == {
                "key": "int64",
                "value1_y": "str",
                "value2": "str",
                "value3_y": "int64",
                "value1_x": "str",
                "value3_x": "int64",
            }
        )

        oj_expected_df = ak.DataFrame(
            {
                "key": ak.array([0, 1, 2, 3, 4, 5]),
                "value1_y": ak.array(["nan", "nan", "A", "B", "D", "F"]),
                "value2": ak.array(["nan", "nan", "apple", "banana", "cherry", "date"]),
                "value3_y": ak.array([np.nan, np.nan, 1.0, 1.0, 1.0, 1.0]),
                "value1_x": ak.array(
                    [
                        "A",
                        "B",
                        "C",
                        "D",
                        "nan",
                        "nan",
                    ]
                ),
                "value3_x": ak.array([0.0, 1.0, 2.0, 3.0, np.nan, np.nan]),
            }
        )

        oj_merged_df = ak.merge(df1, df2, how="outer", on="key")

        self.assertTrue(
            oj_merged_df.dtypes
            == {
                "key": "int64",
                "value1_y": "str",
                "value2": "str",
                "value3_y": "float64",
                "value1_x": "str",
                "value3_x": "float64",
            }
        )

        self.assertListEqual(oj_expected_df.columns.values, oj_merged_df.columns.values)
        self.assertListEqual(oj_expected_df["key"].to_list(), oj_merged_df["key"].to_list())
        self.assertListEqual(oj_expected_df["value1_x"].to_list(), oj_merged_df["value1_x"].to_list())
        self.assertListEqual(oj_expected_df["value1_y"].to_list(), oj_merged_df["value1_y"].to_list())
        self.assertListEqual(oj_expected_df["value2"].to_list(), oj_merged_df["value2"].to_list())
        self.assertTrue(
            np.allclose(
                oj_expected_df["value3_x"].to_ndarray(),
                oj_merged_df["value3_x"].to_ndarray(),
                equal_nan=True,
            )
        )
        self.assertTrue(
            np.allclose(
                oj_expected_df["value3_y"].to_ndarray(),
                oj_merged_df["value3_y"].to_ndarray(),
                equal_nan=True,
            )
        )

        oj_merged_df2 = ak.merge(df1, df2, how="outer", on="key", convert_ints=False)

        self.assertTrue(
            oj_merged_df2.dtypes
            == {
                "key": "int64",
                "value1_y": "str",
                "value2": "str",
                "value3_y": "int64",
                "value1_x": "str",
                "value3_x": "int64",
            }
        )

    def test_isna_notna(self):
        df = ak.DataFrame(
            {
                "A": [np.nan, 2, 2, 3],
                "B": [3, np.nan, 5, 0],
                "C": [1, np.nan, 2, np.nan],
                "D": ["a", "b", "c", ""],
            }
        )
        assert_frame_equal(df.isna().to_pandas(), df.to_pandas().isna())
        assert_frame_equal(df.notna().to_pandas(), df.to_pandas().notna())

    def test_any_all(self):
        df1 = ak.DataFrame(
            {
                "A": [True, True, True, True],
                "B": [True, True, True, False],
                "C": [True, False, True, False],
                "D": [False, False, False, False],
                "E": [0, 1, 2, 3],
                "F": ["a", "b", "c", ""],
            }
        )

        df2 = ak.DataFrame(
            {
                "A": [True, True, True, True],
                "B": [True, True, True, True],
            }
        )

        df3 = ak.DataFrame(
            {
                "A": [False, False],
                "B": [False, False],
            }
        )

        df4 = ak.DataFrame({"A": [1, 2, 3], "B": ["a", "b", "c"]})

        df5 = ak.DataFrame()

        for df in [df1, df2, df3, df4, df5]:
            for axis in [0, 1, "index", "columns"]:
                # There's a bug in assert_series_equal where two empty series will not register as equal.
                if df.to_pandas().any(axis=axis, bool_only=True).empty:
                    self.assertTrue(df.any(axis=axis).to_pandas().empty)
                else:
                    assert_series_equal(
                        df.any(axis=axis).to_pandas(), df.to_pandas().any(axis=axis, bool_only=True)
                    )
                if df.to_pandas().all(axis=axis, bool_only=True).empty:
                    self.assertTrue(df.all(axis=axis).to_pandas().empty)
                else:
                    assert_series_equal(
                        df.all(axis=axis).to_pandas(), df.to_pandas().all(axis=axis, bool_only=True)
                    )
            # Test is axis=None
            self.assertEqual(df.any(axis=None), df.to_pandas().any(axis=None, bool_only=True))
            self.assertEqual(df.all(axis=None), df.to_pandas().all(axis=None, bool_only=True))

    def test_dropna(self):
        df1 = ak.DataFrame(
            {
                "A": [True, True, True, True],
                "B": [1, np.nan, 2, np.nan],
                "C": [1, 2, 3, np.nan],
                "D": [False, False, False, False],
                "E": [1, 2, 3, 4],
                "F": ["a", "b", "c", "d"],
                "G": [1, 2, 3, 4],
            }
        )

        df2 = ak.DataFrame(
            {
                "A": [True, True, True, True],
                "B": [True, True, True, True],
            }
        )

        df3 = ak.DataFrame(
            {
                "A": [False, False],
                "B": [False, False],
            }
        )

        df4 = ak.DataFrame({"A": [1, 2, 3], "B": ["a", "b", "c"]})

        df5 = ak.DataFrame()

        for df in [df1, df2, df3, df4, df5]:
            for axis in [0, 1, "index", "columns"]:
                for how in ["any", "all"]:
                    for ignore_index in [True, False]:
                        assert_frame_equal(
                            df.dropna(axis=axis, how=how, ignore_index=ignore_index).to_pandas(
                                retain_index=True
                            ),
                            df.to_pandas(retain_index=True).dropna(
                                axis=axis, how=how, ignore_index=ignore_index
                            ),
                        )

                for thresh in [0, 1, 2, 3, 4, 5]:
                    if df.to_pandas(retain_index=True).dropna(axis=axis, thresh=thresh).empty:
                        self.assertTrue(
                            df.dropna(axis=axis, thresh=thresh).to_pandas(retain_index=True).empty
                        )
                    else:
                        assert_frame_equal(
                            df.dropna(axis=axis, thresh=thresh).to_pandas(retain_index=True),
                            df.to_pandas(retain_index=True).dropna(axis=axis, thresh=thresh),
                        )

    def test_multi_col_merge(self):
        size = 1000
        seed = 1
        a = ak.randint(-size // 10, size // 10, size, seed=seed)
        b = ak.randint(-size // 10, size // 10, size, seed=seed + 1)
        c = ak.randint(-size // 10, size // 10, size, seed=seed + 2)
        d = ak.randint(-size // 10, size // 10, size, seed=seed + 3)
        ones = ak.ones(size, int)
        altr = ak.cast(ak.arange(size) % 2 == 0, int)
        for truth in itertools.product([True, False], repeat=3):
            left_arrs = [pda if t else pda_to_str_helper(pda) for pda, t in zip([a, b, ones], truth)]
            right_arrs = [pda if t else pda_to_str_helper(pda) for pda, t in zip([c, d, altr], truth)]
            left_df = ak.DataFrame({k: v for k, v in zip(["first", "second", "third"], left_arrs)})
            right_df = ak.DataFrame({k: v for k, v in zip(["first", "second", "third"], right_arrs)})
            l_pd, r_pd = left_df.to_pandas(), right_df.to_pandas()

            for how in "inner", "left", "right", "outer":
                for on in "first", "second", "third", ["first", "third"], ["second", "third"], None:
                    ak_merge = ak.merge(left_df, right_df, on=on, how=how)
                    pd_merge = pd.merge(l_pd, r_pd, on=on, how=how)

                    sorted_columns = sorted(ak_merge.columns)
                    self.assertListEqual(sorted_columns, sorted(pd_merge.columns.to_list()))
                    for col in sorted_columns:
                        from_ak = ak_merge[col].to_ndarray()
                        from_pd = pd_merge[col].to_numpy()
                        if isinstance(ak_merge[col].values, ak.pdarray):
                            self.assertTrue(
                                np.allclose(np.sort(from_ak), np.sort(from_pd), equal_nan=True)
                            )
                        else:
                            # we have to cast to str because pandas arrays converted to numpy
                            # have dtype object and have float NANs in line with the str values
                            self.assertTrue((np.sort(from_ak) == np.sort(from_pd.astype(str))).all())

                    # TODO arkouda seems to be sometimes convert columns to floats on a right merge
                    #  when pandas doesnt. Eventually we want to test frame_equal,
                    #  not just value equality
                    # from pandas.testing import assert_frame_equal
                    # sorted_ak = ak_merge.sort_values(sorted_columns).reset_index()
                    # sorted_pd = pd_merge.sort_values(sorted_columns).reset_index(drop=True)
                    # assert_frame_equal(sorted_ak.to_pandas()[sorted_columns],
                    # sorted_pd[sorted_columns])

    def test_to_markdown(self):
        df = ak.DataFrame({"animal_1": ["elk", "pig"], "animal_2": ["dog", "quetzal"]})
        self.assertEqual(
            df.to_markdown(),
            "+----+------------+------------+\n"
            "|    | animal_1   | animal_2   |\n"
            "+====+============+============+\n"
            "|  0 | elk        | dog        |\n"
            "+----+------------+------------+\n"
            "|  1 | pig        | quetzal    |\n"
            "+----+------------+------------+",
        )

        self.assertEqual(
            df.to_markdown(index=False),
            "+------------+------------+\n"
            "| animal_1   | animal_2   |\n"
            "+============+============+\n"
            "| elk        | dog        |\n"
            "+------------+------------+\n"
            "| pig        | quetzal    |\n"
            "+------------+------------+",
        )

        self.assertEqual(df.to_markdown(tablefmt="grid"), df.to_pandas().to_markdown(tablefmt="grid"))
        self.assertEqual(
            df.to_markdown(tablefmt="grid", index=False),
            df.to_pandas().to_markdown(tablefmt="grid", index=False),
        )
        self.assertEqual(df.to_markdown(tablefmt="jira"), df.to_pandas().to_markdown(tablefmt="jira"))

    def test_sample_hypothesis_testing(self):
        # perform a weighted sample and use chisquare to test
        # if the observed frequency matches the expected frequency

        # I tested this many times without a set seed, but with no seed
        # it's expected to fail one out of every ~20 runs given a pval limit of 0.05
        rng = ak.random.default_rng(43)
        num_samples = 10**4

        prob_arr = ak.array([0.35, 0.10, 0.55])
        weights = ak.concatenate([prob_arr, prob_arr, prob_arr])
        keys = ak.concatenate([ak.zeros(3, int), ak.ones(3, int), ak.full(3, 2, int)])
        values = ak.arange(9)

        akdf = ak.DataFrame({"keys": keys, "vals": values})

        g = akdf.groupby("keys")

        weighted_sample = g.sample(n=num_samples, replace=True, weights=weights, random_state=rng)

        # count how many of each category we saw
        uk, f_obs = ak.GroupBy(weighted_sample["vals"]).size()

        # I think the keys should always be sorted but just in case
        if not ak.is_sorted(uk):
            f_obs = f_obs[ak.argsort(uk)]

        f_exp = weights * num_samples
        _, pval = akchisquare(f_obs=f_obs, f_exp=f_exp)

        # if pval <= 0.05, the difference from the expected distribution is significant
        self.assertTrue(pval > 0.05)

    def test_sample_flags(self):
        # use numpy to randomly generate a set seed
        seed = np.random.default_rng().choice(2**63)
        cfg = ak.get_config()

        rng = ak.random.default_rng(seed)
        weights = rng.uniform(size=12)
        a_vals = [
            rng.integers(0, 2**32, size=12, dtype="uint"),
            rng.uniform(-1.0, 1.0, size=12),
            rng.integers(0, 1, size=12, dtype="bool"),
            rng.integers(-(2**32), 2**32, size=12, dtype="int"),
        ]
        grouping_keys = ak.concatenate([ak.zeros(4, int), ak.ones(4, int), ak.full(4, 2, int)])
        rng.shuffle(grouping_keys)

        choice_arrays = []
        # return_indices and permute_samples are tested by the dataframe version
        rng = ak.random.default_rng(seed)
        for a in a_vals:
            for size in 2, 4:
                for replace in True, False:
                    for p in [None, weights]:
                        akdf = ak.DataFrame({"keys": grouping_keys, "vals": a})
                        g = akdf.groupby("keys")
                        choice_arrays.append(
                            g.sample(n=size, replace=replace, weights=p, random_state=rng)
                        )
                        choice_arrays.append(
                            g.sample(frac=(size / 4), replace=replace, weights=p, random_state=rng)
                        )

        # reset generator to ensure we get the same arrays
        rng = ak.random.default_rng(seed)
        for a in a_vals:
            for size in 2, 4:
                for replace in True, False:
                    for p in [None, weights]:
                        previous1 = choice_arrays.pop(0)
                        previous2 = choice_arrays.pop(0)

                        akdf = ak.DataFrame({"keys": grouping_keys, "vals": a})
                        g = akdf.groupby("keys")
                        current1 = g.sample(n=size, replace=replace, weights=p, random_state=rng)
                        current2 = g.sample(
                            frac=(size / 4), replace=replace, weights=p, random_state=rng
                        )

                        res = (
                            np.allclose(previous1["vals"].to_list(), current1["vals"].to_list())
                        ) and (np.allclose(previous2["vals"].to_list(), current2["vals"].to_list()))
                        if not res:
                            print(f"\nnum locales: {cfg['numLocales']}")
                            print(f"Failure with seed:\n{seed}")
                        self.assertTrue(res)


    def make_dfs_and_refs(self):
        ints = [0,2,3,7,3]
        floats = [0.0, 1.5, 0.5, 1.5, -1.0]
        strings = ["A", "C", "C", "DE", "Z"]

        unordered_index = [9,3,0,23,3]
        string_index = ['one','two','three','four','five']

        # default index
        df1 = ak.DataFrame({"ints": ak.array(ints), "floats":ak.array(floats), "strings":ak.array(strings)})
        _df1 = pd.DataFrame({"ints": np.array(ints), "floats":np.array(floats), "strings":np.array(strings)})

        # unorderd index, integer labels
        df2 = ak.DataFrame({1: ak.array(ints), 2:ak.array(floats), 3:ak.array(strings)},index=unordered_index)
        _df2 = pd.DataFrame({1: np.array(ints), 2:np.array(floats), 3:np.array(strings)},index=unordered_index)
        
        # string index
        df3 = ak.DataFrame({"ints": ak.array(ints), "floats":ak.array(floats), "strings":ak.array(strings)},index=string_index)
        _df3 = pd.DataFrame({"ints": np.array(ints), "floats":np.array(floats), "strings":np.array(strings)},index=string_index)

        return (df1,_df1,df2,_df2,df3,_df3)
    

    def test_getitem_scalars_and_slice(self):
        default_index = [0,1,2,3,4]
        unordered_index = [9,3,0,23,3]
        string_index = ['one','two','three','four','five']

        ints = [0,2,3,7,3]
        floats = [0.0, 1.5, 0.5, 1.5, -1.0]
        strings = ["A", "C", "C", "DE", "Z"]

        # group 1: string labels
        df1, _df1, df2, _df2, df3, _df3 = self.make_dfs_and_refs()

        string_keys = ['ints', 'floats', 'strings']
        int_keys = [1,2,3]

        dfs = [df1,df2,df3]
        _dfs = [_df1,_df2,_df3]
        keys_list = [string_keys, int_keys, string_keys]
        indexes = [default_index,unordered_index,string_index]
        for (df,_df,keys,index) in zip(dfs, _dfs, keys_list, indexes):
            # single column label returns a series
            for key in keys:
                access1_ = _df[key]
                access1 = df[key]
                self.assertIsInstance(access1_, pd.Series)
                self.assertIsInstance(access1, ak.Series)
                self.assertListEqual(access1_.values.tolist(), access1.values.to_list())
                self.assertListEqual(access1_.index.tolist(), access1.index.to_list())
            
            # matching behavior for nonexistant label
            with self.assertRaises(KeyError):
                _access2 = _df[keys[0] * 100]
            with self.assertRaises(KeyError):
                access2 = df[keys[0] * 100]

            # result reference behavior
            _access3 = _df[keys[0]]
            access3 = df[keys[0]]
            access3[index[0]] = 100
            _access3[index[0]] = 100
            self.assertEqual(_df[keys[0]][index[0]], df[keys[0]][index[0]])

            # key type matches column label types
            with self.assertRaises(TypeError):
                if isinstance(keys[0], int):
                    a = df['int']
                else:
                    a = df[3]
            with self.assertRaises(TypeError):
                b = df[1.0]
        
        # slice both bounds
        _slice_access = _df1[1:4]
        slice_access = df1[1:4]
        assert_frame_equal(_slice_access, slice_access.to_pandas(retain_index=True))
        
        # slice high bound
        _slice_access = _df1[:3]
        slice_access = df1[:3]
        assert_frame_equal(_slice_access, slice_access.to_pandas(retain_index=True))

        # slice low bound
        _slice_access = _df1[3:]
        slice_access = df1[3:]
        assert_frame_equal(_slice_access, slice_access.to_pandas(retain_index=True))

        # slice no bounds
        _slice_access = _df1[:]
        slice_access = df1[:]
        assert_frame_equal(_slice_access, slice_access.to_pandas(retain_index=True))

        _d = pd.DataFrame({"ints": np.array(ints), "floats":np.array(floats), "strings":np.array(strings)}, index=[0,2,5,1,5])
        _a = _d[1:4]
        d = ak.DataFrame({"ints": ak.array(ints), "floats":ak.array(floats), "strings":ak.array(strings)}, index=ak.array([0,2,5,1,5]))
        a = d[1:4]
        assert_frame_equal(_a, a.to_pandas(retain_index=True))

        # priority when same index and label types
        df2 = ak.DataFrame({"A": ak.array(ints), "floats":ak.array(floats), "strings":ak.array(strings)},index=ak.array(strings))
        _df2 = pd.DataFrame({"A": pd.array(ints), "floats":pd.array(floats), "strings":pd.array(strings)},index=pd.array(strings))

        access4 = df2['A']
        _access4 = _df2['A']
        self.assertIsInstance(_access4, pd.Series)
        self.assertIsInstance(access4, ak.Series)
        # arkouda to_pandas creates a list of objects for the index rather than a list of strings
        self.assertListEqual(_access4.values.tolist(), access4.values.to_list())
        self.assertListEqual(_access4.index.tolist(), access4.index.to_list())
        

    def test_getitem_vectors(self):
        (df1,_df1,df2,_df2,df3,_df3) = self.make_dfs_and_refs()

        # multiple columns
        _access1 = _df1[['ints','floats']]
        access1 = df1[['ints','floats']]
        assert_frame_equal(_access1, access1.to_pandas(retain_index=True))

        _access2 = _df1[np.array(['ints','floats'])]
        access2 = df1[ak.array(['ints','floats'])]
        assert_frame_equal(_access2, access2.to_pandas(retain_index=True))

        # boolean mask
        _access3 = _df1[_df1['ints'] == 3]
        access3 = df1[df1['ints'] == 3]
        assert_frame_equal(_access3, access3.to_pandas(retain_index=True))

        # boolean mask of incorrect length
        bad = [True, True, False, False]
        with self.assertRaises(ValueError):
            _df1[np.array(bad)]
        with self.assertRaises(ValueError):
            df1[ak.array(bad)]
        
        # one key present one missing
        with self.assertRaises(KeyError):
            _access4 = _df1[['ints','not']]
        with self.assertRaises(KeyError):
            access4 = df1[['ints','not']]  
        
        # repeated index

        _access5 = _df2[[1,2]]
        access5 = df2[[1,2]]
        assert_frame_equal(_access5, access5.to_pandas(retain_index=True))

        #arg order
        _access6 = _df2[[2,1]]
        access6 = df2[[2,1]]
        assert_frame_equal(_access6, access6.to_pandas(retain_index=True))

    def test_setitem_scalars(self):
        (df1,_df1,df2,_df2,df3,_df3) = self.make_dfs_and_refs()
        
        # add new column
        new_ints = [8,9,-10,8,12]
        _df1['new'] = np.array(new_ints)
        df1['new'] = ak.array(new_ints)
        assert_frame_equal(_df1, df1.to_pandas(retain_index=True))

        # modify existing column
        _df1['ints'] = np.array([1,2,3,4,5])
        df1['ints'] = ak.array([1,2,3,4,5])
        assert_frame_equal(_df1, df1.to_pandas(retain_index=True))


        # setting scalar value
        _df1['ints'] = 100
        df1['ints'] = 100

        # indexing with boolean mask, array value
        _df1[_df1['ints'] == 100]['ints'] = np.array([1,2,3,4,5])
        df1[df1['ints'] == 100]['ints'] = ak.array([1,2,3,4,5])
        assert_frame_equal(_df1, df1.to_pandas(retain_index=True))

        # indexing with boolean mask, array value, incorrect length
        with self.assertRaises(ValueError):
            _df1[np.array([True, True, False, False, False])]['ints'] = np.array([1,2,3,4])
        with self.assertRaises(ValueError):
            df1[ak.array([True, True, False, False, False])]['ints'] = ak.array([1,2,3,4])
        
        # incorrect column index type
        with self.assertRaises(TypeError):
            df1[1] = ak.array([1,2,3,4,5])

        # integer column labels, integer index labels
        # add new column
        new_ints = [8,9,-10,8,12]

        _df2[4] = np.array(new_ints)
        df2[4] = ak.array(new_ints)
        assert_frame_equal(_df2,df2.to_pandas(retain_index=True))

        # modify existing column
        _df2[1] = np.array([1,2,3,4,5])
        df2[1] = ak.array([1,2,3,4,5])
        assert_frame_equal(_df2,df2.to_pandas(retain_index=True))

        # indexing with boolean mask, scalar value
        _df2[_df2[1] == 3][1] = 101
        df2[df2[1] == 3][1] = 101
        assert_frame_equal(_df2,df2.to_pandas(retain_index=True))

        # setting to scalar value
        _df2[1] = 100
        df2[1] = 100
        assert_frame_equal(_df2,df2.to_pandas(retain_index=True))

        # indexing with boolean mask, array value
        _df2[_df2[1] == 100][1] = np.array([1,2,3,4,5])
        df2[df2[1] == 100][1] = ak.array([1,2,3,4,5])
        assert_frame_equal(_df2,df2.to_pandas(retain_index=True))

        # indexing with boolean mask, array value, incorrect length
        with self.assertRaises(ValueError):
            _df2[np.array([True, True, False, False, False])][1] = np.array([1,2,3,4])
        with self.assertRaises(ValueError):
            df2[ak.array([True, True, False, False, False])][1] = ak.array([1,2,3,4])

        # incorrect column index type
        with self.assertRaises(TypeError):
            df2['new column'] = ak.array([1,2,3,4,5])
        
        
    
    def test_setitem_vectors(self):
        ints = [0,1,3,7,3]
        floats = [0.0, 1.5, 0.5, 1.5, -1.0]
        strings = ["A", "C", "C", "DE", "Z"]

        ints2 = [8,9,-10,8,12]
        floats2 = [8.5,5.0,6.2,1.2,0.0]
        strings2 = ["B", "D", "D", "EF", "Y"]
        
        _df = pd.DataFrame({"ints": np.array(ints), "floats":np.array(floats), "strings":np.array(strings)})
        df = ak.DataFrame({"ints": ak.array(ints), "floats":ak.array(floats), "strings":ak.array(strings)})

        _df2 = pd.DataFrame({"ints": np.array(ints2), "floats":np.array(floats2), "strings":np.array(strings2)})    
        df2 = ak.DataFrame({"ints": ak.array(ints2), "floats":ak.array(floats2), "strings":ak.array(strings2)})

        # assignment of one dataframe access to another
        _df[['ints','floats']] = _df2[['ints','floats']]
        df[['ints','floats']] = df2[['ints','floats']]
        assert_frame_equal(_df, df.to_pandas())

        # new contents for dataframe being read
        _df2['ints'] = np.array(ints)
        df2['ints'] = ak.array(ints)
        _df2['floats'] = np.array(floats)
        df2['floats'] = ak.array(floats)

        # assignment of one dataframe access to another, different order
        _df[['floats','ints']] = _df2[['floats','ints']]
        df[['floats','ints']] = df2[['floats','ints']]
        assert_frame_equal(_df, df.to_pandas())

        # inserting multiple columns at once
        _df[['new1', 'new2']] = _df2[['ints','floats']]
        df[['new1', 'new2']] = df2[['ints','floats']]
        assert_frame_equal(_df, df.to_pandas())

        #reset values
        _df2['ints'] = np.array(ints2)
        df2['ints'] = ak.array(ints2)
        _df2['floats'] = np.array(floats2)
        df2['floats'] = ak.array(floats2)

        # boolean mask, accessing two columns
        _df[_df['ints'] == 3][['ints','floats']] = _df2[0:2][['ints','floats']]
        df[df['ints'] == 3][['ints','floats']] = df2[0:2][['ints','floats']]
        assert_frame_equal(_df, df.to_pandas())

    def test_loc_get(self):
        (df1,_df1,df2,_df2,df3,_df3) = self.make_dfs_and_refs()

        # single label for row
        _loc1 = _df1.loc[2]
        loc1 = df1.loc[2]
        self.assertIsInstance(_loc1, pd.Series)
        self.assertIsInstance(loc1, ak.DataFrame)
        for column in _loc1.index:
            self.assertEqual(_loc1[column], loc1[column].values[0])
 
        # list of labels
        _loc2 = _df1.loc[[2,3,4]]
        loc2 = df1.loc[[2,3,4]]
        assert_frame_equal(_loc2, loc2.to_pandas(retain_index=True))

        # slice of labels
        _loc3 = _df1.loc[1:3]
        loc3 = df1.loc[1:3]
        assert_frame_equal(_loc3, loc3.to_pandas(retain_index=True))

        # boolean array of same length as array being sliced
        _loc4 = _df1.loc[[True, True, False, False, True]]
        loc4 = df1.loc[ak.array([True, True, False, False, True])]
        assert_frame_equal(_loc4, loc4.to_pandas(retain_index=True))

        # alignable boolean Series
        _loc5 = _df1.loc[_df1['ints'] == 3]
        loc5 = df1.loc[df1['ints'] == 3]
        assert_frame_equal(_loc5, loc5.to_pandas(retain_index=True))

        # single label for row and column
        _loc6 = _df1.loc[2, 'floats']
        loc6 = df1.loc[2, 'floats']
        self.assertEqual(_loc6, loc6)

        # slice with label for row and single label for column
        _loc7 = _df1.loc[1:3, 'floats']
        loc7 = df1.loc[1:3, 'floats']
        self.assertIsInstance(_loc7, pd.Series)
        self.assertIsInstance(loc7, ak.Series)
        for column in _loc7.index:
            self.assertListEqual(_loc7.values.tolist(), loc7.values.to_list()) 

        # boolean array for row and array of labels for columns
        _loc8 = _df1.loc[[True, True, False, False, True], ['ints','floats']]
        loc8 = df1.loc[ak.array([True, True, False, False, True]), ['ints','floats']]
        assert_frame_equal(_loc8, loc8.to_pandas(retain_index=True))


    def test_loc_set_scalar(self):
        (df1,_df1,df2,_df2,df3,_df3) = self.make_dfs_and_refs()
        # single row, single column, scalar value
        _df1.loc[2, 'floats'] = 100.0
        df1.loc[2, 'floats'] = 100.0
        assert_frame_equal(_df1, df1.to_pandas(retain_index=True))

        # multiple rows, single column, scalar value
        _df1.loc[[2,3,4], 'floats'] = 101.0
        df1.loc[[2,3,4], 'floats'] = 101.0
        assert_frame_equal(_df1, df1.to_pandas(retain_index=True))

        # setting an entire column
        _df1.loc[:,'floats'] = 99.0
        df1.loc[:,'floats'] = 99.0
        assert_frame_equal(_df1, df1.to_pandas(retain_index=True))

        _df1.loc[1:3,'floats'] = 98.0
        df1.loc[1:3,'floats'] = 98.0
        assert_frame_equal(_df1, df1.to_pandas(retain_index=True))

        # setting value for rows matching boolean 
        _df1.loc[_df1['ints'] == 3, 'floats'] = 102.0
        df1.loc[df1['ints'] == 3, 'floats'] = 102.0
        assert_frame_equal(_df1, df1.to_pandas(retain_index=True))

        # incorrect column index type
        with self.assertRaises(TypeError):
            df1.loc[2, 1] = 100.0

        #incorrect row index type
        with self.assertRaises(TypeError):
            df1.loc[1.0, 'floats'] = 100.0
        

    def test_loc_set_vector(self):
        (df1,_df1,df2,_df2,df3,_df3) = self.make_dfs_and_refs()

        # two rows, one column, two values
        _df1.loc[[2,3], 'floats'] = np.array([100.0, 101.0])
        df1.loc[[2,3], 'floats'] = ak.array([100.0, 101.0])
        assert_frame_equal(_df1, df1.to_pandas(retain_index=True))

        # setting with Series matches index labels, not positions
        _df1.loc[:, 'floats'] = pd.Series([100.0, 101.0, 102.0, 103.0, 104.0], index=[0,1,2,3,4])
        df1.loc[:, 'floats'] = ak.Series(ak.array([100.0, 101.0, 102.0, 103.0, 104.0]), index=ak.array([0,1,2,3,4]))
        assert_frame_equal(_df1, df1.to_pandas(retain_index=True))

        # setting with Series with unordered index
        _df1.loc[:, 'ints'] = pd.Series([2,3,4,5,6], index=[3,2,1,0,4])
        df1.loc[:, 'ints'] = ak.Series(ak.array([2,3,4,5,6]), index=ak.array([3,2,1,0,4]))
        assert_frame_equal(_df1, df1.to_pandas(retain_index=True))

        # setting with Series against an array of indices
        _df1.loc[np.array([2,3,4]), 'floats'] = pd.Series([70.0,71.0,72.0], index=[3,4,2])
        df1.loc[ak.array([2,3,4]), 'floats'] = ak.Series(ak.array([70.0,71.0,72.0]), index=ak.array([3,4,2]))
        assert_frame_equal(_df1, df1.to_pandas(retain_index=True))

    def test_set_new_values(self):
        (df1,_df1,df2,_df2,df3,_df3) = self.make_dfs_and_refs()

        # new column
        _df1.loc[2, 'not'] = 100.0
        df1.loc[2, 'not'] = 100.0
        assert_frame_equal(_df1, df1.to_pandas(retain_index=True))

        # TODO: The following two lines behave differently because pandas
        # converts the int column to floating point to accomodate the nan
        # value of the new column
        #_df1.loc[100, 'floats'] = 100.0
        #df1.loc[100, 'floats'] = 100.0
        #assert_frame_equal(_df1, df1.to_pandas(retain_index=True))

        # cannot add new rows to a dataframe with string column
        with self.assertRaises(ValueError):
            df2.loc[100, 7] = 100.0
        

    def test_iloc_get(self):
        (df1,_df1,df2,_df2,df3,_df3) = self.make_dfs_and_refs()

        for (_df1,df1) in zip([_df1, _df2, _df3], [df1, df2, df3]):
            # integer input
            _iloc1 = _df1.iloc[2]
            iloc1 = df1.iloc[2]
            self.assertIsInstance(_iloc1, pd.Series)
            self.assertIsInstance(iloc1, ak.DataFrame)
            for column in _iloc1.index:
                self.assertEqual(_iloc1[column], iloc1[column].values[0])
            
            # list of integers
            _iloc2 = _df1.iloc[[2,3,4]]
            iloc2 = df1.iloc[[2,3,4]]
            assert_frame_equal(_iloc2, iloc2.to_pandas(retain_index=True))

            # list of unordered integers
            _iloc3 = _df1.iloc[[4,2,3]]
            iloc3 = df1.iloc[[4,2,3]]
            assert_frame_equal(_iloc3, iloc3.to_pandas(retain_index=True))

            # array of integers
            _iloc4 = _df1.iloc[np.array([2,3,4])]
            iloc4 = df1.iloc[ak.array([2,3,4])]
            assert_frame_equal(_iloc4, iloc4.to_pandas(retain_index=True))

            #array of unordered integers
            _iloc5 = _df1.iloc[np.array([4,2,3])]
            iloc5 = df1.iloc[ak.array([4,2,3])]
            assert_frame_equal(_iloc5, iloc5.to_pandas(retain_index=True))

            # slice object with ints
            _iloc6 = _df1.iloc[1:3]
            iloc6 = df1.iloc[1:3]
            assert_frame_equal(_iloc6, iloc6.to_pandas(retain_index=True))

            # slice object with no lower bound
            _iloc7 = _df1.iloc[:3]
            iloc7 = df1.iloc[:3]
            assert_frame_equal(_iloc7, iloc7.to_pandas(retain_index=True))

            # slice object with no upper bound
            _iloc8 = _df1.iloc[3:]
            iloc8 = df1.iloc[3:]
            assert_frame_equal(_iloc8, iloc8.to_pandas(retain_index=True))

            # slice object with no bounds
            _iloc9 = _df1.iloc[:]
            iloc9 = df1.iloc[:]
            assert_frame_equal(_iloc9, iloc9.to_pandas(retain_index=True))

            # boolean array
            _iloc10 = _df1.iloc[[True, True, False, False, True]]
            iloc10 = df1.iloc[ak.array([True, True, False, False, True])]
            assert_frame_equal(_iloc10, iloc10.to_pandas(retain_index=True))

            # boolean array of incorrect length
            with self.assertRaises(IndexError):
                _df1.iloc[[True, True, False, False]]
            with self.assertRaises(IndexError):
                df1.iloc[ak.array([True, True, False, False])]
            
            # tuple of row and column indexes
            _iloc11 = _df1.iloc[2, 1]
            iloc11 = df1.iloc[2, 1]
            self.assertIsInstance(_iloc11, np.float64)
            self.assertIsInstance(iloc11, np.float64)
            self.assertEqual(_iloc11, iloc11)

            # integer row, list column
            _iloc12 = _df1.iloc[2, [0,1]]
            iloc12 = df1.iloc[2, [0,1]]
            self.assertIsInstance(_iloc12, pd.Series)
            self.assertIsInstance(iloc12, ak.DataFrame)
            for column in _iloc12.index:
                self.assertEqual(_iloc12[column], iloc12[column].values[0])

            # list row, integer column
            _iloc13 = _df1.iloc[[2,3], 1]
            iloc13 = df1.iloc[[2,3], 1]
            self.assertIsInstance(_iloc13, pd.Series)
            self.assertIsInstance(iloc13, ak.Series)
            for column in _iloc13.index:
                self.assertEqual(_iloc13[column], iloc13[column])
            

            # list row, list column
            _iloc14 = _df1.iloc[[2,3], [0,1]]
            iloc14 = df1.iloc[[2,3], [0,1]]
            assert_frame_equal(_iloc14, iloc14.to_pandas(retain_index=True))

            # slice row, boolean array column
            _iloc15 = _df1.iloc[1:3, [True, False, True]]
            iloc15 = df1.iloc[1:3, [True, False, True]]
            assert_frame_equal(_iloc15, iloc15.to_pandas(retain_index=True))


        # raises IndexError if requested indexer is out-of-bounds
        with self.assertRaises(IndexError):
            _df1.iloc[100]
        with self.assertRaises(IndexError):
            df1.iloc[100]
        with self.assertRaises(IndexError):
            _df1.iloc[100, 1]
        with self.assertRaises(IndexError):
            df1.iloc[100, 1]
        with self.assertRaises(IndexError):
            _df1.iloc[[0,2,100], 1]
        with self.assertRaises(IndexError):
            df1.iloc[[0,2,100], 1]
        with self.assertRaises(IndexError):
            _df1.iloc[1,100]
        with self.assertRaises(IndexError):
            df1.iloc[1,100]
        
        pass

    def test_iloc_set(self):
        (df1,_df1,df2,_df2,df3,_df3) = self.make_dfs_and_refs()

        for (_df,df) in zip([_df1, _df2, _df3], [df1, df2, df3]):
            # tuple of integers
            _df.iloc[2, 1] = 100.0
            df.iloc[2, 1] = 100.0
            assert_frame_equal(_df, df.to_pandas(retain_index=True))

            # list row, integer column
            _df.iloc[[2,3], 1] = 102.0
            df.iloc[[2,3], 1] = 102.0
            assert_frame_equal(_df, df.to_pandas(retain_index=True))

            # slice row, integer column
            _df.iloc[1:3, 1] = 103.0
            df.iloc[1:3, 1] = 103.0
            assert_frame_equal(_df, df.to_pandas(retain_index=True))

            # slice row, no lower bound, integer column
            _df.iloc[:3, 1] = 104.0
            df.iloc[:3, 1] = 104.0
            assert_frame_equal(_df, df.to_pandas(retain_index=True))

            # slice row, no upper bound, integer column
            _df.iloc[3:, 1] = 105.0
            df.iloc[3:, 1] = 105.0
            assert_frame_equal(_df, df.to_pandas(retain_index=True))

            # slice row, no bounds, integer column
            _df.iloc[:, 1] = 106.0
            df.iloc[:, 1] = 106.0
            assert_frame_equal(_df, df.to_pandas(retain_index=True))

            # string columns immutable
            with self.assertRaises(TypeError):
                df.iloc[2, 2] = 'new string'
        pass

    def test_at(self):
        (df1,_df1,df2,_df2,df3,_df3) = self.make_dfs_and_refs()

        # single label for row and column
        _at1 = _df1.at[2, 'floats']
        at1 = df1.at[2, 'floats']
        self.assertEqual(_at1, at1)

        # does not support lists
        with self.assertRaises(pd.errors.InvalidIndexError):
            _df1.at[[2,3], 'floats']
        with self.assertRaises(ValueError):
            df1.at[[2,3], 'floats']

        # assignment
        _df1.at[2, 'floats'] = 100.0
        df1.at[2, 'floats'] = 100.0
        assert_frame_equal(_df1, df1.to_pandas())

        pass

    def test_iat(self):
        (df1,_df1,df2,_df2,df3,_df3) = self.make_dfs_and_refs()

        # single label for row and column
        _iat1 = _df1.iat[2, 1]
        iat1 = df1.iat[2, 1]
        self.assertEqual(_iat1, iat1)

        # does not support lists
        with self.assertRaises(ValueError):
            _df1.iat[[2,3], 1]
        with self.assertRaises(ValueError):
            df1.iat[[2,3], 1]
        
        # indices must be integers
        with self.assertRaises(ValueError):
            _df1.iat[1, 'floats']
        with self.assertRaises(ValueError):
            df1.iat[1, 'floats']
        
        # assignment
        _df1.iat[2, 1] = 100.0
        df1.iat[2, 1] = 100.0
        assert_frame_equal(_df1, df1.to_pandas())




def pda_to_str_helper(pda):

    return ak.array([f"str {i}" for i in pda.to_list()])

<|MERGE_RESOLUTION|>--- conflicted
+++ resolved
@@ -14,11 +14,9 @@
 
 from arkouda import io_util
 from arkouda.index import Index
-<<<<<<< HEAD
 from arkouda.dtypes import float64 as akfloat64
-=======
 from arkouda.scipy import chisquare as akchisquare
->>>>>>> 0d0cb241
+
 
 
 def build_ak_df():
