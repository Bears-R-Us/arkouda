--- conflicted
+++ resolved
@@ -162,37 +162,23 @@
         with self.assertRaises(ValueError):
             ak.randint(low=1, high=0, size=1, dtype=ak.float64)
 
-<<<<<<< HEAD
         with self.assertRaises(TypeError) as cm:              
             ak.randint(0,1,'1000')
-        self.assertEqual(('type of argument "size" must be one of (int, int8, int16, int32, int64, ' +
-                         'uint8, uint16, uint32, uint64); got str instead'), 
+        self.assertEqual('type of argument "size" must be one of (int, int8, int16, int32, int64, uint8, uint16, uint32, uint64); got str instead', 
                          cm.exception.args[0])    
 
-        with self.assertRaises(TypeError):              
+        with self.assertRaises(TypeError) as cm:              
             ak.randint('0',1,1000)
-        self.assertEqual(('type of argument "size" must be one of (int, int8, int16, int32, int64, ' +
-                         'uint8, uint16, uint32, uint64); got str instead'), 
+        self.assertEqual("'<' not supported between instances of 'int' and 'str'", 
                          cm.exception.args[0])
         
-        with self.assertRaises(TypeError):              
+        with self.assertRaises(TypeError) as cm:              
             ak.randint(0,'1',1000)
-        self.assertEqual(('type of argument "size" must be one of (int, int8, int16, int32, int64, ' +
-                         'uint8, uint16, uint32, uint64); got str instead'), 
+        self.assertEqual("'<' not supported between instances of 'str' and 'int'", 
                          cm.exception.args[0])
 
         # Test that int_scalars covers uint8, uint16, uint32
         ak.randint(low=np.uint8(1), high=np.uint16(100), size=np.uint32(100))
-=======
-        with self.assertRaises(TypeError):
-            ak.randint(0, 1, "1000")
-
-        with self.assertRaises(TypeError):
-            ak.randint("0", 1, 1000)
-
-        with self.assertRaises(TypeError):
-            ak.randint(0, "1", 1000)
->>>>>>> 08f1bcc8
 
     def test_randint_with_seed(self):
         values = ak.randint(1, 5, 10, seed=2)
@@ -261,14 +247,10 @@
             ak.uniform(low=0, high="5", size=100)
 
         with self.assertRaises(TypeError):
-<<<<<<< HEAD
             ak.uniform(low=0, high=5, size='100')
 
         # Test that int_scalars covers uint8, uint16, uint32
         ak.uniform(low=np.uint8(0), high=5, size=np.uint32(100))
-=======
-            ak.uniform(low=0, high=5, size="100")
->>>>>>> 08f1bcc8
 
     def test_zeros(self):
         intZeros = ak.zeros(5, dtype=ak.int64)
@@ -294,7 +276,6 @@
             ak.zeros(5, dtype=ak.uint8)
 
         with self.assertRaises(TypeError):
-<<<<<<< HEAD
             ak.zeros(5, dtype=str)      
 
         # Test that int_scalars covers uint8, uint16, uint32
@@ -303,11 +284,6 @@
         ak.zeros(np.uint32(5), dtype=ak.int64)
             
     def test_ones(self):   
-=======
-            ak.zeros(5, dtype=str)
-
-    def test_ones(self):
->>>>>>> 08f1bcc8
         intOnes = ak.ones(5, dtype=int)
         self.assertIsInstance(intOnes, ak.pdarray)
         self.assertEqual(int, intOnes.dtype)
@@ -336,16 +312,12 @@
         with self.assertRaises(TypeError):
             ak.ones(5, dtype=str)
 
-<<<<<<< HEAD
-       # Test that int_scalars covers uint8, uint16, uint32
+        # Test that int_scalars covers uint8, uint16, uint32
         ak.ones(np.uint8(5), dtype=ak.int64)
         ak.ones(np.uint16(5), dtype=ak.int64)
         ak.ones(np.uint32(5), dtype=ak.int64)
         
     def test_ones_like(self):      
-=======
-    def test_ones_like(self):
->>>>>>> 08f1bcc8
         intOnes = ak.ones(5, dtype=ak.int64)
         intOnesLike = ak.ones_like(intOnes)
 
@@ -458,7 +430,6 @@
         pda = ak.linspace(start=float(5.0), stop=float(0.0), length=np.int64(6))
         self.assertEqual(5.0000, pda[0])
         self.assertEqual(0.0000, pda[5])
-<<<<<<< HEAD
         
         with self.assertRaises(TypeError) as cm:        
             ak.linspace(0,'100', 1000)
@@ -480,17 +451,6 @@
         ak.linspace(np.uint8(0),np.uint16(100),np.uint32(1000))
         ak.linspace(np.uint32(0),np.uint16(100),np.uint8(1000))
         ak.linspace(np.uint16(0),np.uint8(100),np.uint8(1000))
-=======
-
-        with self.assertRaises(TypeError):
-            ak.linspace(0, "100", 1000)
-
-        with self.assertRaises(TypeError):
-            ak.linspace("0", 100, 1000)
-
-        with self.assertRaises(TypeError):
-            ak.linspace(0, 100, "1000")
->>>>>>> 08f1bcc8
 
     def test_standard_normal(self):
         pda = ak.standard_normal(100)
@@ -510,7 +470,6 @@
 
         npda = pda.to_ndarray()
         pda = ak.standard_normal(np.int64(100), np.int64(1))
-<<<<<<< HEAD
         
         self.assertTrue((npda ==  pda.to_ndarray()).all())
 
@@ -527,18 +486,6 @@
                          cm.exception.args[0])
 
         with self.assertRaises(ValueError) as cm:          
-=======
-
-        self.assertTrue((npda == pda.to_ndarray()).all())
-
-        with self.assertRaises(TypeError):
-            ak.standard_normal("100")
-
-        with self.assertRaises(TypeError):
-            ak.standard_normal(100.0)
-
-        with self.assertRaises(ValueError):
->>>>>>> 08f1bcc8
             ak.standard_normal(-1)
 
         # Test that int_scalars covers uint8, uint16, uint32 
@@ -575,7 +522,6 @@
 
         with self.assertRaises(ValueError):
             ak.random_strings_uniform(maxlen=5, minlen=5, size=10)
-<<<<<<< HEAD
         
         with self.assertRaises(TypeError) as cm:          
             ak.random_strings_uniform(minlen='1', maxlen=5, size=10)          
@@ -594,17 +540,6 @@
         self.assertEqual(('type of argument "size" must be one of (int, int8, int16, int32, int64, ' +
                          'uint8, uint16, uint32, uint64); got str instead'), 
                          cm.exception.args[0])
-=======
-
-        with self.assertRaises(TypeError):
-            ak.random_strings_uniform(minlen="1", maxlen=5, size=10)
-
-        with self.assertRaises(TypeError):
-            ak.random_strings_uniform(minlen=1, maxlen="5", size=10)
-
-        with self.assertRaises(TypeError):
-            ak.random_strings_uniform(minlen=1, maxlen=5, size="10")
->>>>>>> 08f1bcc8
 
     def test_random_strings_uniform_with_seed(self):
         pda = ak.random_strings_uniform(minlen=1, maxlen=5, seed=1, size=10)
@@ -675,7 +610,6 @@
         self.assertIsInstance(pda, ak.Strings)
         self.assertEqual(100, len(pda))
         self.assertEqual(str, pda.dtype)
-<<<<<<< HEAD
         
         with self.assertRaises(TypeError) as cm:          
             ak.random_strings_lognormal('2', 0.25, 100)
@@ -695,19 +629,7 @@
 
         # Test that int_scalars covers uint8, uint16, uint32 
         ak.random_strings_lognormal(np.uint8(2), 0.25, np.uint16(100))
-        
-=======
-
-        with self.assertRaises(TypeError):
-            ak.random_strings_lognormal("2", 0.25, 100)
-
-        with self.assertRaises(TypeError):
-            ak.random_strings_lognormal(2, 0.25, "100")
-
-        with self.assertRaises(TypeError):
-            ak.random_strings_lognormal(2, 0.25, 100, 1000000)
-
->>>>>>> 08f1bcc8
+
     def test_random_strings_lognormal_with_seed(self):
         pda = ak.random_strings_lognormal(2, 0.25, 10, seed=1)
 
@@ -883,7 +805,6 @@
 
         ones.fill(2)
         self.assertTrue((2 == ones.to_ndarray()).all())
-<<<<<<< HEAD
         
         ones.fill(np.int64(2))  
         self.assertTrue((np.int64(2) == ones.to_ndarray()).all())     
@@ -898,17 +819,6 @@
         ones.fill(np.uint8(2))
         ones.fill(np.uint16(2))
         ones.fill(np.uint32(2))
-=======
-
-        ones.fill(np.int64(2))
-        self.assertTrue((np.int64(2) == ones.to_ndarray()).all())
-
-        ones.fill(float(2))
-        self.assertTrue((float(2) == ones.to_ndarray()).all())
-
-        ones.fill(np.float64(2))
-        self.assertTrue((np.float64(2) == ones.to_ndarray()).all())
->>>>>>> 08f1bcc8
 
     def test_endian(self):
         N = 100
