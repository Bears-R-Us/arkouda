#!/usr/bin/env python3
"""
This is a driver script to automatically run the Arkouda benchmarks in this
directory and optionally graph the results. Graphing requires that $CHPL_HOME
points to a valid Chapel directory. This will start and stop the Arkouda server
automatically.
"""

import argparse
import logging
import os
import subprocess
import sys

benchmark_dir = os.path.dirname(__file__)
util_dir = os.path.join(benchmark_dir, '..', 'util', 'test')
sys.path.insert(0, os.path.abspath(util_dir))
from util import *

logging.basicConfig(level=logging.INFO)

<<<<<<< HEAD
BENCHMARKS = ['stream', 'argsort', 'gather', 'scatter', 'reduce', 'scan', 'noop']
=======
BENCHMARKS = ['stream', 'argsort', 'coargsort', 'gather', 'scatter', 'reduce', 'scan']
>>>>>>> 8fbcaaa9

def get_chpl_util_dir():
    """ Get the Chapel directory that contains graph generation utilities. """
    CHPL_HOME = os.getenv('CHPL_HOME')
    chpl_util_dir = os.path.join(CHPL_HOME, 'util', 'test')
    if not CHPL_HOME or not os.path.isdir(chpl_util_dir):
        logging.error('$CHPL_HOME not set, or {} missing'.format(chpl_util_dir))
        sys.exit(1)
    return chpl_util_dir

def add_to_dat(benchmark, output, dat_dir, graph_infra):
    """
    Run computePerfStats to take output from a benchmark and create/append to a
    .dat file that contains performance keys. The performance keys come from
    `graph_infra/<benchmark>.perfkeys` if it exists, otherwise a default
    `graph_infra/perfkeys` is used.
    """
    computePerfStats = os.path.join(get_chpl_util_dir(), 'computePerfStats')

    perfkeys = os.path.join(graph_infra, '{}.perfkeys'.format(benchmark))
    if not os.path.exists(perfkeys):
        perfkeys = os.path.join(graph_infra, 'perfkeys')

    benchmark_out = '{}.exec.out.tmp'.format(benchmark)
    with open (benchmark_out, 'w') as f:
        f.write(output)
    subprocess.check_output([computePerfStats, benchmark, dat_dir, perfkeys, benchmark_out])
    os.remove(benchmark_out)

def generate_graphs(args):

    """
    Generate graphs using the existing .dat files and graph infrastructure.
    """
    genGraphs = os.path.join(get_chpl_util_dir(), 'genGraphs')
    cmd = [genGraphs,
           '--perfdir', args.dat_dir,
           '--outdir', args.graph_dir,
           '--graphlist', os.path.join(args.graph_infra, 'GRAPHLIST'),
           '--testdir', args.graph_infra,
           '--alttitle', 'Arkouda Performance Graphs']

    if args.platform_name:
        cmd += ['--name', args.platform_name]
    if args.configs:
        cmd += ['--configs', args.configs]
    if args.start_date:
        cmd += ['--startdate', args.start_date]
    if args.annotations:
        cmd += ['--annotate', args.annotations]


    subprocess.check_output(cmd)

def create_parser():
    parser = argparse.ArgumentParser(description=__doc__)

    # TODO support alias for a larger default N
    #parser.add_argument('--large', default=False, action='store_true', help='Run a larger problem size')

    parser.add_argument('-nl', '--num-locales', default=get_arkouda_numlocales(), help='Number of locales to use for the server')
    parser.add_argument('--numtrials', default=1, type=int, help='Number of trials to run')
    parser.add_argument('benchmarks', nargs='*', help='Basename of benchmarks to run with extension stripped')
    parser.add_argument('--gen-graphs', default=False, action='store_true', help='Generate graphs, requires $CHPL_HOME')
    parser.add_argument('--dat-dir', default=os.path.join(benchmark_dir, 'datdir'), help='Directory with .dat files stored')
    parser.add_argument('--graph-dir', help='Directory to place generated graphs')
    parser.add_argument('--graph-infra', default=os.path.join(benchmark_dir, 'graph_infra'), help='Directory containing graph infrastructure')
    parser.add_argument('--platform-name', default='', help='Test platform name')
    parser.add_argument('--description', default='', help='Description of this configuration')
    parser.add_argument('--annotations', default='', help='File containing annotations')
    parser.add_argument('--configs', help='comma seperate list of configurations')
    parser.add_argument('--start-date', help='graph start date')
    return parser

def main():
    parser = create_parser()
    args, client_args = parser.parse_known_args()
    args.graph_dir = args.graph_dir or os.path.join(args.dat_dir, 'html')
    config_dat_dir = os.path.join(args.dat_dir, args.description)

    if args.gen_graphs:
        os.makedirs(config_dat_dir, exist_ok=True)

    start_arkouda_server(args.num_locales)

    args.benchmarks = args.benchmarks or BENCHMARKS
    for benchmark in args.benchmarks:
        for trial in range(args.numtrials):
            benchmark_py = os.path.join(benchmark_dir, '{}.py'.format(benchmark))
            out = run_client(benchmark_py, client_args)
            if args.gen_graphs:
                add_to_dat(benchmark, out, config_dat_dir, args.graph_infra)
            print(out)

    stop_arkouda_server()

    if args.gen_graphs:
        comp_file = os.getenv('ARKOUDA_PRINT_PASSES_FILE', '')
        if os.path.isfile(comp_file):
            with open (comp_file, 'r') as f:
                out = f.read()
            add_to_dat('comp-time', out, config_dat_dir, args.graph_infra)
        generate_graphs(args)

if __name__ == '__main__':
    main()<|MERGE_RESOLUTION|>--- conflicted
+++ resolved
@@ -19,11 +19,7 @@
 
 logging.basicConfig(level=logging.INFO)
 
-<<<<<<< HEAD
-BENCHMARKS = ['stream', 'argsort', 'gather', 'scatter', 'reduce', 'scan', 'noop']
-=======
-BENCHMARKS = ['stream', 'argsort', 'coargsort', 'gather', 'scatter', 'reduce', 'scan']
->>>>>>> 8fbcaaa9
+BENCHMARKS = ['stream', 'argsort', 'coargsort', 'gather', 'scatter', 'reduce', 'scan', 'noop']
 
 def get_chpl_util_dir():
     """ Get the Chapel directory that contains graph generation utilities. """
