--- conflicted
+++ resolved
@@ -19,12 +19,9 @@
     dtype_str = config.getoption("dtype")
     pytest.dtype = default_dtype if dtype_str == "" else dtype_str.split(",")
     pytest.max_bits = eval(config.getoption("maxbits"))
-<<<<<<< HEAD
     pytest.alpha = eval(config.getoption("alpha"))
     pytest.random = config.getoption("randomize")
-=======
     pytest.numpy = config.getoption("numpy")
->>>>>>> a2334dab
 
 
 @pytest.fixture(scope="module", autouse=True)
