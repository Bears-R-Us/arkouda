#!/usr/bin/env python3

import sys, time, argparse
import arkouda as ak

if __name__ == '__main__':
    ak.v = False
    parser = argparse.ArgumentParser()
    parser.add_argument('--server', default=None)
    parser.add_argument('--port', default=None)
    parser.add_argument('hdffiles', nargs='+')

    args = parser.parse_args()

    ak.set_defaults()
    ak.v = False
    if args.server is not None:
        if args.port is not None:
            ak.connect(server=args.server, port=args.port)
        else:
            ak.connect(server=args.server)
    else:
        if args.port is not None:
            ak.connect(port=args.port)
        else:
            ak.connect()

    if len(args.hdffiles) == 0:
        print("usage: {} [--server server] [--port port] hdffiles ".format(sys.argv[0]))

    fields = ['srcIP', 'dstIP', 'srcPort', 'dstPort', 'start']
    
    nfDF = {field: ak.read_hdf(field, args.hdffiles) for field in fields}
    
    print(nfDF['start'])
    print(nfDF['srcIP'])
    print(nfDF['dstIP'])
    print(nfDF['srcPort'])
    print(nfDF['dstPort'])
    print(nfDF)
    
    print(ak.info(ak.AllSymbols))
    
    u,c = nfDF['srcIP'].unique(return_counts=True)
    print(u.size,u)
    print(c.size,c)
    
    u,c = nfDF['dstIP'].unique(return_counts=True)
    print(u.size,u)
    print(c.size,c)
    
    u,c = nfDF['srcPort'].unique(return_counts=True)
    print(u.size,u)
    print(c.size,c)
    
    u,c = nfDF['dstPort'].unique(return_counts=True)
    print(u.size,u)
    print(c.size,c)
    
<<<<<<< HEAD
    ak.shutdown()
=======
    #ak.shutdown()
    #ak.disconnect()
    
>>>>>>> ae07d1d9
<|MERGE_RESOLUTION|>--- conflicted
+++ resolved
@@ -57,10 +57,6 @@
     print(u.size,u)
     print(c.size,c)
     
-<<<<<<< HEAD
-    ak.shutdown()
-=======
     #ak.shutdown()
     #ak.disconnect()
-    
->>>>>>> ae07d1d9
+    