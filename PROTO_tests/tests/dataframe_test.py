import glob
import itertools
import os
import tempfile

import numpy as np
import pandas as pd
import pytest
from pandas.testing import assert_frame_equal, assert_series_equal

import arkouda as ak
from arkouda.scipy import chisquare as akchisquare


def alternating_1_0(n):
    a = np.full(n, 0)
    a[::2] = 1
    return ak.array(a)


class TestDataFrame:
    @staticmethod
    def build_pd_df():
        username = ["Alice", "Bob", "Alice", "Carol", "Bob", "Alice"]
        userid = [111, 222, 111, 333, 222, 111]
        item = [0, 0, 1, 1, 2, 0]
        day = [5, 5, 6, 5, 6, 6]
        amount = [0.5, 0.6, 1.1, 1.2, 4.3, 0.6]
        bi = [2**200, 2**200 + 1, 2**200 + 2, 2**200 + 3, 2**200 + 4, 2**200 + 5]
        ui = (np.arange(6).astype(ak.uint64)) + 2**63
        return pd.DataFrame(
            {
                "userName": username,
                "userID": userid,
                "item": item,
                "day": day,
                "amount": amount,
                "bi": bi,
                "ui": ui,
            }
        )

    @staticmethod
    def build_ak_df():
        return ak.DataFrame(TestDataFrame.build_pd_df())

    @staticmethod
    def build_ak_df_example2():
        data = {
            "key1": ["valuew", "valuex", "valuew", "valuex"],
            "key2": ["valueA", "valueB", "valueA", "valueB"],
            "key3": ["value1", "value2", "value3", "value4"],
            "count": [34, 25, 11, 4],
            "nums": [1, 2, 5, 21],
        }
        ak_df = ak.DataFrame({k: ak.array(v) for k, v in data.items()})
        return ak_df

    @staticmethod
    def build_ak_df_with_nans():
        data = {
            "key1": ["valuew", "valuex", "valuew", "valuex"],
            "key2": ["valueA", "valueB", "valueA", "valueB"],
            "nums1": [1, np.nan, 3, 4],
            "nums2": [1, np.nan, np.nan, 7],
            "nums3": [10, 8, 9, 7],
            "bools": [True, False, True, False],
        }
        ak_df = ak.DataFrame({k: ak.array(v) for k, v in data.items()})
        return ak_df

    @staticmethod
    def build_ak_df_example_numeric_types():
        ak_df = ak.DataFrame(
            {
                "gb_id": ak.randint(0, 5, 20, dtype=ak.int64),
                "float64": ak.randint(0, 1, 20, dtype=ak.float64),
                "int64": ak.randint(0, 10, 20, dtype=ak.int64),
                "uint64": ak.randint(0, 10, 20, dtype=ak.uint64),
                "bigint": ak.randint(0, 10, 20, dtype=ak.uint64) + 2**200,
            }
        )
        return ak_df

    @staticmethod
    def build_pd_df_duplicates():
        username = ["Alice", "Bob", "Alice", "Carol", "Bob", "Alice"]
        userid = [111, 222, 111, 333, 222, 111]
        item = [0, 1, 0, 2, 1, 0]
        day = [5, 5, 5, 5, 5, 5]
        return pd.DataFrame({"userName": username, "userID": userid, "item": item, "day": day})

    @staticmethod
    def build_ak_df_duplicates():
        return ak.DataFrame(TestDataFrame.build_pd_df_duplicates())

    @staticmethod
    def build_ak_append():
        username = ak.array(["John", "Carol"])
        userid = ak.array([444, 333])
        item = ak.array([0, 2])
        day = ak.array([1, 2])
        amount = ak.array([0.5, 5.1])
        bi = ak.array([2**200 + 6, 2**200 + 7])
        ui = ak.array([6, 7], dtype=ak.uint64) + 2**63
        return ak.DataFrame(
            {
                "userName": username,
                "userID": userid,
                "item": item,
                "day": day,
                "amount": amount,
                "bi": bi,
                "ui": ui,
            }
        )

    @staticmethod
    def build_pd_df_append():
        username = ["Alice", "Bob", "Alice", "Carol", "Bob", "Alice", "John", "Carol"]
        userid = [111, 222, 111, 333, 222, 111, 444, 333]
        item = [0, 0, 1, 1, 2, 0, 0, 2]
        day = [5, 5, 6, 5, 6, 6, 1, 2]
        amount = [0.5, 0.6, 1.1, 1.2, 4.3, 0.6, 0.5, 5.1]
        bi = (np.arange(8) + 2**200).tolist()
        ui = (np.arange(8).astype(ak.uint64)) + 2**63
        return pd.DataFrame(
            {
                "userName": username,
                "userID": userid,
                "item": item,
                "day": day,
                "amount": amount,
                "bi": bi,
                "ui": ui,
            }
        )

    @staticmethod
    def build_ak_keyerror():
        userid = ak.array([444, 333])
        item = ak.array([0, 2])
        return ak.DataFrame({"user_id": userid, "item": item})

    @staticmethod
    def build_ak_typeerror():
        username = ak.array([111, 222, 111, 333, 222, 111])
        userid = ak.array(["Alice", "Bob", "Alice", "Carol", "Bob", "Alice"])
        item = ak.array([0, 0, 1, 1, 2, 0])
        day = ak.array([5, 5, 6, 5, 6, 6])
        amount = ak.array([0.5, 0.6, 1.1, 1.2, 4.3, 0.6])
        bi = ak.arange(2**200, 2**200 + 6)
        ui = ak.arange(6, dtype=ak.uint64) + 2**63
        return ak.DataFrame(
            {
                "userName": username,
                "userID": userid,
                "item": item,
                "day": day,
                "amount": amount,
                "bi": bi,
                "ui": ui,
            }
        )

    @pytest.mark.parametrize("size", pytest.prob_size)
    def test_dataframe_creation(self, size):
        # Validate empty DataFrame
        df = ak.DataFrame()
        assert isinstance(df, ak.DataFrame)
        assert df.empty

        # Validation of Creation from Pandas
        pddf = pd.DataFrame(
            {
                "int": np.arange(size),
                "uint": np.random.randint(0, size / 2, size, dtype=np.uint64),
                "bigint": np.arange(2**200, 2**200 + size),
                "bool": np.random.randint(0, 1, size=size, dtype=bool),
                "segarray": [np.random.randint(0, size / 2, 2) for i in range(size)],
            }
        )
        akdf = ak.DataFrame(pddf)
        assert isinstance(akdf, ak.DataFrame)
        assert len(akdf) == size
        assert_frame_equal(pddf, akdf.to_pandas())

        # validation of creation from dictionary
        akdf = ak.DataFrame(
            {
                "int": ak.arange(size),
                "uint": ak.array(pddf["uint"]),
                "bigint": ak.arange(2**200, 2**200 + size),
                "bool": ak.array(pddf["bool"]),
                "segarray": ak.SegArray.from_multi_array([ak.array(x) for x in pddf["segarray"]]),
            }
        )
        assert isinstance(akdf, ak.DataFrame)
        assert len(akdf) == size

        assert_frame_equal(pddf, akdf.to_pandas())

        # validation of creation from list

        # The line ****'d  below fails in the arkouda INDEX class if size > 1000,
        #  so it is hardcoded to that limit.

        size1000 = 1000
        x = [
            np.arange(size1000),
            np.random.randint(0, 5, size1000),
            np.random.randint(5, 10, size1000),
        ]
        pddf = pd.DataFrame(x)
        pddf.columns = pddf.columns.astype(str)
        akdf = ak.DataFrame([ak.array(val) for val in list(zip(*x))])
        assert isinstance(akdf, ak.DataFrame)
        assert len(akdf) == len(pddf)
        # arkouda does not allow for numeric columns.
        assert akdf.columns.values == [str(x) for x in pddf.columns.values]
        # use the columns from the pandas created for equivalence check
        # these should be equivalent
        ak_to_pd = akdf.to_pandas()
        assert_frame_equal(pddf, ak_to_pd)

    def test_convenience_init(self):
        dict1 = {"0": [1, 2], "1": [True, False], "2": ["foo", "bar"], "3": [2.3, -1.8]}
        dict2 = {"0": (1, 2), "1": (True, False), "2": ("foo", "bar"), "3": (2.3, -1.8)}
        dict3 = {"0": (1, 2), "1": [True, False], "2": ["foo", "bar"], "3": (2.3, -1.8)}
        dict_dfs = [ak.DataFrame(d) for d in [dict1, dict2, dict3]]

        lists1 = [[1, 2], [True, False], ["foo", "bar"], [2.3, -1.8]]
        lists2 = [(1, 2), (True, False), ("foo", "bar"), (2.3, -1.8)]
        lists3 = [(1, 2), [True, False], ["foo", "bar"], (2.3, -1.8)]
        lists_dfs = [ak.DataFrame(lst) for lst in [lists1, lists2, lists3]]

        for df in dict_dfs + lists_dfs:
            assert isinstance(df, ak.DataFrame)
            assert isinstance(df["0"], ak.pdarray)
            assert df["0"].dtype == int
            assert isinstance(df["1"], ak.pdarray)
            assert df["1"].dtype == bool
            assert isinstance(df["2"], ak.Strings)
            assert df["2"].dtype == str
            assert isinstance(df["3"], ak.pdarray)
            assert df["3"].dtype == float

    def test_client_type_creation(self):
        f = ak.Fields(ak.arange(10), ["A", "B", "c"])
        ip = ak.ip_address(ak.arange(10))
        d = ak.Datetime(ak.arange(10))
        bv = ak.BitVector(ak.arange(10), width=4)

        df_dict = {"fields": f, "ip": ip, "date": d, "bitvector": bv}
        df = ak.DataFrame(df_dict)
        pd_d = [pd.to_datetime(x, unit="ns") for x in d.to_list()]
        pddf = pd.DataFrame(
            {
                "fields": f.to_list(),
                "ip": ip.to_list(),
                "date": pd_d,
                "bitvector": bv.to_list(),
            }
        )
        assert_frame_equal(pddf, df.to_pandas())

        # validate that set max_rows adjusts the repr properly
        shape = f"({df._shape_str()})".replace("(", "[").replace(")", "]")
        pd.set_option("display.max_rows", 4)
        s = df.__repr__().replace(f" ({df._shape_str()})", f"\n\n{shape}")
        assert s == pddf.__repr__()

        pddf = pd.DataFrame({"a": list(range(1000)), "b": list(range(1000))})
        pddf["a"] = pddf["a"].apply(lambda x: "AA" + str(x))
        pddf["b"] = pddf["b"].apply(lambda x: "BB" + str(x))

        df = ak.DataFrame(pddf)
        assert_frame_equal(pddf, df.to_pandas())

        pd.set_option("display.max_rows", 10)
        shape = f"({df._shape_str()})".replace("(", "[").replace(")", "]")
        s = df.__repr__().replace(f" ({df._shape_str()})", f"\n\n{shape}")
        assert s == pddf.__repr__()

    def test_boolean_indexing(self):
        df = self.build_ak_df()
        ref_df = self.build_pd_df()
        row = df[df["userName"] == "Carol"]

        assert len(row) == 1
        assert ref_df[ref_df["userName"] == "Carol"].equals(row.to_pandas(retain_index=True))

    def test_column_indexing(self):
        df = self.build_ak_df()
        ref_df = self.build_pd_df()

        # index validation
        assert isinstance(df.index, ak.Index)
        assert df.index.to_list() == ref_df.index.to_list()

        for cname in df.columns.values:
            col, ref_col = getattr(df, cname), getattr(ref_df, cname)
            assert isinstance(col, ak.Series)
            assert col.to_list() == ref_col.to_list()
            assert isinstance(df[cname].values, (ak.pdarray, ak.Strings, ak.Categorical))
            assert df[cname].to_list() == ref_df[cname].to_list()

        # check mult-column list
        col_list = ["userName", "amount", "bi"]
        assert isinstance(df[col_list], ak.DataFrame)
        assert_frame_equal(df[col_list].to_pandas(), ref_df[col_list])

    def test_dtype_prop(self):
        str_arr = ak.random_strings_uniform(1, 5, 3)
        df_dict = {
            "i": ak.arange(3),
            "c_1": ak.arange(3, 6, 1),
            "c_2": ak.arange(6, 9, 1),
            "c_3": str_arr,
            "c_4": ak.Categorical(ak.array(["str"] * 3)),
            "c_5": ak.SegArray(ak.array([0, 9, 14]), ak.arange(20)),
            "c_6": ak.arange(2**200, 2**200 + 3),
        }
        akdf = ak.DataFrame(df_dict)

        assert len(akdf.columns.values) == len(akdf.dtypes)
        # dtypes returns objType for categorical, segarray. We should probably fix
        # this and add a df.objTypes property. pdarrays return actual dtype
        for ref_type, c in zip(
            ["int64", "int64", "int64", "str", "Categorical", "SegArray", "bigint"],
            akdf.columns.values,
        ):
            assert ref_type == str(akdf.dtypes[c])

    def test_drop(self):
        # create an arkouda df.
        df = self.build_ak_df()
        # create pandas df to validate functionality against
        pd_df = self.build_pd_df()

        # test out of place drop
        df_drop = df.drop([0, 1, 2])
        pddf_drop = pd_df.drop(labels=[0, 1, 2])
        pddf_drop.reset_index(drop=True, inplace=True)
        assert_frame_equal(pddf_drop, df_drop.to_pandas())

        df_drop = df.drop("userName", axis=1)
        pddf_drop = pd_df.drop(labels=["userName"], axis=1)
        assert_frame_equal(pddf_drop, df_drop.to_pandas())

        # Test dropping columns
        df.drop("userName", axis=1, inplace=True)
        pd_df.drop(labels=["userName"], axis=1, inplace=True)

        assert_frame_equal(pd_df, df.to_pandas())

        # Test dropping rows
        df.drop([0, 2, 5], inplace=True)
        # pandas retains original indexes when dropping rows, need to reset to line up with arkouda
        pd_df.drop(labels=[0, 2, 5], inplace=True)
        pd_df.reset_index(drop=True, inplace=True)

        assert_frame_equal(pd_df, df.to_pandas())

        # verify that index keys must be ints
        with pytest.raises(TypeError):
            df.drop("index")

        # verify axis can only be 0 or 1
        with pytest.raises(ValueError):
            df.drop("amount", 15)

    def test_drop_duplicates(self):
        df = self.build_ak_df_duplicates()
        ref_df = self.build_pd_df_duplicates()

        dedup = df.drop_duplicates()
        dedup_pd = ref_df.drop_duplicates()
        # pandas retains original indexes when dropping dups, need to reset to line up with arkouda
        dedup_pd.reset_index(drop=True, inplace=True)

        dedup_test = dedup.to_pandas().sort_values("userName").reset_index(drop=True)
        dedup_pd_test = dedup_pd.sort_values("userName").reset_index(drop=True)

        assert_frame_equal(dedup_pd_test, dedup_test)

    def test_shape(self):
        df = self.build_ak_df()

        row, col = df.shape
        assert row == 6
        assert col == 7

    def test_reset_index(self):
        df = self.build_ak_df()

        slice_df = df.loc[ak.array([1, 3, 5])]
        assert slice_df.index.to_list() == [1, 3, 5]

        df_reset = slice_df.reset_index()
        assert df_reset.index.to_list() == [0, 1, 2]
        assert slice_df.index.to_list(), [1, 3, 5]

        df_reset2 = slice_df.reset_index(size=3)
        assert df_reset2.index.to_list() == [0, 1, 2]
        assert slice_df.index.to_list() == [1, 3, 5]

        slice_df.reset_index(inplace=True)
        assert slice_df.index.to_list(), [0, 1, 2]

    def test_rename(self):
        df = self.build_ak_df()

        rename = {"userName": "name_col", "userID": "user_id"}

        # Test out of Place - column
        df_rename = df.rename(rename, axis=1)

        assert "user_id" in df_rename.columns.values
        assert "name_col" in df_rename.columns.values
        assert "userName" not in df_rename.columns.values
        assert "userID" not in df_rename.columns.values
        assert "userID" in df.columns.values
        assert "userName" in df.columns.values
        assert "user_id" not in df.columns.values
        assert "name_col" not in df.columns.values

        # Test in place - column
        df.rename(column=rename, inplace=True)
        assert "user_id" in df.columns.values
        assert "name_col" in df.columns.values
        assert "userName" not in df.columns.values
        assert "userID" not in df.columns.values

        # prep for index renaming
        rename_idx = {1: 17, 2: 93}
        conf = list(range(6))
        conf[1] = 17
        conf[2] = 93

        # Test out of Place - index
        df_rename = df.rename(rename_idx)
        assert df_rename.index.values.to_list() == conf
        assert df.index.values.to_list() == list(range(6))

        # Test in place - index
        df.rename(index=rename_idx, inplace=True)
        assert df.index.values.to_list() == conf

    def test_append(self):
        df = self.build_ak_df()

        df.append(self.build_ak_append())

        ref_df = self.build_pd_df_append()

        # dataframe equality returns series with bool result for each row.
        assert_frame_equal(ref_df, df.to_pandas())

        idx = np.arange(8)
        assert idx.tolist() == df.index.index.to_list()

        df_keyerror = self.build_ak_keyerror()
        with pytest.raises(KeyError):
            df.append(df_keyerror)

        df_typeerror = self.build_ak_typeerror()
        with pytest.raises(TypeError):
            df.append(df_typeerror)

    def test_concat(self):
        df = self.build_ak_df()

        glued = ak.DataFrame.concat([df, self.build_ak_append()])

        ref_df = self.build_pd_df_append()

        # dataframe equality returns series with bool result for each row.
        assert_frame_equal(ref_df, glued.to_pandas())

        df_keyerror = self.build_ak_keyerror()
        with pytest.raises(KeyError):
            ak.DataFrame.concat([df, df_keyerror])

        df_typeerror = self.build_ak_typeerror()
        with pytest.raises(TypeError):
            ak.DataFrame.concat([df, df_typeerror])

    def test_head(self):
        df = self.build_ak_df()
        ref_df = self.build_pd_df()

        hdf = df.head(3)
        hdf_ref = ref_df.head(3).reset_index(drop=True)
        assert_frame_equal(hdf_ref, hdf.to_pandas())

    def test_tail(self):
        df = self.build_ak_df()
        ref_df = self.build_pd_df()

        tdf = df.tail(2)
        tdf_ref = ref_df.tail(2).reset_index(drop=True)
        assert_frame_equal(tdf_ref, tdf.to_pandas())

<<<<<<< HEAD
    def test_groupby_standard(self):
        df = self.build_ak_df()
        gb = df.GroupBy("userName")
        keys, count = gb.count()
        assert keys.to_list() == ["Bob", "Alice", "Carol"]
        assert count.to_list() == [2, 3, 1]
        assert gb.permutation.to_list() == [1, 4, 0, 2, 5, 3]

        gb = df.GroupBy(["userName", "userID"])
        keys, count = gb.count()
        assert len(keys) == 2
        assert keys[0].to_list() == ["Bob", "Alice", "Carol"]
        assert keys[1].to_list() == [222, 111, 333]
        assert count.to_list() == [2, 3, 1]

        # testing counts with IPv4 column
        s = ak.DataFrame({"a": ak.IPv4(ak.arange(1, 5))}).groupby("a").count(as_series=True)
        pds = pd.Series(
            data=np.ones(4, dtype=np.int64),
            index=pd.Index(
                data=np.array(["0.0.0.1", "0.0.0.2", "0.0.0.3", "0.0.0.4"], dtype="<U7"),
                name="a",
            ),
        )
        assert_series_equal(pds, s.to_pandas())

        # testing counts with Categorical column
        s = (
            ak.DataFrame({"a": ak.Categorical(ak.array(["a", "a", "a", "b"]))})
            .groupby("a")
            .count(as_series=True)
        )
        pds = pd.Series(
            data=np.array([3, 1]),
            index=pd.Index(data=np.array(["a", "b"], dtype="<U7"), name="a"),
        )
        assert_series_equal(pds, s.to_pandas())

=======
>>>>>>> 44ef5949
    def test_gb_series(self):
        df = self.build_ak_df()

        gb = df.GroupBy("userName", use_series=True)

        c = gb.size(as_series=True)
        assert isinstance(c, ak.Series)
        assert c.index.to_list() == ["Alice", "Bob", "Carol"]
        assert c.values.to_list() == [3, 2, 1]

    @pytest.mark.parametrize("agg", ["sum", "first", "count"])
    def test_gb_aggregations(self, agg):
        df = self.build_ak_df()
        pd_df = self.build_pd_df()
        # remove strings col because many aggregations don't support it
        cols_without_str = list(set(df.columns) - {"userName"})
        df = df[cols_without_str]
        pd_df = pd_df[cols_without_str]

        group_on = "userID"
        ak_result = getattr(df.groupby(group_on), agg)()
        pd_result = getattr(pd_df.groupby(group_on), agg)()
        assert_frame_equal(ak_result.to_pandas(retain_index=True), pd_result)

    @pytest.mark.parametrize("agg", ["sum", "first", "count"])
    def test_gb_aggregations_example_numeric_types(self, agg):
        df = self.build_ak_df_example_numeric_types()
        pd_df = df.to_pandas()

        group_on = "gb_id"
        ak_result = getattr(df.groupby(group_on), agg)()
        pd_result = getattr(pd_df.groupby(group_on), agg)()
        assert_frame_equal(ak_result.to_pandas(retain_index=True), pd_result)

    @pytest.mark.parametrize("agg", ["count", "max", "mean", "median", "min", "std", "sum", "var"])
    def test_gb_aggregations_with_nans(self, agg):
        df = self.build_ak_df_with_nans()
        # @TODO handle bool columns correctly
        df.drop("bools", axis=1, inplace=True)
        pd_df = df.to_pandas()

        group_on = ["key1", "key2"]
        ak_result = getattr(df.groupby(group_on), agg)()
        pd_result = getattr(pd_df.groupby(group_on, as_index=False), agg)()
        assert_frame_equal(ak_result.to_pandas(retain_index=True), pd_result)

    def test_gb_aggregations_return_dataframe(self):
        ak_df = self.build_ak_df_example2()
        pd_df = ak_df.to_pandas(retain_index=True)

        pd_result1 = pd_df.groupby(["key1", "key2"], as_index=False).sum("count").drop(["nums"], axis=1)
        ak_result1 = ak_df.groupby(["key1", "key2"]).sum("count")
        assert_frame_equal(pd_result1, ak_result1.to_pandas(retain_index=True))
        assert isinstance(ak_result1, ak.dataframe.DataFrame)

        pd_result2 = (
            pd_df.groupby(["key1", "key2"], as_index=False).sum(["count"]).drop(["nums"], axis=1)
        )
        ak_result2 = ak_df.groupby(["key1", "key2"]).sum(["count"])
        assert_frame_equal(pd_result2, ak_result2.to_pandas(retain_index=True))
        assert isinstance(ak_result2, ak.dataframe.DataFrame)

        pd_result3 = pd_df.groupby(["key1", "key2"], as_index=False).sum(["count", "nums"])
        ak_result3 = ak_df.groupby(["key1", "key2"]).sum(["count", "nums"])
        assert_frame_equal(pd_result3, ak_result3.to_pandas(retain_index=True))
        assert isinstance(ak_result3, ak.dataframe.DataFrame)

        pd_result4 = pd_df.groupby(["key1", "key2"], as_index=False).sum().drop(["key3"], axis=1)
        ak_result4 = ak_df.groupby(["key1", "key2"]).sum()
        assert_frame_equal(pd_result4, ak_result4.to_pandas(retain_index=True))
        assert isinstance(ak_result4, ak.dataframe.DataFrame)

    def test_gb_aggregations_numeric_types(self):
        ak_df = self.build_ak_df_example_numeric_types()
        pd_df = ak_df.to_pandas(retain_index=True)

        assert_frame_equal(
            ak_df.groupby("gb_id").sum().to_pandas(retain_index=True),
            pd_df.groupby("gb_id").sum(),
        )
        assert set(ak_df.groupby("gb_id").sum().columns.values) == set(
            pd_df.groupby("gb_id").sum().columns.values
        )

        assert_frame_equal(
            ak_df.groupby(["gb_id"]).sum().to_pandas(retain_index=True),
            pd_df.groupby(["gb_id"]).sum(),
        )
        assert set(ak_df.groupby(["gb_id"]).sum().columns.values) == set(
            pd_df.groupby(["gb_id"]).sum().columns.values
        )

    def test_gb_size_single(self):
        ak_df = self.build_ak_df_example_numeric_types()
        pd_df = ak_df.to_pandas(retain_index=True)

        assert_frame_equal(
            ak_df.groupby("gb_id", as_index=False).size().to_pandas(retain_index=True),
            pd_df.groupby("gb_id", as_index=False).size(),
        )

        assert_frame_equal(
            ak_df.groupby(["gb_id"], as_index=False).size().to_pandas(retain_index=True),
            pd_df.groupby(["gb_id"], as_index=False).size(),
        )

    def test_gb_size_multiple(self):
        ak_df = self.build_ak_df_example2()
        pd_df = ak_df.to_pandas(retain_index=True)

        pd_result1 = pd_df.groupby(["key1", "key2"], as_index=False).size()
        ak_result1 = ak_df.groupby(["key1", "key2"], as_index=False).size()
        assert_frame_equal(pd_result1, ak_result1.to_pandas(retain_index=True))
        assert isinstance(ak_result1, ak.dataframe.DataFrame)

        assert_frame_equal(
            ak_df.groupby(["key1", "key2"], as_index=False).size().to_pandas(retain_index=True),
            pd_df.groupby(["key1", "key2"], as_index=False).size(),
        )

        assert_series_equal(
            ak_df.groupby(["key1", "key2"], as_index=True).size().to_pandas(),
            pd_df.groupby(["key1", "key2"], as_index=True).size(),
        )

        assert_frame_equal(
            ak_df.groupby(["key1"], as_index=False).size().to_pandas(retain_index=True),
            pd_df.groupby(["key1"], as_index=False).size(),
        )

        assert_frame_equal(
            ak_df.groupby("key1", as_index=False).size().to_pandas(retain_index=True),
            pd_df.groupby("key1", as_index=False).size(),
        )

        assert_series_equal(
            ak_df.groupby("key1").size(as_series=True).to_pandas(),
            pd_df.groupby("key1").size(),
        )

    def test_gb_size_match_pandas(self):
        ak_df = self.build_ak_df_with_nans()
        pd_df = ak_df.to_pandas(retain_index=True)

        for as_index in [True, False]:
            for dropna in [True, False]:
                for gb_keys in [
                    "nums1",
                    "nums2",
                    ["nums1", "nums2"],
                    ["nums1", "nums3"],
                    ["nums3", "nums1"],
                    ["nums1", "nums2", "nums3"],
                ]:
                    ak_result = ak_df.groupby(gb_keys, as_index=as_index, dropna=dropna).size()
                    pd_result = pd_df.groupby(gb_keys, as_index=as_index, dropna=dropna).size()

                    if isinstance(ak_result, ak.dataframe.DataFrame):
                        assert_frame_equal(ak_result.to_pandas(retain_index=True), pd_result)
                    else:
                        assert_series_equal(ak_result.to_pandas(), pd_result)

    def test_gb_size_as_index_cases(self):
        ak_df = self.build_ak_df_example2()
        pd_df = ak_df.to_pandas(retain_index=True)

        pd1 = pd_df.groupby(["key1", "key2"], as_index=False).size()
        ak1 = ak_df.groupby(["key1", "key2"], as_index=False).size()
        assert_frame_equal(pd1, ak1.to_pandas())

        pd2 = pd_df.groupby(["key1", "key2"], as_index=True).size()
        ak2 = ak_df.groupby(["key1", "key2"], as_index=True).size()
        assert_series_equal(pd2, ak2.to_pandas(), check_names=False)

        pd3 = pd_df.groupby(["key1"], as_index=False).size()
        ak3 = ak_df.groupby(["key1"], as_index=False).size()
        assert_frame_equal(pd3, ak3.to_pandas())

        pd4 = pd_df.groupby(["key1"], as_index=True).size()
        ak4 = ak_df.groupby(["key1"], as_index=True).size()
        assert_series_equal(pd4, ak4.to_pandas())

        pd5 = pd_df.groupby("key1", as_index=False).size()
        ak5 = ak_df.groupby("key1", as_index=False).size()
        assert_frame_equal(pd5, ak5.to_pandas())

        pd6 = pd_df.groupby("key1", as_index=True).size()
        ak6 = ak_df.groupby("key1", as_index=True).size()
        assert_series_equal(pd6, ak6.to_pandas())

    def test_argsort(self):
        df = self.build_ak_df()

        p = df.argsort(key="userName")
        assert p.to_list() == [0, 2, 5, 1, 4, 3]

        p = df.argsort(key="userName", ascending=False)
        assert p.to_list() == [3, 4, 1, 5, 2, 0]

    def test_coargsort(self):
        df = self.build_ak_df()

        p = df.coargsort(keys=["userID", "amount"])
        assert p.to_list() == [0, 5, 2, 1, 4, 3]

        p = df.coargsort(keys=["userID", "amount"], ascending=False)
        assert p.to_list() == [3, 4, 1, 2, 5, 0]

    def test_sort_values(self):
        userid = [111, 222, 111, 333, 222, 111]
        userid_ak = ak.array(userid)

        # sort userid to build dataframes to reference
        userid.sort()

        df = ak.DataFrame({"userID": userid_ak})
        ord = df.sort_values()
        assert_frame_equal(pd.DataFrame(data=userid, columns=["userID"]), ord.to_pandas())
        ord = df.sort_values(ascending=False)
        userid.reverse()
        assert_frame_equal(pd.DataFrame(data=userid, columns=["userID"]), ord.to_pandas())

        df = self.build_ak_df()
        ord = df.sort_values(by="userID")
        ref_df = self.build_pd_df()
        ref_df = ref_df.sort_values(by="userID").reset_index(drop=True)
        assert_frame_equal(ref_df, ord.to_pandas())

        ord = df.sort_values(by=["userID", "day"])
        ref_df = ref_df.sort_values(by=["userID", "day"]).reset_index(drop=True)
        assert_frame_equal(ref_df, ord.to_pandas())

        with pytest.raises(TypeError):
            df.sort_values(by=1)

    def test_sort_index(self):
        ak_df = self.build_ak_df_example_numeric_types()
        ak_df["string"] = ak.array(
            [
                "f",
                "g",
                "h",
                "i",
                "j",
                "k",
                "l",
                "m",
                "n",
                "o",
                "a",
                "b",
                "c",
                "d",
                "e",
                "p",
                "q",
                "r",
                "s",
                "t",
            ]
        )
        ak_df["negs"] = -1 * ak_df["int64"].values

        group_bys = [
            "gb_id",
            "float64",
            "int64",
            "uint64",
            "bigint",
            "negs",
            "string",
            ["gb_id", "negs"],
        ]
        for group_by in group_bys:
            ak_result = ak_df.groupby(group_by).size()
            pd_result = ak_result.to_pandas()
            if isinstance(ak_result, ak.dataframe.DataFrame):
                assert_frame_equal(
                    ak_result.sort_index().to_pandas(retain_index=True),
                    pd_result.sort_index(),
                )
            else:
                assert_series_equal(ak_result.sort_index().to_pandas(), pd_result.sort_index())

    def test_intx(self):
        username = ak.array(["Alice", "Bob", "Alice", "Carol", "Bob", "Alice"])
        userid = ak.array([111, 222, 111, 333, 222, 111])
        df_1 = ak.DataFrame({"user_name": username, "user_id": userid})

        username = ak.array(["Bob", "Alice"])
        userid = ak.array([222, 445])
        df_2 = ak.DataFrame({"user_name": username, "user_id": userid})

        rows = ak.intx(df_1, df_2)
        assert rows.to_list() == [False, True, False, False, True, False]

        df_3 = ak.DataFrame({"user_name": username, "user_number": userid})
        with pytest.raises(ValueError):
            rows = ak.intx(df_1, df_3)

    def test_apply_perm(self):
        df = self.build_ak_df()
        ref_df = self.build_pd_df()

        ord = df.sort_values(by="userID")
        perm_list = [0, 3, 1, 5, 4, 2]
        default_perm = ak.array(perm_list)
        ord.apply_permutation(default_perm)

        ord_ref = ref_df.sort_values(by="userID")
        ord_ref = ord_ref.reindex(perm_list).reset_index(drop=True)
        assert_frame_equal(ord_ref, ord.to_pandas())

    def test_filter_by_range(self):
        userid = ak.array([111, 222, 111, 333, 222, 111])
        amount = ak.array([0, 1, 1, 2, 3, 15])
        df = ak.DataFrame({"userID": userid, "amount": amount})

        filtered = df.filter_by_range(keys=["userID"], low=1, high=2)
        assert filtered.to_list() == [False, True, False, True, True, False]

    def test_copy(self):
        username = ak.array(["Alice", "Bob", "Alice", "Carol", "Bob", "Alice"])
        userid = ak.array([111, 222, 111, 333, 222, 111])
        df = ak.DataFrame({"userName": username, "userID": userid})

        df_copy = df.copy(deep=True)
        assert_frame_equal(df.to_pandas(), df_copy.to_pandas())

        df_copy.__setitem__("userID", ak.array([1, 2, 1, 3, 2, 1]))
        assert df["userID"].to_list() != df_copy["userID"].to_list()

        df_copy = df.copy(deep=False)
        df_copy.__setitem__("userID", ak.array([1, 2, 1, 3, 2, 1]))
        assert_frame_equal(df.to_pandas(), df_copy.to_pandas())

    def test_isin(self):
        df = ak.DataFrame({"col_A": ak.array([7, 3]), "col_B": ak.array([1, 9])})

        # test against pdarray
        test_df = df.isin(ak.array([0, 1]))
        assert test_df["col_A"].to_list() == [False, False]
        assert test_df["col_B"].to_list() == [True, False]

        # Test against dict
        test_df = df.isin({"col_A": ak.array([0, 3])})
        assert test_df["col_A"].to_list() == [False, True]
        assert test_df["col_B"].to_list() == [False, False]

        # test against series
        i = ak.Index(ak.arange(2))
        s = ak.Series(data=ak.array([3, 9]), index=i.index)
        test_df = df.isin(s)
        assert test_df["col_A"].to_list() == [False, False]
        assert test_df["col_B"].to_list() == [False, True]

        # test against another dataframe
        other_df = ak.DataFrame({"col_A": ak.array([7, 3], dtype=ak.bigint), "col_C": ak.array([0, 9])})
        test_df = df.isin(other_df)
        assert test_df["col_A"].to_list() == [True, True]
        assert test_df["col_B"].to_list() == [False, False]

    def test_count(self):
        akdf = self.build_ak_df_with_nans()
        pddf = akdf.to_pandas()

        for truth in [True, False]:
            for axis in [0, 1, "index", "columns"]:
                assert_series_equal(
                    akdf.count(axis=axis, numeric_only=truth).to_pandas(),
                    pddf.count(axis=axis, numeric_only=truth),
                )

    def test_corr(self):
        df = ak.DataFrame({"col1": [1, 2], "col2": [-1, -2]})
        corr = df.corr()
        pd_corr = df.to_pandas().corr()
        assert_frame_equal(corr.to_pandas(retain_index=True), pd_corr)

        for i in range(5):
            df = ak.DataFrame({"col1": ak.randint(0, 10, 10), "col2": ak.randint(0, 10, 10)})
            corr = df.corr()
            pd_corr = df.to_pandas().corr()
            assert_frame_equal(corr.to_pandas(retain_index=True), pd_corr)

    def test_multiindex_compat(self):
        # Added for testing Issue #1505
        df = ak.DataFrame({"a": ak.arange(10), "b": ak.arange(10), "c": ak.arange(10)})
        df.groupby(["a", "b"]).sum("c")

    def test_uint_greediness(self):
        # default to uint when all supportedInt and any value > 2**63
        # to avoid loss of precision see (#1983)
        df = pd.DataFrame({"Test": [2**64 - 1, 0]})
        assert df["Test"].dtype == ak.uint64

    def test_head_tail_datetime_display(self):
        # Reproducer for issue #2596
        values = ak.array([1689221916000000] * 100, dtype=ak.int64)
        dt = ak.Datetime(values, unit="u")
        df = ak.DataFrame({"Datetime from Microseconds": dt})
        # verify _get_head_tail and _get_head_tail_server match
        assert df._get_head_tail_server().__repr__() == df._get_head_tail().__repr__()

    def test_head_tail_resetting_index(self):
        # Test that issue #2183 is resolved
        df = ak.DataFrame({"cnt": ak.arange(65)})
        # Note we have to call __repr__ to trigger head_tail_server call

        bool_idx = df[df["cnt"] > 3]
        bool_idx.__repr__()
        assert bool_idx.index.index.to_list() == list(range(4, 65))

        slice_idx = df[:]
        slice_idx.__repr__()
        assert slice_idx.index.index.to_list() == list(range(65))

        # verify it persists non-int Index
        idx = ak.concatenate([ak.zeros(5, bool), ak.ones(60, bool)])
        df = ak.DataFrame({"cnt": ak.arange(65)}, index=idx)

        bool_idx = df[df["cnt"] > 3]
        bool_idx.__repr__()
        # the new index is first False and rest True (because we lose first 4),
        # so equivalent to arange(61, bool)
        assert bool_idx.index.index.to_list() == ak.arange(61, dtype=bool).to_list()

        slice_idx = df[:]
        slice_idx.__repr__()
        assert slice_idx.index.index.to_list() == idx.to_list()

    def test_subset(self):
        df = ak.DataFrame(
            {
                "a": ak.arange(100),
                "b": ak.randint(0, 20, 100),
                "c": ak.random_strings_uniform(0, 16, 100),
                "d": ak.randint(25, 75, 100),
            }
        )
        df2 = df[["a", "b"]]
        assert ["a", "b"] == df2.columns.values
        assert df.index.to_list() == df2.index.to_list()
        assert df["a"].to_list() == df2["a"].to_list()
        assert df["b"].to_list() == df2["b"].to_list()

    def test_multi_col_merge(self):
        size = 1000
        seed = 1
        a = ak.randint(-size // 10, size // 10, size, seed=seed)
        b = ak.randint(-size // 10, size // 10, size, seed=seed + 1)
        c = ak.randint(-size // 10, size // 10, size, seed=seed + 2)
        d = ak.randint(-size // 10, size // 10, size, seed=seed + 3)
        ones = ak.ones(size, int)
        altr = alternating_1_0(size)
        for truth in itertools.product([True, False], repeat=3):
            left_arrs = [pda if t else pda_to_str_helper(pda) for pda, t in zip([a, b, ones], truth)]
            right_arrs = [pda if t else pda_to_str_helper(pda) for pda, t in zip([c, d, altr], truth)]
            left_df = ak.DataFrame({k: v for k, v in zip(["first", "second", "third"], left_arrs)})
            right_df = ak.DataFrame({k: v for k, v in zip(["first", "second", "third"], right_arrs)})
            l_pd, r_pd = left_df.to_pandas(), right_df.to_pandas()

            for how in "inner", "left", "right":
                for on in (
                    "first",
                    "second",
                    "third",
                    ["first", "third"],
                    ["second", "third"],
                    None,
                ):
                    ak_merge = ak.merge(left_df, right_df, on=on, how=how)
                    pd_merge = pd.merge(l_pd, r_pd, on=on, how=how)

                    sorted_column_names = sorted(ak_merge.columns.values)
                    assert sorted_column_names == sorted(pd_merge.columns.values)
                    for col in sorted_column_names:
                        from_ak = ak_merge[col].to_ndarray()
                        from_pd = pd_merge[col].to_numpy()
                        if isinstance(ak_merge[col].values, ak.pdarray):
                            assert np.allclose(np.sort(from_ak), np.sort(from_pd), equal_nan=True)
                        else:
                            # we have to cast to str because pandas arrays converted to numpy
                            # have dtype object and have float NANs in line with the str values
                            assert (np.sort(from_ak) == np.sort(from_pd.astype(str))).all()
                    # TODO arkouda seems to be sometimes convert columns to floats on a right merge
                    #  when pandas doesnt. Eventually we want to test frame_equal, not just value
                    #  equality
                    # from pandas.testing import assert_frame_equal
                    # assert_frame_equal(sorted_ak.to_pandas()[sorted_column_names],
                    # sorted_pd[sorted_column_names])

    def test_isna_notna(self):
        df = ak.DataFrame(
            {
                "A": [np.nan, 2, 2, 3],
                "B": [3, np.nan, 5, 0],
                "C": [1, np.nan, 2, np.nan],
                "D": ["a", "b", "c", ""],
            }
        )
        assert_frame_equal(df.isna().to_pandas(), df.to_pandas().isna())
        assert_frame_equal(df.notna().to_pandas(), df.to_pandas().notna())

    def test_any_all(self):
        df1 = ak.DataFrame(
            {
                "A": [True, True, True, True],
                "B": [True, True, True, False],
                "C": [True, False, True, False],
                "D": [False, False, False, False],
                "E": [0, 1, 2, 3],
                "F": ["a", "b", "c", ""],
            }
        )

        df2 = ak.DataFrame(
            {
                "A": [True, True, True, True],
                "B": [True, True, True, True],
            }
        )

        df3 = ak.DataFrame(
            {
                "A": [False, False],
                "B": [False, False],
            }
        )

        df4 = ak.DataFrame({"A": [1, 2, 3], "B": ["a", "b", "c"]})

        df5 = ak.DataFrame()

        for df in [df1, df2, df3, df4, df5]:
            for axis in [0, 1, "index", "columns"]:
                # There's a bug in assert_series_equal where two empty series will not register as equal.
                if df.to_pandas().any(axis=axis, bool_only=True).empty:
                    assert df.any(axis=axis).to_pandas().empty is True
                else:
                    assert_series_equal(
                        df.any(axis=axis).to_pandas(),
                        df.to_pandas().any(axis=axis, bool_only=True),
                    )
                if df.to_pandas().all(axis=axis, bool_only=True).empty:
                    assert df.all(axis=axis).to_pandas().empty is True
                else:
                    assert_series_equal(
                        df.all(axis=axis).to_pandas(),
                        df.to_pandas().all(axis=axis, bool_only=True),
                    )
            # Test is axis=None
            assert df.any(axis=None) == df.to_pandas().any(axis=None, bool_only=True)
            assert df.all(axis=None) == df.to_pandas().all(axis=None, bool_only=True)

    def test_dropna(self):
        df1 = ak.DataFrame(
            {
                "A": [True, True, True, True],
                "B": [1, np.nan, 2, np.nan],
                "C": [1, 2, 3, np.nan],
                "D": [False, False, False, False],
                "E": [1, 2, 3, 4],
                "F": ["a", "b", "c", "d"],
                "G": [1, 2, 3, 4],
            }
        )

        df2 = ak.DataFrame(
            {
                "A": [True, True, True, True],
                "B": [True, True, True, True],
            }
        )

        df3 = ak.DataFrame(
            {
                "A": [False, False],
                "B": [False, False],
            }
        )

        df4 = ak.DataFrame({"A": [1, 2, 3], "B": ["a", "b", "c"]})

        df5 = ak.DataFrame()

        for df in [df1, df2, df3, df4, df5]:
            for axis in [0, 1, "index", "columns"]:
                for how in ["any", "all"]:
                    for ignore_index in [True, False]:
                        assert_frame_equal(
                            df.dropna(axis=axis, how=how, ignore_index=ignore_index).to_pandas(
                                retain_index=True
                            ),
                            df.to_pandas(retain_index=True).dropna(
                                axis=axis, how=how, ignore_index=ignore_index
                            ),
                        )

                for thresh in [0, 1, 2, 3, 4, 5]:
                    if df.to_pandas(retain_index=True).dropna(axis=axis, thresh=thresh).empty:
                        assert (
                            df.dropna(axis=axis, thresh=thresh).to_pandas(retain_index=True).empty
                            == True
                        )

                    else:
                        assert_frame_equal(
                            df.dropna(axis=axis, thresh=thresh).to_pandas(retain_index=True),
                            df.to_pandas(retain_index=True).dropna(axis=axis, thresh=thresh),
                        )

    def test_memory_usage(self):
        dtypes = [ak.int64, ak.float64, ak.bool]
        data = dict([(str(t), ak.ones(5000, dtype=ak.int64).astype(t)) for t in dtypes])
        df = ak.DataFrame(data)
        ak_memory_usage = df.memory_usage()
        pd_memory_usage = pd.Series(
            [40000, 40000, 40000, 5000], index=["Index", "int64", "float64", "bool"]
        )
        assert_series_equal(ak_memory_usage.to_pandas(), pd_memory_usage)

        assert df.memory_usage_info(unit="B") == "125000.00 B"
        assert df.memory_usage_info(unit="KB") == "122.07 KB"
        assert df.memory_usage_info(unit="MB") == "0.12 MB"
        assert df.memory_usage_info(unit="GB") == "0.00 GB"

        ak_memory_usage = df.memory_usage(index=False)
        pd_memory_usage = pd.Series([40000, 40000, 5000], index=["int64", "float64", "bool"])
        assert_series_equal(ak_memory_usage.to_pandas(), pd_memory_usage)

        ak_memory_usage = df.memory_usage(unit="KB")
        pd_memory_usage = pd.Series(
            [39.0625, 39.0625, 39.0625, 4.88281],
            index=["Index", "int64", "float64", "bool"],
        )
        assert_series_equal(ak_memory_usage.to_pandas(), pd_memory_usage)

    def test_to_markdown(self):
        df = ak.DataFrame({"animal_1": ["elk", "pig"], "animal_2": ["dog", "quetzal"]})
        assert (
            df.to_markdown() == "+----+------------+------------+\n"
            "|    | animal_1   | animal_2   |\n"
            "+====+============+============+\n"
            "|  0 | elk        | dog        |\n"
            "+----+------------+------------+\n"
            "|  1 | pig        | quetzal    |\n"
            "+----+------------+------------+"
        )

        assert (
            df.to_markdown(index=False) == "+------------+------------+\n"
            "| animal_1   | animal_2   |\n"
            "+============+============+\n"
            "| elk        | dog        |\n"
            "+------------+------------+\n"
            "| pig        | quetzal    |\n"
            "+------------+------------+"
        )

        assert df.to_markdown(tablefmt="grid") == df.to_pandas().to_markdown(tablefmt="grid")
        assert df.to_markdown(tablefmt="grid", index=False) == df.to_pandas().to_markdown(
            tablefmt="grid", index=False
        )
        assert df.to_markdown(tablefmt="jira") == df.to_pandas().to_markdown(tablefmt="jira")

<<<<<<< HEAD
    def test_column_init(self):
        unlabeled_data = [[1, 2], [True, False], ["foo", "bar"], [2.3, -1.8]]
        good_labels = ["one1", "two2", "three3", "four4"]
        bad_labels1 = ["one", "two"]
        bad_labels2 = good_labels + ["five"]

        df = ak.DataFrame(unlabeled_data, columns=good_labels)
        assert df.columns.values == good_labels
        assert df["one1"][0] == 1
        assert df["three3"][0] == "foo"
        assert df["four4"][1] == -1.8

        with pytest.raises(ValueError):
            df = ak.DataFrame(unlabeled_data, columns=bad_labels1)
        with pytest.raises(ValueError):
            df = ak.DataFrame(unlabeled_data, columns=bad_labels2)
        with pytest.raises(TypeError):
            df = ak.DataFrame(unlabeled_data, columns=["one", "two", 3, "four"])

    def test_from_pandas(self):
        username = ["Alice", "Bob", "Alice", "Carol", "Bob", "Alice", "John", "Carol"]
        userid = [111, 222, 111, 333, 222, 111, 444, 333]
        item = [0, 0, 1, 1, 2, 0, 0, 2]
        day = [5, 5, 6, 5, 6, 6, 1, 2]
        amount = [0.5, 0.6, 1.1, 1.2, 4.3, 0.6, 0.5, 5.1]
        bi = 2**200
        bi_arr = [bi, bi + 1, bi + 2, bi + 3, bi + 4, bi + 5, bi + 6, bi + 7]
        ref_df = pd.DataFrame(
            {
                "userName": username,
                "userID": userid,
                "item": item,
                "day": day,
                "amount": amount,
                "bi": bi_arr,
            }
        )

        df = ak.DataFrame(ref_df)
        assert ((ref_df == df.to_pandas()).all()).all()

        df = ak.DataFrame.from_pandas(ref_df)
        assert ((ref_df == df.to_pandas()).all()).all()

    def test_to_pandas(self):
        df = self.build_ak_df()
        pd_df = self.build_pd_df()

        assert_frame_equal(pd_df, df.to_pandas())

        slice_df = df[ak.array([1, 3, 5])]
        pd_df = slice_df.to_pandas(retain_index=True)
        assert pd_df.index.tolist() == [1, 3, 5]

        pd_df = slice_df.to_pandas()
        assert pd_df.index.tolist() == [0, 1, 2]

    def test_merge(self):
        df1 = ak.DataFrame(
            {
                "key": ak.arange(4),
                "value1": ak.array(["A", "B", "C", "D"]),
                "value3": ak.arange(4, dtype=ak.int64),
            }
        )

        df2 = ak.DataFrame(
            {
                "key": ak.arange(2, 6, 1),
                "value1": ak.array(["A", "B", "D", "F"]),
                "value2": ak.array(["apple", "banana", "cherry", "date"]),
                "value3": ak.ones(4, dtype=ak.int64),
            }
        )

        ij_expected_df = ak.DataFrame(
            {
                "key": ak.array([2, 3]),
                "value1_x": ak.array(["C", "D"]),
                "value3_x": ak.array([2, 3]),
                "value1_y": ak.array(["A", "B"]),
                "value2": ak.array(["apple", "banana"]),
                "value3_y": ak.array([1, 1]),
            }
        )

        ij_merged_df = ak.merge(df1, df2, how="inner", on="key")

        assert_frame_equal(
            ij_expected_df.to_pandas(retain_index=True), ij_merged_df.to_pandas(retain_index=True)
        )

        rj_expected_df = ak.DataFrame(
            {
                "key": ak.array([2, 3, 4, 5]),
                "value1_x": ak.array(["C", "D", "nan", "nan"]),
                "value3_x": ak.array([2.0, 3.0, np.nan, np.nan]),
                "value1_y": ak.array(["A", "B", "D", "F"]),
                "value2": ak.array(["apple", "banana", "cherry", "date"]),
                "value3_y": ak.array([1, 1, 1, 1]),
            }
        )

        rj_merged_df = ak.merge(df1, df2, how="right", on="key")

        assert_frame_equal(
            rj_expected_df.to_pandas(retain_index=True), rj_merged_df.to_pandas(retain_index=True)
        )

        rj_merged_df2 = ak.merge(df1, df2, how="right", on="key", convert_ints=False)

        assert rj_merged_df2.dtypes == {
            "key": "int64",
            "value1_x": "str",
            "value3_x": "int64",
            "value1_y": "str",
            "value2": "str",
            "value3_y": "int64",
        }

        lj_expected_df = ak.DataFrame(
            {
                "key": ak.array(
                    [
                        0,
                        1,
                        2,
                        3,
                    ]
                ),
                "value1_y": ak.array(
                    [
                        "nan",
                        "nan",
                        "A",
                        "B",
                    ]
                ),
                "value2": ak.array(
                    [
                        "nan",
                        "nan",
                        "apple",
                        "banana",
                    ]
                ),
                "value3_y": ak.array(
                    [
                        np.nan,
                        np.nan,
                        1.0,
                        1.0,
                    ]
                ),
                "value1_x": ak.array(
                    [
                        "A",
                        "B",
                        "C",
                        "D",
                    ]
                ),
                "value3_x": ak.array(
                    [
                        0,
                        1,
                        2,
                        3,
                    ]
                ),
            }
        )

        lj_merged_df = ak.merge(df1, df2, how="left", on="key")

        assert_frame_equal(
            lj_expected_df.to_pandas(retain_index=True), lj_merged_df.to_pandas(retain_index=True)
        )

        lj_merged_df2 = ak.merge(df1, df2, how="left", on="key", convert_ints=False)

        assert lj_merged_df2.dtypes == {
            "key": "int64",
            "value1_y": "str",
            "value2": "str",
            "value3_y": "int64",
            "value1_x": "str",
            "value3_x": "int64",
        }

        oj_expected_df = ak.DataFrame(
            {
                "key": ak.array([0, 1, 2, 3, 4, 5]),
                "value1_y": ak.array(["nan", "nan", "A", "B", "D", "F"]),
                "value2": ak.array(["nan", "nan", "apple", "banana", "cherry", "date"]),
                "value3_y": ak.array([np.nan, np.nan, 1.0, 1.0, 1.0, 1.0]),
                "value1_x": ak.array(
                    [
                        "A",
                        "B",
                        "C",
                        "D",
                        "nan",
                        "nan",
                    ]
                ),
                "value3_x": ak.array([0.0, 1.0, 2.0, 3.0, np.nan, np.nan]),
            }
        )

        oj_merged_df = ak.merge(df1, df2, how="outer", on="key")

        assert_frame_equal(
            oj_expected_df.to_pandas(retain_index=True), oj_merged_df.to_pandas(retain_index=True)
        )

        oj_merged_df2 = ak.merge(df1, df2, how="outer", on="key", convert_ints=False)

        assert oj_merged_df2.dtypes == {
            "key": "int64",
            "value1_y": "str",
            "value2": "str",
            "value3_y": "int64",
            "value1_x": "str",
            "value3_x": "int64",
        }

    def test_ipv4_columns(self):
        df_test_base_tmp = "{}/df_test".format(os.getcwd())
        # test with single IPv4 column
        df = ak.DataFrame({"a": ak.arange(10), "b": ak.IPv4(ak.arange(10))})
        with tempfile.TemporaryDirectory(dir=df_test_base_tmp) as tmp_dirname:
            fname = tmp_dirname + "/ipv4_df"
            df.to_parquet(fname)

            data = ak.read(fname + "*")
            rddf = ak.DataFrame({"a": data["a"], "b": ak.IPv4(data["b"])})

            assert df["a"].to_list() == rddf["a"].to_list()
            assert df["b"].to_list() == rddf["b"].to_list()

        # test with multiple
        df = ak.DataFrame({"a": ak.IPv4(ak.arange(10)), "b": ak.IPv4(ak.arange(10))})
        with tempfile.TemporaryDirectory(dir=df_test_base_tmp) as tmp_dirname:
            fname = tmp_dirname + "/ipv4_df"
            df.to_parquet(fname)

            data = ak.read(fname + "*")
            rddf = ak.DataFrame({"a": ak.IPv4(data["a"]), "b": ak.IPv4(data["b"])})

            assert df["a"].to_list() == rddf["a"].to_list()
            assert df["b"].to_list() == rddf["b"].to_list()

        # test replacement of IPv4 with uint representation
        df = ak.DataFrame({"a": ak.IPv4(ak.arange(10))})
        df["a"] = df["a"].export_uint()
        assert ak.arange(10).to_list() == df["a"].to_list()

    def test_save(self):
        df_test_base_tmp = "{}/df_test".format(os.getcwd())
        i = list(range(3))
        c1 = [9, 7, 17]
        c2 = [2, 4, 6]
        df_dict = {"i": ak.array(i), "c_1": ak.array(c1), "c_2": ak.array(c2)}

        akdf = ak.DataFrame(df_dict)

        validation_df = pd.DataFrame(
            {
                "i": i,
                "c_1": c1,
                "c_2": c2,
            }
        )
        with tempfile.TemporaryDirectory(dir=df_test_base_tmp) as tmp_dirname:
            akdf.to_parquet(f"{tmp_dirname}/testName")

            ak_loaded = ak.DataFrame.load(f"{tmp_dirname}/testName")
            assert_frame_equal(validation_df, ak_loaded[akdf.columns.values].to_pandas())

            # test save with index true
            akdf.to_parquet(f"{tmp_dirname}/testName_with_index.pq", index=True)
            assert (
                len(glob.glob(f"{tmp_dirname}/testName_with_index*.pq")) == ak.get_config()["numLocales"]
            )

            # Test for df having seg array col
            df = ak.DataFrame({"a": ak.arange(10), "b": ak.SegArray(ak.arange(10), ak.arange(10))})
            df.to_hdf(f"{tmp_dirname}/seg_test.h5")
            assert len(glob.glob(f"{tmp_dirname}/seg_test*.h5")) == ak.get_config()["numLocales"]
            ak_loaded = ak.DataFrame.load(f"{tmp_dirname}/seg_test.h5")
            assert_frame_equal(df.to_pandas(), ak_loaded.to_pandas())

            # test with segarray with _ in column name
            df_dict = {
                "c_1": ak.arange(3, 6),
                "c_2": ak.arange(6, 9),
                "c_3": ak.SegArray(ak.array([0, 9, 14]), ak.arange(20)),
            }
            akdf = ak.DataFrame(df_dict)
            akdf.to_hdf(f"{tmp_dirname}/seg_test.h5")
            assert len(glob.glob(f"{tmp_dirname}/seg_test*.h5")) == ak.get_config()["numLocales"]
            ak_loaded = ak.DataFrame.load(f"{tmp_dirname}/seg_test.h5")
            assert_frame_equal(akdf.to_pandas(), ak_loaded.to_pandas())

            # test load_all and read workflows
            ak_load_all = ak.DataFrame(ak.load_all(f"{tmp_dirname}/seg_test.h5"))
            assert_frame_equal(akdf.to_pandas(), ak_load_all.to_pandas())

            ak_read = ak.DataFrame(ak.read(f"{tmp_dirname}/seg_test*"))
            assert_frame_equal(akdf.to_pandas(), ak_read.to_pandas())

=======
    def make_dfs_and_refs(self):
        ints = [0,2,3,7,3]
        floats = [0.0, 1.5, 0.5, 1.5, -1.0]
        strings = ["A", "C", "C", "DE", "Z"]

        unordered_index = [9,3,0,23,3]
        string_index = ['one','two','three','four','five']

        # default index
        df1 = ak.DataFrame({"ints": ak.array(ints), "floats":ak.array(floats), "strings":ak.array(strings)})
        _df1 = pd.DataFrame({"ints": np.array(ints), "floats":np.array(floats), "strings":np.array(strings)})

        # unorderd index, integer labels
        df2 = ak.DataFrame({1: ak.array(ints), 2:ak.array(floats), 3:ak.array(strings)},index=unordered_index)
        _df2 = pd.DataFrame({1: np.array(ints), 2:np.array(floats), 3:np.array(strings)},index=unordered_index)
        
        # string index
        df3 = ak.DataFrame({"ints": ak.array(ints), "floats":ak.array(floats), "strings":ak.array(strings)},index=string_index)
        _df3 = pd.DataFrame({"ints": np.array(ints), "floats":np.array(floats), "strings":np.array(strings)},index=string_index)

        return (df1,_df1,df2,_df2,df3,_df3)
    

    def test_getitem_scalars_and_slice(self):
        default_index = [0,1,2,3,4]
        unordered_index = [9,3,0,23,3]
        string_index = ['one','two','three','four','five']

        ints = [0,2,3,7,3]
        floats = [0.0, 1.5, 0.5, 1.5, -1.0]
        strings = ["A", "C", "C", "DE", "Z"]

        # group 1: string labels
        df1, _df1, df2, _df2, df3, _df3 = self.make_dfs_and_refs()

        string_keys = ['ints', 'floats', 'strings']
        int_keys = [1,2,3]

        dfs = [df1,df2,df3]
        _dfs = [_df1,_df2,_df3]
        keys_list = [string_keys, int_keys, string_keys]
        indexes = [default_index,unordered_index,string_index]
        for (df,_df,keys,index) in zip(dfs, _dfs, keys_list, indexes):
            # single column label returns a series
            for key in keys:
                access1_ = _df[key]
                access1 = df[key]
                assert isinstance(access1_, pd.Series)
                assert isinstance(access1, ak.Series)
                assert access1_.values.tolist() == access1.values.to_list()
                assert access1_.index.tolist() == access1.index.to_list()
            
            # matching behavior for nonexistant label
            with pytest.raises(KeyError):
                _access2 = _df[keys[0] * 100]
            with pytest.raises(KeyError):
                access2 = df[keys[0] * 100]

            # result reference behavior
            _access3 = _df[keys[0]]
            access3 = df[keys[0]]
            access3[index[0]] = 100
            _access3[index[0]] = 100
            assert _df[keys[0]][index[0]] ==  df[keys[0]][index[0]]

            # key type matches column label types
            with pytest.raises(TypeError):
                if isinstance(keys[0], int):
                    a = df['int']
                else:
                    a = df[3]
            with pytest.raises(TypeError):
                b = df[1.0]
        
        # slice both bounds
        _slice_access = _df1[1:4]
        slice_access = df1[1:4]
        assert_frame_equal(_slice_access, slice_access.to_pandas(retain_index=True))
        
        # slice high bound
        _slice_access = _df1[:3]
        slice_access = df1[:3]
        assert_frame_equal(_slice_access, slice_access.to_pandas(retain_index=True))

        # slice low bound
        _slice_access = _df1[3:]
        slice_access = df1[3:]
        assert_frame_equal(_slice_access, slice_access.to_pandas(retain_index=True))

        # slice no bounds
        _slice_access = _df1[:]
        slice_access = df1[:]
        assert_frame_equal(_slice_access, slice_access.to_pandas(retain_index=True))

        _d = pd.DataFrame({"ints": np.array(ints), "floats":np.array(floats), "strings":np.array(strings)}, index=[0,2,5,1,5])
        _a = _d[1:4]
        d = ak.DataFrame({"ints": ak.array(ints), "floats":ak.array(floats), "strings":ak.array(strings)}, index=ak.array([0,2,5,1,5]))
        a = d[1:4]
        assert_frame_equal(_a, a.to_pandas(retain_index=True))

        # priority when same index and label types
        df2 = ak.DataFrame({"A": ak.array(ints), "floats":ak.array(floats), "strings":ak.array(strings)},index=ak.array(strings))
        _df2 = pd.DataFrame({"A": pd.array(ints), "floats":pd.array(floats), "strings":pd.array(strings)},index=pd.array(strings))

        access4 = df2['A']
        _access4 = _df2['A']
        assert isinstance(_access4, pd.Series)
        assert isinstance(access4, ak.Series)
        # arkouda to_pandas creates a list of objects for the index rather than a list of strings
        assert _access4.values.tolist() ==  access4.values.to_list()
        assert _access4.index.tolist() ==  access4.index.to_list()
        

    def test_getitem_vectors(self):
        (df1,_df1,df2,_df2,df3,_df3) = self.make_dfs_and_refs()

        # multiple columns
        _access1 = _df1[['ints','floats']]
        access1 = df1[['ints','floats']]
        assert_frame_equal(_access1, access1.to_pandas(retain_index=True))

        _access2 = _df1[np.array(['ints','floats'])]
        access2 = df1[ak.array(['ints','floats'])]
        assert_frame_equal(_access2, access2.to_pandas(retain_index=True))

        # boolean mask
        _access3 = _df1[_df1['ints'] == 3]
        access3 = df1[df1['ints'] == 3]
        assert_frame_equal(_access3, access3.to_pandas(retain_index=True))

        # boolean mask of incorrect length
        bad = [True, True, False, False]
        with pytest.raises(ValueError):
            _df1[np.array(bad)]
        with pytest.raises(ValueError):
            df1[ak.array(bad)]
        
        # one key present one missing
        with pytest.raises(KeyError):
            _access4 = _df1[['ints','not']]
        with pytest.raises(KeyError):
            access4 = df1[['ints','not']]  
        
        # repeated index

        _access5 = _df2[[1,2]]
        access5 = df2[[1,2]]
        assert_frame_equal(_access5, access5.to_pandas(retain_index=True))

        #arg order
        _access6 = _df2[[2,1]]
        access6 = df2[[2,1]]
        assert_frame_equal(_access6, access6.to_pandas(retain_index=True))

    def test_setitem_scalars(self):
        (df1,_df1,df2,_df2,df3,_df3) = self.make_dfs_and_refs()
        
        # add new column
        new_ints = [8,9,-10,8,12]
        _df1['new'] = np.array(new_ints)
        df1['new'] = ak.array(new_ints)
        assert_frame_equal(_df1, df1.to_pandas(retain_index=True))

        # modify existing column
        _df1['ints'] = np.array([1,2,3,4,5])
        df1['ints'] = ak.array([1,2,3,4,5])
        assert_frame_equal(_df1, df1.to_pandas(retain_index=True))


        # setting scalar value
        _df1['ints'] = 100
        df1['ints'] = 100

        # indexing with boolean mask, array value
        _df1[_df1['ints'] == 100]['ints'] = np.array([1,2,3,4,5])
        df1[df1['ints'] == 100]['ints'] = ak.array([1,2,3,4,5])
        assert_frame_equal(_df1, df1.to_pandas(retain_index=True))

        # indexing with boolean mask, array value, incorrect length
        with pytest.raises(ValueError):
            _df1[np.array([True, True, False, False, False])]['ints'] = np.array([1,2,3,4])
        with pytest.raises(ValueError):
            df1[ak.array([True, True, False, False, False])]['ints'] = ak.array([1,2,3,4])
        
        # incorrect column index type
        with pytest.raises(TypeError):
            df1[1] = ak.array([1,2,3,4,5])

        # integer column labels, integer index labels
        # add new column
        new_ints = [8,9,-10,8,12]

        _df2[4] = np.array(new_ints)
        df2[4] = ak.array(new_ints)
        assert_frame_equal(_df2,df2.to_pandas(retain_index=True))

        # modify existing column
        _df2[1] = np.array([1,2,3,4,5])
        df2[1] = ak.array([1,2,3,4,5])
        assert_frame_equal(_df2,df2.to_pandas(retain_index=True))

        # indexing with boolean mask, scalar value
        _df2[_df2[1] == 3][1] = 101
        df2[df2[1] == 3][1] = 101
        assert_frame_equal(_df2,df2.to_pandas(retain_index=True))

        # setting to scalar value
        _df2[1] = 100
        df2[1] = 100
        assert_frame_equal(_df2,df2.to_pandas(retain_index=True))

        # indexing with boolean mask, array value
        _df2[_df2[1] == 100][1] = np.array([1,2,3,4,5])
        df2[df2[1] == 100][1] = ak.array([1,2,3,4,5])
        assert_frame_equal(_df2,df2.to_pandas(retain_index=True))

        # indexing with boolean mask, array value, incorrect length
        with pytest.raises(ValueError):
            _df2[np.array([True, True, False, False, False])][1] = np.array([1,2,3,4])
        with pytest.raises(ValueError):
            df2[ak.array([True, True, False, False, False])][1] = ak.array([1,2,3,4])

        # incorrect column index type
        with pytest.raises(TypeError):
            df2['new column'] = ak.array([1,2,3,4,5])
        
        
    
    def test_setitem_vectors(self):
        ints = [0,1,3,7,3]
        floats = [0.0, 1.5, 0.5, 1.5, -1.0]
        strings = ["A", "C", "C", "DE", "Z"]

        ints2 = [8,9,-10,8,12]
        floats2 = [8.5,5.0,6.2,1.2,0.0]
        strings2 = ["B", "D", "D", "EF", "Y"]
        
        _df = pd.DataFrame({"ints": np.array(ints), "floats":np.array(floats), "strings":np.array(strings)})
        df = ak.DataFrame({"ints": ak.array(ints), "floats":ak.array(floats), "strings":ak.array(strings)})

        _df2 = pd.DataFrame({"ints": np.array(ints2), "floats":np.array(floats2), "strings":np.array(strings2)})    
        df2 = ak.DataFrame({"ints": ak.array(ints2), "floats":ak.array(floats2), "strings":ak.array(strings2)})

        # assignment of one dataframe access to another
        _df[['ints','floats']] = _df2[['ints','floats']]
        df[['ints','floats']] = df2[['ints','floats']]
        assert_frame_equal(_df, df.to_pandas())

        # new contents for dataframe being read
        _df2['ints'] = np.array(ints)
        df2['ints'] = ak.array(ints)
        _df2['floats'] = np.array(floats)
        df2['floats'] = ak.array(floats)

        # assignment of one dataframe access to another, different order
        _df[['floats','ints']] = _df2[['floats','ints']]
        df[['floats','ints']] = df2[['floats','ints']]
        assert_frame_equal(_df, df.to_pandas())

        # inserting multiple columns at once
        _df[['new1', 'new2']] = _df2[['ints','floats']]
        df[['new1', 'new2']] = df2[['ints','floats']]
        assert_frame_equal(_df, df.to_pandas())

        #reset values
        _df2['ints'] = np.array(ints2)
        df2['ints'] = ak.array(ints2)
        _df2['floats'] = np.array(floats2)
        df2['floats'] = ak.array(floats2)

        # boolean mask, accessing two columns
        _df[_df['ints'] == 3][['ints','floats']] = _df2[0:2][['ints','floats']]
        df[df['ints'] == 3][['ints','floats']] = df2[0:2][['ints','floats']]
        assert_frame_equal(_df, df.to_pandas())

    def test_loc_get(self):
        (df1,_df1,df2,_df2,df3,_df3) = self.make_dfs_and_refs()

        # single label for row
        _loc1 = _df1.loc[2]
        loc1 = df1.loc[2]
        assert isinstance(_loc1, pd.Series)
        assert isinstance(loc1, ak.DataFrame)
        for column in _loc1.index:
            assert _loc1[column] == loc1[column].values[0]
 
        # list of labels
        _loc2 = _df1.loc[[2,3,4]]
        loc2 = df1.loc[[2,3,4]]
        assert_frame_equal(_loc2, loc2.to_pandas(retain_index=True))

        # slice of labels
        _loc3 = _df1.loc[1:3]
        loc3 = df1.loc[1:3]
        assert_frame_equal(_loc3, loc3.to_pandas(retain_index=True))

        # boolean array of same length as array being sliced
        _loc4 = _df1.loc[[True, True, False, False, True]]
        loc4 = df1.loc[ak.array([True, True, False, False, True])]
        assert_frame_equal(_loc4, loc4.to_pandas(retain_index=True))

        # alignable boolean Series
        _loc5 = _df1.loc[_df1['ints'] == 3]
        loc5 = df1.loc[df1['ints'] == 3]
        assert_frame_equal(_loc5, loc5.to_pandas(retain_index=True))

        # single label for row and column
        _loc6 = _df1.loc[2, 'floats']
        loc6 = df1.loc[2, 'floats']
        assert _loc6 == loc6

        # slice with label for row and single label for column
        _loc7 = _df1.loc[1:3, 'floats']
        loc7 = df1.loc[1:3, 'floats']
        assert isinstance(_loc7, pd.Series)
        assert isinstance(loc7, ak.Series)
        for column in _loc7.index:
            assert _loc7.values.tolist() == loc7.values.to_list()

        # boolean array for row and array of labels for columns
        _loc8 = _df1.loc[[True, True, False, False, True], ['ints','floats']]
        loc8 = df1.loc[ak.array([True, True, False, False, True]), ['ints','floats']]
        assert_frame_equal(_loc8, loc8.to_pandas(retain_index=True))


    def test_loc_set_scalar(self):
        (df1,_df1,df2,_df2,df3,_df3) = self.make_dfs_and_refs()
        # single row, single column, scalar value
        _df1.loc[2, 'floats'] = 100.0
        df1.loc[2, 'floats'] = 100.0
        assert_frame_equal(_df1, df1.to_pandas(retain_index=True))

        # multiple rows, single column, scalar value
        _df1.loc[[2,3,4], 'floats'] = 101.0
        df1.loc[[2,3,4], 'floats'] = 101.0
        assert_frame_equal(_df1, df1.to_pandas(retain_index=True))

        # setting an entire column
        _df1.loc[:,'floats'] = 99.0
        df1.loc[:,'floats'] = 99.0
        assert_frame_equal(_df1, df1.to_pandas(retain_index=True))

        _df1.loc[1:3,'floats'] = 98.0
        df1.loc[1:3,'floats'] = 98.0
        assert_frame_equal(_df1, df1.to_pandas(retain_index=True))

        # setting value for rows matching boolean 
        _df1.loc[_df1['ints'] == 3, 'floats'] = 102.0
        df1.loc[df1['ints'] == 3, 'floats'] = 102.0
        assert_frame_equal(_df1, df1.to_pandas(retain_index=True))

        # incorrect column index type
        with pytest.raises(TypeError):
            df1.loc[2, 1] = 100.0

        #incorrect row index type
        with pytest.raises(TypeError):
            df1.loc[1.0, 'floats'] = 100.0
        

    def test_loc_set_vector(self):
        (df1,_df1,df2,_df2,df3,_df3) = self.make_dfs_and_refs()

        # two rows, one column, two values
        _df1.loc[[2,3], 'floats'] = np.array([100.0, 101.0])
        df1.loc[[2,3], 'floats'] = ak.array([100.0, 101.0])
        assert_frame_equal(_df1, df1.to_pandas(retain_index=True))

        # setting with Series matches index labels, not positions
        _df1.loc[:, 'floats'] = pd.Series([100.0, 101.0, 102.0, 103.0, 104.0], index=[0,1,2,3,4])
        df1.loc[:, 'floats'] = ak.Series(ak.array([100.0, 101.0, 102.0, 103.0, 104.0]), index=ak.array([0,1,2,3,4]))
        assert_frame_equal(_df1, df1.to_pandas(retain_index=True))

        # setting with Series with unordered index
        _df1.loc[:, 'ints'] = pd.Series([2,3,4,5,6], index=[3,2,1,0,4])
        df1.loc[:, 'ints'] = ak.Series(ak.array([2,3,4,5,6]), index=ak.array([3,2,1,0,4]))
        assert_frame_equal(_df1, df1.to_pandas(retain_index=True))

        # setting with Series against an array of indices
        _df1.loc[np.array([2,3,4]), 'floats'] = pd.Series([70.0,71.0,72.0], index=[3,4,2])
        df1.loc[ak.array([2,3,4]), 'floats'] = ak.Series(ak.array([70.0,71.0,72.0]), index=ak.array([3,4,2]))
        assert_frame_equal(_df1, df1.to_pandas(retain_index=True))

    def test_set_new_values(self):
        (df1,_df1,df2,_df2,df3,_df3) = self.make_dfs_and_refs()

        # new column
        _df1.loc[2, 'not'] = 100.0
        df1.loc[2, 'not'] = 100.0
        assert_frame_equal(_df1, df1.to_pandas(retain_index=True))

        # TODO: The following two lines behave differently because pandas
        # converts the int column to floating point to accomodate the nan
        # value of the new column
        #_df1.loc[100, 'floats'] = 100.0
        #df1.loc[100, 'floats'] = 100.0
        #assert_frame_equal(_df1, df1.to_pandas(retain_index=True))

        # cannot add new rows to a dataframe with string column
        with pytest.raises(ValueError):
            df2.loc[100, 7] = 100.0
        

    def test_iloc_get(self):
        (df1,_df1,df2,_df2,df3,_df3) = self.make_dfs_and_refs()

        for (_df1,df1) in zip([_df1, _df2, _df3], [df1, df2, df3]):
            # integer input
            _iloc1 = _df1.iloc[2]
            iloc1 = df1.iloc[2]
            assert isinstance(_iloc1, pd.Series)
            assert isinstance(iloc1, ak.DataFrame)
            for column in _iloc1.index:
                assert _iloc1[column] == iloc1[column].values[0]
            
            # list of integers
            _iloc2 = _df1.iloc[[2,3,4]]
            iloc2 = df1.iloc[[2,3,4]]
            assert_frame_equal(_iloc2, iloc2.to_pandas(retain_index=True))

            # list of unordered integers
            _iloc3 = _df1.iloc[[4,2,3]]
            iloc3 = df1.iloc[[4,2,3]]
            assert_frame_equal(_iloc3, iloc3.to_pandas(retain_index=True))

            # array of integers
            _iloc4 = _df1.iloc[np.array([2,3,4])]
            iloc4 = df1.iloc[ak.array([2,3,4])]
            assert_frame_equal(_iloc4, iloc4.to_pandas(retain_index=True))

            #array of unordered integers
            _iloc5 = _df1.iloc[np.array([4,2,3])]
            iloc5 = df1.iloc[ak.array([4,2,3])]
            assert_frame_equal(_iloc5, iloc5.to_pandas(retain_index=True))

            # slice object with ints
            _iloc6 = _df1.iloc[1:3]
            iloc6 = df1.iloc[1:3]
            assert_frame_equal(_iloc6, iloc6.to_pandas(retain_index=True))

            # slice object with no lower bound
            _iloc7 = _df1.iloc[:3]
            iloc7 = df1.iloc[:3]
            assert_frame_equal(_iloc7, iloc7.to_pandas(retain_index=True))

            # slice object with no upper bound
            _iloc8 = _df1.iloc[3:]
            iloc8 = df1.iloc[3:]
            assert_frame_equal(_iloc8, iloc8.to_pandas(retain_index=True))

            # slice object with no bounds
            _iloc9 = _df1.iloc[:]
            iloc9 = df1.iloc[:]
            assert_frame_equal(_iloc9, iloc9.to_pandas(retain_index=True))

            # boolean array
            _iloc10 = _df1.iloc[[True, True, False, False, True]]
            iloc10 = df1.iloc[ak.array([True, True, False, False, True])]
            assert_frame_equal(_iloc10, iloc10.to_pandas(retain_index=True))

            # boolean array of incorrect length
            with pytest.raises(IndexError):
                _df1.iloc[[True, True, False, False]]
            with pytest.raises(IndexError):
                df1.iloc[ak.array([True, True, False, False])]
            
            # tuple of row and column indexes
            _iloc11 = _df1.iloc[2, 1]
            iloc11 = df1.iloc[2, 1]
            assert isinstance(_iloc11, np.float64)
            assert isinstance(iloc11, np.float64)
            assert _iloc11 == iloc11

            # integer row, list column
            _iloc12 = _df1.iloc[2, [0,1]]
            iloc12 = df1.iloc[2, [0,1]]
            assert isinstance(_iloc12, pd.Series)
            assert isinstance(iloc12, ak.DataFrame)
            for column in _iloc12.index:
                assert _iloc12[column] == iloc12[column].values[0]

            # list row, integer column
            _iloc13 = _df1.iloc[[2,3], 1]
            iloc13 = df1.iloc[[2,3], 1]
            assert isinstance(_iloc13, pd.Series)
            assert isinstance(iloc13, ak.Series)
            for column in _iloc13.index:
                assert _iloc13[column] == iloc13[column]
            

            # list row, list column
            _iloc14 = _df1.iloc[[2,3], [0,1]]
            iloc14 = df1.iloc[[2,3], [0,1]]
            assert_frame_equal(_iloc14, iloc14.to_pandas(retain_index=True))

            # slice row, boolean array column
            _iloc15 = _df1.iloc[1:3, [True, False, True]]
            iloc15 = df1.iloc[1:3, [True, False, True]]
            assert_frame_equal(_iloc15, iloc15.to_pandas(retain_index=True))


        # raises IndexError if requested indexer is out-of-bounds
        with pytest.raises(IndexError):
            _df1.iloc[100]
        with pytest.raises(IndexError):
            df1.iloc[100]
        with pytest.raises(IndexError):
            _df1.iloc[100, 1]
        with pytest.raises(IndexError):
            df1.iloc[100, 1]
        with pytest.raises(IndexError):
            _df1.iloc[[0,2,100], 1]
        with pytest.raises(IndexError):
            df1.iloc[[0,2,100], 1]
        with pytest.raises(IndexError):
            _df1.iloc[1,100]
        with pytest.raises(IndexError):
            df1.iloc[1,100]
        
        pass

    def test_iloc_set(self):
        (df1,_df1,df2,_df2,df3,_df3) = self.make_dfs_and_refs()

        for (_df,df) in zip([_df1, _df2, _df3], [df1, df2, df3]):
            # tuple of integers
            _df.iloc[2, 1] = 100.0
            df.iloc[2, 1] = 100.0
            assert_frame_equal(_df, df.to_pandas(retain_index=True))

            # list row, integer column
            _df.iloc[[2,3], 1] = 102.0
            df.iloc[[2,3], 1] = 102.0
            assert_frame_equal(_df, df.to_pandas(retain_index=True))

            # slice row, integer column
            _df.iloc[1:3, 1] = 103.0
            df.iloc[1:3, 1] = 103.0
            assert_frame_equal(_df, df.to_pandas(retain_index=True))

            # slice row, no lower bound, integer column
            _df.iloc[:3, 1] = 104.0
            df.iloc[:3, 1] = 104.0
            assert_frame_equal(_df, df.to_pandas(retain_index=True))

            # slice row, no upper bound, integer column
            _df.iloc[3:, 1] = 105.0
            df.iloc[3:, 1] = 105.0
            assert_frame_equal(_df, df.to_pandas(retain_index=True))

            # slice row, no bounds, integer column
            _df.iloc[:, 1] = 106.0
            df.iloc[:, 1] = 106.0
            assert_frame_equal(_df, df.to_pandas(retain_index=True))

            # string columns immutable
            with pytest.raises(TypeError):
                df.iloc[2, 2] = 'new string'
        pass

    def test_at(self):
        (df1,_df1,df2,_df2,df3,_df3) = self.make_dfs_and_refs()

        # single label for row and column
        _at1 = _df1.at[2, 'floats']
        at1 = df1.at[2, 'floats']
        assert _at1 == at1

        # does not support lists
        with pytest.raises(pd.errors.InvalidIndexError):
            _df1.at[[2,3], 'floats']
        with pytest.raises(ValueError):
            df1.at[[2,3], 'floats']

        # assignment
        _df1.at[2, 'floats'] = 100.0
        df1.at[2, 'floats'] = 100.0
        assert_frame_equal(_df1, df1.to_pandas())

        pass

    def test_iat(self):
        (df1,_df1,df2,_df2,df3,_df3) = self.make_dfs_and_refs()

        # single label for row and column
        _iat1 = _df1.iat[2, 1]
        iat1 = df1.iat[2, 1]
        assert _iat1 == iat1

        # does not support lists
        with pytest.raises(ValueError):
            _df1.iat[[2,3], 1]
        with pytest.raises(ValueError):
            df1.iat[[2,3], 1]
        
        # indices must be integers
        with pytest.raises(ValueError):
            _df1.iat[1, 'floats']
        with pytest.raises(ValueError):
            df1.iat[1, 'floats']
        
        # assignment
        _df1.iat[2, 1] = 100.0
        df1.iat[2, 1] = 100.0
        assert_frame_equal(_df1, df1.to_pandas())

    def test_sample_hypothesis_testing(self):
        # perform a weighted sample and use chisquare to test
        # if the observed frequency matches the expected frequency

        # I tested this many times without a set seed, but with no seed
        # it's expected to fail one out of every ~20 runs given a pval limit of 0.05
        rng = ak.random.default_rng(43)
        num_samples = 10**4

        prob_arr = ak.array([0.35, 0.10, 0.55])
        weights = ak.concatenate([prob_arr, prob_arr, prob_arr])
        keys = ak.concatenate([ak.zeros(3, int), ak.ones(3, int), ak.full(3, 2, int)])
        values = ak.arange(9)

        akdf = ak.DataFrame({"keys": keys, "vals": values})

        g = akdf.groupby("keys")

        weighted_sample = g.sample(n=num_samples, replace=True, weights=weights, random_state=rng)

        # count how many of each category we saw
        uk, f_obs = ak.GroupBy(weighted_sample["vals"]).size()

        # I think the keys should always be sorted but just in case
        if not ak.is_sorted(uk):
            f_obs = f_obs[ak.argsort(uk)]

        f_exp = weights * num_samples
        _, pval = akchisquare(f_obs=f_obs, f_exp=f_exp)

        # if pval <= 0.05, the difference from the expected distribution is significant
        assert pval > 0.05

    def test_sample_flags(self):
        # use numpy to randomly generate a set seed
        seed = np.random.default_rng().choice(2**63)
        cfg = ak.get_config()

        rng = ak.random.default_rng(seed)
        weights = rng.uniform(size=12)
        a_vals = [
            rng.integers(0, 2**32, size=12, dtype="uint"),
            rng.uniform(-1.0, 1.0, size=12),
            rng.integers(0, 1, size=12, dtype="bool"),
            rng.integers(-(2**32), 2**32, size=12, dtype="int"),
        ]
        grouping_keys = ak.concatenate([ak.zeros(4, int), ak.ones(4, int), ak.full(4, 2, int)])
        rng.shuffle(grouping_keys)

        choice_arrays = []
        # return_indices and permute_samples are tested by the dataframe version
        rng = ak.random.default_rng(seed)
        for a in a_vals:
            for size in 2, 4:
                for replace in True, False:
                    for p in [None, weights]:
                        akdf = ak.DataFrame({"keys": grouping_keys, "vals": a})
                        g = akdf.groupby("keys")
                        choice_arrays.append(
                            g.sample(n=size, replace=replace, weights=p, random_state=rng)
                        )
                        choice_arrays.append(
                            g.sample(frac=(size / 4), replace=replace, weights=p, random_state=rng)
                        )

        # reset generator to ensure we get the same arrays
        rng = ak.random.default_rng(seed)
        for a in a_vals:
            for size in 2, 4:
                for replace in True, False:
                    for p in [None, weights]:
                        previous1 = choice_arrays.pop(0)
                        previous2 = choice_arrays.pop(0)

                        akdf = ak.DataFrame({"keys": grouping_keys, "vals": a})
                        g = akdf.groupby("keys")
                        current1 = g.sample(n=size, replace=replace, weights=p, random_state=rng)
                        current2 = g.sample(
                            frac=(size / 4), replace=replace, weights=p, random_state=rng
                        )

                        res = (
                            np.allclose(previous1["vals"].to_list(), current1["vals"].to_list())
                        ) and (np.allclose(previous2["vals"].to_list(), current2["vals"].to_list()))
                        if not res:
                            print(f"\nnum locales: {cfg['numLocales']}")
                            print(f"Failure with seed:\n{seed}")
                        assert res
>>>>>>> 44ef5949

def pda_to_str_helper(pda):
    return ak.array([f"str {i}" for i in pda.to_list()])<|MERGE_RESOLUTION|>--- conflicted
+++ resolved
@@ -502,7 +502,6 @@
         tdf_ref = ref_df.tail(2).reset_index(drop=True)
         assert_frame_equal(tdf_ref, tdf.to_pandas())
 
-<<<<<<< HEAD
     def test_groupby_standard(self):
         df = self.build_ak_df()
         gb = df.GroupBy("userName")
@@ -541,8 +540,6 @@
         )
         assert_series_equal(pds, s.to_pandas())
 
-=======
->>>>>>> 44ef5949
     def test_gb_series(self):
         df = self.build_ak_df()
 
@@ -1209,7 +1206,6 @@
         )
         assert df.to_markdown(tablefmt="jira") == df.to_pandas().to_markdown(tablefmt="jira")
 
-<<<<<<< HEAD
     def test_column_init(self):
         unlabeled_data = [[1, 2], [True, False], ["foo", "bar"], [2.3, -1.8]]
         good_labels = ["one1", "two2", "three3", "four4"]
@@ -1522,7 +1518,6 @@
             ak_read = ak.DataFrame(ak.read(f"{tmp_dirname}/seg_test*"))
             assert_frame_equal(akdf.to_pandas(), ak_read.to_pandas())
 
-=======
     def make_dfs_and_refs(self):
         ints = [0,2,3,7,3]
         floats = [0.0, 1.5, 0.5, 1.5, -1.0]
@@ -2217,7 +2212,6 @@
                             print(f"\nnum locales: {cfg['numLocales']}")
                             print(f"Failure with seed:\n{seed}")
                         assert res
->>>>>>> 44ef5949
 
 def pda_to_str_helper(pda):
     return ak.array([f"str {i}" for i in pda.to_list()])