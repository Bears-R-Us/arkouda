import itertools

import numpy as np
import pandas as pd
import pytest
from pandas.testing import assert_frame_equal, assert_series_equal

import arkouda as ak
from arkouda.scipy import chisquare as akchisquare


class TestDataFrame:
    @staticmethod
    def build_pd_df():
        username = ["Alice", "Bob", "Alice", "Carol", "Bob", "Alice"]
        userid = [111, 222, 111, 333, 222, 111]
        item = [0, 0, 1, 1, 2, 0]
        day = [5, 5, 6, 5, 6, 6]
        amount = [0.5, 0.6, 1.1, 1.2, 4.3, 0.6]
        bi = [2**200, 2**200 + 1, 2**200 + 2, 2**200 + 3, 2**200 + 4, 2**200 + 5]
        ui = (np.arange(6).astype(ak.uint64)) + 2**63
        return pd.DataFrame(
            {
                "userName": username,
                "userID": userid,
                "item": item,
                "day": day,
                "amount": amount,
                "bi": bi,
                "ui": ui,
            }
        )

    @staticmethod
    def build_ak_df():
        return ak.DataFrame(TestDataFrame.build_pd_df())

    @staticmethod
    def build_ak_df_example2():
        data = {
            "key1": ["valuew", "valuex", "valuew", "valuex"],
            "key2": ["valueA", "valueB", "valueA", "valueB"],
            "key3": ["value1", "value2", "value3", "value4"],
            "count": [34, 25, 11, 4],
            "nums": [1, 2, 5, 21],
        }
        ak_df = ak.DataFrame({k: ak.array(v) for k, v in data.items()})
        return ak_df

    @staticmethod
    def build_ak_df_with_nans():
        data = {
            "key1": ["valuew", "valuex", "valuew", "valuex"],
            "key2": ["valueA", "valueB", "valueA", "valueB"],
            "nums1": [1, np.nan, 3, 4],
            "nums2": [1, np.nan, np.nan, 7],
            "nums3": [10, 8, 9, 7],
            "bools": [True, False, True, False],
        }
        ak_df = ak.DataFrame({k: ak.array(v) for k, v in data.items()})
        return ak_df

    @staticmethod
    def build_ak_df_example_numeric_types():
        ak_df = ak.DataFrame(
            {
                "gb_id": ak.randint(0, 5, 20, dtype=ak.int64),
                "float64": ak.randint(0, 1, 20, dtype=ak.float64),
                "int64": ak.randint(0, 10, 20, dtype=ak.int64),
                "uint64": ak.randint(0, 10, 20, dtype=ak.uint64),
                "bigint": ak.randint(0, 10, 20, dtype=ak.uint64) + 2**200,
            }
        )
        return ak_df

    @staticmethod
    def build_pd_df_duplicates():
        username = ["Alice", "Bob", "Alice", "Carol", "Bob", "Alice"]
        userid = [111, 222, 111, 333, 222, 111]
        item = [0, 1, 0, 2, 1, 0]
        day = [5, 5, 5, 5, 5, 5]
        return pd.DataFrame({"userName": username, "userID": userid, "item": item, "day": day})

    @staticmethod
    def build_ak_df_duplicates():
        return ak.DataFrame(TestDataFrame.build_pd_df_duplicates())

    @staticmethod
    def build_ak_append():
        username = ak.array(["John", "Carol"])
        userid = ak.array([444, 333])
        item = ak.array([0, 2])
        day = ak.array([1, 2])
        amount = ak.array([0.5, 5.1])
        bi = ak.array([2**200 + 6, 2**200 + 7])
        ui = ak.array([6, 7], dtype=ak.uint64) + 2**63
        return ak.DataFrame(
            {
                "userName": username,
                "userID": userid,
                "item": item,
                "day": day,
                "amount": amount,
                "bi": bi,
                "ui": ui,
            }
        )

    @staticmethod
    def build_pd_df_append():
        username = ["Alice", "Bob", "Alice", "Carol", "Bob", "Alice", "John", "Carol"]
        userid = [111, 222, 111, 333, 222, 111, 444, 333]
        item = [0, 0, 1, 1, 2, 0, 0, 2]
        day = [5, 5, 6, 5, 6, 6, 1, 2]
        amount = [0.5, 0.6, 1.1, 1.2, 4.3, 0.6, 0.5, 5.1]
        bi = (np.arange(8) + 2**200).tolist()
        ui = (np.arange(8).astype(ak.uint64)) + 2**63
        return pd.DataFrame(
            {
                "userName": username,
                "userID": userid,
                "item": item,
                "day": day,
                "amount": amount,
                "bi": bi,
                "ui": ui,
            }
        )

    @staticmethod
    def build_ak_keyerror():
        userid = ak.array([444, 333])
        item = ak.array([0, 2])
        return ak.DataFrame({"user_id": userid, "item": item})

    @staticmethod
    def build_ak_typeerror():
        username = ak.array([111, 222, 111, 333, 222, 111])
        userid = ak.array(["Alice", "Bob", "Alice", "Carol", "Bob", "Alice"])
        item = ak.array([0, 0, 1, 1, 2, 0])
        day = ak.array([5, 5, 6, 5, 6, 6])
        amount = ak.array([0.5, 0.6, 1.1, 1.2, 4.3, 0.6])
        bi = ak.arange(2**200, 2**200 + 6)
        ui = ak.arange(6, dtype=ak.uint64) + 2**63
        return ak.DataFrame(
            {
                "userName": username,
                "userID": userid,
                "item": item,
                "day": day,
                "amount": amount,
                "bi": bi,
                "ui": ui,
            }
        )

    @pytest.mark.parametrize("size", pytest.prob_size)
    def test_dataframe_creation(self, size):
        # Validate empty DataFrame
        df = ak.DataFrame()
        assert isinstance(df, ak.DataFrame)
        assert df.empty

        # Validation of Creation from Pandas
        pddf = pd.DataFrame(
            {
                "int": np.arange(size),
                "uint": np.random.randint(0, size / 2, size, dtype=np.uint64),
                "bigint": np.arange(2**200, 2**200 + size),
                "bool": np.random.randint(0, 1, size=size, dtype=bool),
                "segarray": [np.random.randint(0, size / 2, 2) for i in range(size)],
            }
        )
        akdf = ak.DataFrame(pddf)
        assert isinstance(akdf, ak.DataFrame)
        assert len(akdf) == size
        assert_frame_equal(pddf, akdf.to_pandas())

        # validation of creation from dictionary
        akdf = ak.DataFrame(
            {
                "int": ak.arange(size),
                "uint": ak.array(pddf["uint"]),
                "bigint": ak.arange(2**200, 2**200 + size),
                "bool": ak.array(pddf["bool"]),
                "segarray": ak.SegArray.from_multi_array([ak.array(x) for x in pddf["segarray"]]),
            }
        )
        assert isinstance(akdf, ak.DataFrame)
        assert len(akdf) == size

        assert_frame_equal(pddf, akdf.to_pandas())

        # validation of creation from list
        x = [
            np.arange(size),
            np.random.randint(0, 5, size),
            np.random.randint(5, 10, size),
        ]
        pddf = pd.DataFrame(x)
        pddf.columns = pddf.columns.astype(str)
        akdf = ak.DataFrame([ak.array(val) for val in list(zip(*x))])
        assert isinstance(akdf, ak.DataFrame)
        assert len(akdf) == len(pddf)
        # arkouda does not allow for numeric columns.
        assert akdf.columns.values == [str(x) for x in pddf.columns.values]
        # use the columns from the pandas created for equivalence check
        # these should be equivalent
        ak_to_pd = akdf.to_pandas()
        assert_frame_equal(pddf, ak_to_pd)

    def test_client_type_creation(self):
        f = ak.Fields(ak.arange(10), ["A", "B", "c"])
        ip = ak.ip_address(ak.arange(10))
        d = ak.Datetime(ak.arange(10))
        bv = ak.BitVector(ak.arange(10), width=4)

        df_dict = {"fields": f, "ip": ip, "date": d, "bitvector": bv}
        df = ak.DataFrame(df_dict)
        pd_d = [pd.to_datetime(x, unit="ns") for x in d.to_list()]
        pddf = pd.DataFrame(
            {"fields": f.to_list(), "ip": ip.to_list(), "date": pd_d, "bitvector": bv.to_list()}
        )
        assert_frame_equal(pddf, df.to_pandas())

        # validate that set max_rows adjusts the repr properly
        shape = f"({df._shape_str()})".replace("(", "[").replace(")", "]")
        pd.set_option("display.max_rows", 4)
        s = df.__repr__().replace(f" ({df._shape_str()})", f"\n\n{shape}")
        assert s == pddf.__repr__()

        pddf = pd.DataFrame({"a": list(range(1000)), "b": list(range(1000))})
        pddf["a"] = pddf["a"].apply(lambda x: "AA" + str(x))
        pddf["b"] = pddf["b"].apply(lambda x: "BB" + str(x))

        df = ak.DataFrame(pddf)
        assert_frame_equal(pddf, df.to_pandas())

        pd.set_option("display.max_rows", 10)
        shape = f"({df._shape_str()})".replace("(", "[").replace(")", "]")
        s = df.__repr__().replace(f" ({df._shape_str()})", f"\n\n{shape}")
        assert s == pddf.__repr__()

    def test_boolean_indexing(self):
        df = self.build_ak_df()
        ref_df = self.build_pd_df()
        row = df[df["userName"] == "Carol"]

        assert len(row) == 1
        assert ref_df[ref_df["userName"] == "Carol"].equals(row.to_pandas(retain_index=True))

    def test_column_indexing(self):
        df = self.build_ak_df()
        ref_df = self.build_pd_df()

        # index validation
        assert isinstance(df.index, ak.Index)
        assert df.index.to_list() == ref_df.index.to_list()

        for cname in df.columns.values:
            col, ref_col = getattr(df, cname), getattr(ref_df, cname)
            assert isinstance(col, ak.Series)
            assert col.to_list() == ref_col.to_list()
            assert isinstance(df[cname].values, (ak.pdarray, ak.Strings, ak.Categorical))
            assert df[cname].to_list() == ref_df[cname].to_list()

        # check mult-column list
        col_list = ["userName", "amount", "bi"]
        assert isinstance(df[col_list], ak.DataFrame)
        assert_frame_equal(df[col_list].to_pandas(), ref_df[col_list])

    def test_dtype_prop(self):
        str_arr = ak.random_strings_uniform(1, 5, 3)
        df_dict = {
            "i": ak.arange(3),
            "c_1": ak.arange(3, 6, 1),
            "c_2": ak.arange(6, 9, 1),
            "c_3": str_arr,
            "c_4": ak.Categorical(ak.array(["str"] * 3)),
            "c_5": ak.SegArray(ak.array([0, 9, 14]), ak.arange(20)),
            "c_6": ak.arange(2**200, 2**200 + 3),
        }
        akdf = ak.DataFrame(df_dict)

        assert len(akdf.columns.values) == len(akdf.dtypes)
        # dtypes returns objType for categorical, segarray. We should probably fix
        # this and add a df.objTypes property. pdarrays return actual dtype
        for ref_type, c in zip(
            ["int64", "int64", "int64", "str", "Categorical", "SegArray", "bigint"], akdf.columns.values
        ):
            assert ref_type == str(akdf.dtypes[c])

    def test_drop(self):
        # create an arkouda df.
        df = self.build_ak_df()
        # create pandas df to validate functionality against
        pd_df = self.build_pd_df()

        # test out of place drop
        df_drop = df.drop([0, 1, 2])
        pddf_drop = pd_df.drop(labels=[0, 1, 2])
        pddf_drop.reset_index(drop=True, inplace=True)
        assert_frame_equal(pddf_drop, df_drop.to_pandas())

        df_drop = df.drop("userName", axis=1)
        pddf_drop = pd_df.drop(labels=["userName"], axis=1)
        assert_frame_equal(pddf_drop, df_drop.to_pandas())

        # Test dropping columns
        df.drop("userName", axis=1, inplace=True)
        pd_df.drop(labels=["userName"], axis=1, inplace=True)

        assert_frame_equal(pd_df, df.to_pandas())

        # Test dropping rows
        df.drop([0, 2, 5], inplace=True)
        # pandas retains original indexes when dropping rows, need to reset to line up with arkouda
        pd_df.drop(labels=[0, 2, 5], inplace=True)
        pd_df.reset_index(drop=True, inplace=True)

        assert_frame_equal(pd_df, df.to_pandas())

        # verify that index keys must be ints
        with pytest.raises(TypeError):
            df.drop("index")

        # verify axis can only be 0 or 1
        with pytest.raises(ValueError):
            df.drop("amount", 15)

    def test_drop_duplicates(self):
        df = self.build_ak_df_duplicates()
        ref_df = self.build_pd_df_duplicates()

        dedup = df.drop_duplicates()
        dedup_pd = ref_df.drop_duplicates()
        # pandas retains original indexes when dropping dups, need to reset to line up with arkouda
        dedup_pd.reset_index(drop=True, inplace=True)

        dedup_test = dedup.to_pandas().sort_values("userName").reset_index(drop=True)
        dedup_pd_test = dedup_pd.sort_values("userName").reset_index(drop=True)

        assert_frame_equal(dedup_pd_test, dedup_test)

    def test_shape(self):
        df = self.build_ak_df()

        row, col = df.shape
        assert row == 6
        assert col == 7

    def test_reset_index(self):
        df = self.build_ak_df()

        slice_df = df.loc[ak.array([1, 3, 5])]
        assert slice_df.index.to_list() == [1, 3, 5]

        df_reset = slice_df.reset_index()
        assert df_reset.index.to_list() == [0, 1, 2]
        assert slice_df.index.to_list(), [1, 3, 5]

        df_reset2 = slice_df.reset_index(size=3)
        assert df_reset2.index.to_list() == [0, 1, 2]
        assert slice_df.index.to_list() == [1, 3, 5]

        slice_df.reset_index(inplace=True)
        assert slice_df.index.to_list(), [0, 1, 2]

    def test_rename(self):
        df = self.build_ak_df()

        rename = {"userName": "name_col", "userID": "user_id"}

        # Test out of Place - column
        df_rename = df.rename(rename, axis=1)

        assert "user_id" in df_rename.columns.values
        assert "name_col" in df_rename.columns.values
        assert "userName" not in df_rename.columns.values
        assert "userID" not in df_rename.columns.values
        assert "userID" in df.columns.values
        assert "userName" in df.columns.values
        assert "user_id" not in df.columns.values
        assert "name_col" not in df.columns.values

        # Test in place - column
        df.rename(column=rename, inplace=True)
        assert "user_id" in df.columns.values
        assert "name_col" in df.columns.values
        assert "userName" not in df.columns.values
        assert "userID" not in df.columns.values

        # prep for index renaming
        rename_idx = {1: 17, 2: 93}
        conf = list(range(6))
        conf[1] = 17
        conf[2] = 93

        # Test out of Place - index
        df_rename = df.rename(rename_idx)
        assert df_rename.index.values.to_list() == conf
        assert df.index.values.to_list() == list(range(6))

        # Test in place - index
        df.rename(index=rename_idx, inplace=True)
        assert df.index.values.to_list() == conf

    def test_append(self):
        df = self.build_ak_df()

        df.append(self.build_ak_append())

        ref_df = self.build_pd_df_append()

        # dataframe equality returns series with bool result for each row.
        assert_frame_equal(ref_df, df.to_pandas())

        idx = np.arange(8)
        assert idx.tolist() == df.index.index.to_list()

        df_keyerror = self.build_ak_keyerror()
        with pytest.raises(KeyError):
            df.append(df_keyerror)

        df_typeerror = self.build_ak_typeerror()
        with pytest.raises(TypeError):
            df.append(df_typeerror)

    def test_concat(self):
        df = self.build_ak_df()

        glued = ak.DataFrame.concat([df, self.build_ak_append()])

        ref_df = self.build_pd_df_append()

        # dataframe equality returns series with bool result for each row.
        assert_frame_equal(ref_df, glued.to_pandas())

        df_keyerror = self.build_ak_keyerror()
        with pytest.raises(KeyError):
            ak.DataFrame.concat([df, df_keyerror])

        df_typeerror = self.build_ak_typeerror()
        with pytest.raises(TypeError):
            ak.DataFrame.concat([df, df_typeerror])

    def test_head(self):
        df = self.build_ak_df()
        ref_df = self.build_pd_df()

        hdf = df.head(3)
        hdf_ref = ref_df.head(3).reset_index(drop=True)
        assert_frame_equal(hdf_ref, hdf.to_pandas())

    def test_tail(self):
        df = self.build_ak_df()
        ref_df = self.build_pd_df()

        tdf = df.tail(2)
        tdf_ref = ref_df.tail(2).reset_index(drop=True)
        assert_frame_equal(tdf_ref, tdf.to_pandas())

    def test_gb_series(self):
        df = self.build_ak_df()

        gb = df.GroupBy("userName", use_series=True)

        c = gb.size(as_series=True)
        assert isinstance(c, ak.Series)
        assert c.index.to_list() == ["Alice", "Bob", "Carol"]
        assert c.values.to_list() == [3, 2, 1]

    @pytest.mark.parametrize("agg", ["sum", "first", "count"])
    def test_gb_aggregations(self, agg):
        df = self.build_ak_df()
        pd_df = self.build_pd_df()
        # remove strings col because many aggregations don't support it
        cols_without_str = list(set(df.columns) - {"userName"})
        df = df[cols_without_str]
        pd_df = pd_df[cols_without_str]

        group_on = "userID"
        ak_result = getattr(df.groupby(group_on), agg)()
        pd_result = getattr(pd_df.groupby(group_on), agg)()
        assert_frame_equal(ak_result.to_pandas(retain_index=True), pd_result)

    @pytest.mark.parametrize("agg", ["sum", "first", "count"])
    def test_gb_aggregations_example_numeric_types(self, agg):
        df = self.build_ak_df_example_numeric_types()
        pd_df = df.to_pandas()

        group_on = "gb_id"
        ak_result = getattr(df.groupby(group_on), agg)()
        pd_result = getattr(pd_df.groupby(group_on), agg)()
        assert_frame_equal(ak_result.to_pandas(retain_index=True), pd_result)

    @pytest.mark.parametrize("agg", ["count", "max", "mean", "median", "min", "std", "sum", "var"])
    def test_gb_aggregations_with_nans(self, agg):
        df = self.build_ak_df_with_nans()
        # @TODO handle bool columns correctly
        df.drop("bools", axis=1, inplace=True)
        pd_df = df.to_pandas()

        group_on = ["key1", "key2"]
        ak_result = getattr(df.groupby(group_on), agg)()
        pd_result = getattr(pd_df.groupby(group_on, as_index=False), agg)()
        assert_frame_equal(ak_result.to_pandas(retain_index=True), pd_result)

    def test_gb_aggregations_return_dataframe(self):
        ak_df = self.build_ak_df_example2()
        pd_df = ak_df.to_pandas(retain_index=True)

        pd_result1 = pd_df.groupby(["key1", "key2"], as_index=False).sum("count").drop(["nums"], axis=1)
        ak_result1 = ak_df.groupby(["key1", "key2"]).sum("count")
        assert_frame_equal(pd_result1, ak_result1.to_pandas(retain_index=True))
        assert isinstance(ak_result1, ak.dataframe.DataFrame)

        pd_result2 = (
            pd_df.groupby(["key1", "key2"], as_index=False).sum(["count"]).drop(["nums"], axis=1)
        )
        ak_result2 = ak_df.groupby(["key1", "key2"]).sum(["count"])
        assert_frame_equal(pd_result2, ak_result2.to_pandas(retain_index=True))
        assert isinstance(ak_result2, ak.dataframe.DataFrame)

        pd_result3 = pd_df.groupby(["key1", "key2"], as_index=False).sum(["count", "nums"])
        ak_result3 = ak_df.groupby(["key1", "key2"]).sum(["count", "nums"])
        assert_frame_equal(pd_result3, ak_result3.to_pandas(retain_index=True))
        assert isinstance(ak_result3, ak.dataframe.DataFrame)

        pd_result4 = pd_df.groupby(["key1", "key2"], as_index=False).sum().drop(["key3"], axis=1)
        ak_result4 = ak_df.groupby(["key1", "key2"]).sum()
        assert_frame_equal(pd_result4, ak_result4.to_pandas(retain_index=True))
        assert isinstance(ak_result4, ak.dataframe.DataFrame)

    def test_gb_aggregations_numeric_types(self):
        ak_df = self.build_ak_df_example_numeric_types()
        pd_df = ak_df.to_pandas(retain_index=True)

        assert_frame_equal(
            ak_df.groupby("gb_id").sum().to_pandas(retain_index=True), pd_df.groupby("gb_id").sum()
        )
        assert set(ak_df.groupby("gb_id").sum().columns.values) == set(
            pd_df.groupby("gb_id").sum().columns.values
        )

        assert_frame_equal(
            ak_df.groupby(["gb_id"]).sum().to_pandas(retain_index=True), pd_df.groupby(["gb_id"]).sum()
        )
        assert set(ak_df.groupby(["gb_id"]).sum().columns.values) == set(
            pd_df.groupby(["gb_id"]).sum().columns.values
        )

    def test_gb_size_single(self):
        ak_df = self.build_ak_df_example_numeric_types()
        pd_df = ak_df.to_pandas(retain_index=True)

        assert_frame_equal(
            ak_df.groupby("gb_id", as_index=False).size().to_pandas(retain_index=True),
            pd_df.groupby("gb_id", as_index=False).size(),
        )

        assert_frame_equal(
            ak_df.groupby(["gb_id"], as_index=False).size().to_pandas(retain_index=True),
            pd_df.groupby(["gb_id"], as_index=False).size(),
        )

    def test_gb_size_multiple(self):
        ak_df = self.build_ak_df_example2()
        pd_df = ak_df.to_pandas(retain_index=True)

        pd_result1 = pd_df.groupby(["key1", "key2"], as_index=False).size()
        ak_result1 = ak_df.groupby(["key1", "key2"], as_index=False).size()
        assert_frame_equal(pd_result1, ak_result1.to_pandas(retain_index=True))
        assert isinstance(ak_result1, ak.dataframe.DataFrame)

        assert_frame_equal(
            ak_df.groupby(["key1", "key2"], as_index=False).size().to_pandas(retain_index=True),
            pd_df.groupby(["key1", "key2"], as_index=False).size(),
        )

        assert_series_equal(
            ak_df.groupby(["key1", "key2"], as_index=True).size().to_pandas(),
            pd_df.groupby(["key1", "key2"], as_index=True).size(),
        )

        assert_frame_equal(
            ak_df.groupby(["key1"], as_index=False).size().to_pandas(retain_index=True),
            pd_df.groupby(["key1"], as_index=False).size(),
        )

        assert_frame_equal(
            ak_df.groupby("key1", as_index=False).size().to_pandas(retain_index=True),
            pd_df.groupby("key1", as_index=False).size(),
        )

        assert_series_equal(
            ak_df.groupby("key1").size(as_series=True).to_pandas(), pd_df.groupby("key1").size()
        )

    def test_gb_size_match_pandas(self):
        ak_df = self.build_ak_df_with_nans()
        pd_df = ak_df.to_pandas(retain_index=True)

        for as_index in [True, False]:
            for dropna in [True, False]:
                for gb_keys in [
                    "nums1",
                    "nums2",
                    ["nums1", "nums2"],
                    ["nums1", "nums3"],
                    ["nums3", "nums1"],
                    ["nums1", "nums2", "nums3"],
                ]:
                    ak_result = ak_df.groupby(gb_keys, as_index=as_index, dropna=dropna).size()
                    pd_result = pd_df.groupby(gb_keys, as_index=as_index, dropna=dropna).size()

                    if isinstance(ak_result, ak.dataframe.DataFrame):
                        assert_frame_equal(ak_result.to_pandas(retain_index=True), pd_result)
                    else:
                        assert_series_equal(ak_result.to_pandas(), pd_result)

    def test_gb_size_as_index_cases(self):
        ak_df = self.build_ak_df_example2()
        pd_df = ak_df.to_pandas(retain_index=True)

        pd1 = pd_df.groupby(["key1", "key2"], as_index=False).size()
        ak1 = ak_df.groupby(["key1", "key2"], as_index=False).size()
        assert_frame_equal(pd1, ak1.to_pandas())

        pd2 = pd_df.groupby(["key1", "key2"], as_index=True).size()
        ak2 = ak_df.groupby(["key1", "key2"], as_index=True).size()
        assert_series_equal(pd2, ak2.to_pandas(), check_names=False)

        pd3 = pd_df.groupby(["key1"], as_index=False).size()
        ak3 = ak_df.groupby(["key1"], as_index=False).size()
        assert_frame_equal(pd3, ak3.to_pandas())

        pd4 = pd_df.groupby(["key1"], as_index=True).size()
        ak4 = ak_df.groupby(["key1"], as_index=True).size()
        assert_series_equal(pd4, ak4.to_pandas())

        pd5 = pd_df.groupby("key1", as_index=False).size()
        ak5 = ak_df.groupby("key1", as_index=False).size()
        assert_frame_equal(pd5, ak5.to_pandas())

        pd6 = pd_df.groupby("key1", as_index=True).size()
        ak6 = ak_df.groupby("key1", as_index=True).size()
        assert_series_equal(pd6, ak6.to_pandas())

    def test_argsort(self):
        df = self.build_ak_df()

        p = df.argsort(key="userName")
        assert p.to_list() == [0, 2, 5, 1, 4, 3]

        p = df.argsort(key="userName", ascending=False)
        assert p.to_list() == [3, 4, 1, 5, 2, 0]

    def test_coargsort(self):
        df = self.build_ak_df()

        p = df.coargsort(keys=["userID", "amount"])
        assert p.to_list() == [0, 5, 2, 1, 4, 3]

        p = df.coargsort(keys=["userID", "amount"], ascending=False)
        assert p.to_list() == [3, 4, 1, 2, 5, 0]

    def test_sort_values(self):
        userid = [111, 222, 111, 333, 222, 111]
        userid_ak = ak.array(userid)

        # sort userid to build dataframes to reference
        userid.sort()

        df = ak.DataFrame({"userID": userid_ak})
        ord = df.sort_values()
        assert_frame_equal(pd.DataFrame(data=userid, columns=["userID"]), ord.to_pandas())
        ord = df.sort_values(ascending=False)
        userid.reverse()
        assert_frame_equal(pd.DataFrame(data=userid, columns=["userID"]), ord.to_pandas())

        df = self.build_ak_df()
        ord = df.sort_values(by="userID")
        ref_df = self.build_pd_df()
        ref_df = ref_df.sort_values(by="userID").reset_index(drop=True)
        assert_frame_equal(ref_df, ord.to_pandas())

        ord = df.sort_values(by=["userID", "day"])
        ref_df = ref_df.sort_values(by=["userID", "day"]).reset_index(drop=True)
        assert_frame_equal(ref_df, ord.to_pandas())

        with pytest.raises(TypeError):
            df.sort_values(by=1)

    def test_sort_index(self):
        ak_df = self.build_ak_df_example_numeric_types()
        ak_df["string"] = ak.array(
            [
                "f",
                "g",
                "h",
                "i",
                "j",
                "k",
                "l",
                "m",
                "n",
                "o",
                "a",
                "b",
                "c",
                "d",
                "e",
                "p",
                "q",
                "r",
                "s",
                "t",
            ]
        )
        ak_df["negs"] = -1 * ak_df["int64"].values

        group_bys = [
            "gb_id",
            "float64",
            "int64",
            "uint64",
            "bigint",
            "negs",
            "string",
            ["gb_id", "negs"],
        ]
        for group_by in group_bys:
            ak_result = ak_df.groupby(group_by).size()
            pd_result = ak_result.to_pandas()
            if isinstance(ak_result, ak.dataframe.DataFrame):
                assert_frame_equal(
                    ak_result.sort_index().to_pandas(retain_index=True), pd_result.sort_index()
                )
            else:
                assert_series_equal(ak_result.sort_index().to_pandas(), pd_result.sort_index())

    def test_intx(self):
        username = ak.array(["Alice", "Bob", "Alice", "Carol", "Bob", "Alice"])
        userid = ak.array([111, 222, 111, 333, 222, 111])
        df_1 = ak.DataFrame({"user_name": username, "user_id": userid})

        username = ak.array(["Bob", "Alice"])
        userid = ak.array([222, 445])
        df_2 = ak.DataFrame({"user_name": username, "user_id": userid})

        rows = ak.intx(df_1, df_2)
        assert rows.to_list() == [False, True, False, False, True, False]

        df_3 = ak.DataFrame({"user_name": username, "user_number": userid})
        with pytest.raises(ValueError):
            rows = ak.intx(df_1, df_3)

    def test_apply_perm(self):
        df = self.build_ak_df()
        ref_df = self.build_pd_df()

        ord = df.sort_values(by="userID")
        perm_list = [0, 3, 1, 5, 4, 2]
        default_perm = ak.array(perm_list)
        ord.apply_permutation(default_perm)

        ord_ref = ref_df.sort_values(by="userID")
        ord_ref = ord_ref.reindex(perm_list).reset_index(drop=True)
        assert_frame_equal(ord_ref, ord.to_pandas())

    def test_filter_by_range(self):
        userid = ak.array([111, 222, 111, 333, 222, 111])
        amount = ak.array([0, 1, 1, 2, 3, 15])
        df = ak.DataFrame({"userID": userid, "amount": amount})

        filtered = df.filter_by_range(keys=["userID"], low=1, high=2)
        assert filtered.to_list() == [False, True, False, True, True, False]

    def test_copy(self):
        username = ak.array(["Alice", "Bob", "Alice", "Carol", "Bob", "Alice"])
        userid = ak.array([111, 222, 111, 333, 222, 111])
        df = ak.DataFrame({"userName": username, "userID": userid})

        df_copy = df.copy(deep=True)
        assert_frame_equal(df.to_pandas(), df_copy.to_pandas())

        df_copy.__setitem__("userID", ak.array([1, 2, 1, 3, 2, 1]))
        assert df["userID"].to_list() != df_copy["userID"].to_list()

        df_copy = df.copy(deep=False)
        df_copy.__setitem__("userID", ak.array([1, 2, 1, 3, 2, 1]))
        assert_frame_equal(df.to_pandas(), df_copy.to_pandas())

    def test_isin(self):
        df = ak.DataFrame({"col_A": ak.array([7, 3]), "col_B": ak.array([1, 9])})

        # test against pdarray
        test_df = df.isin(ak.array([0, 1]))
        assert test_df["col_A"].to_list() == [False, False]
        assert test_df["col_B"].to_list() == [True, False]

        # Test against dict
        test_df = df.isin({"col_A": ak.array([0, 3])})
        assert test_df["col_A"].to_list() == [False, True]
        assert test_df["col_B"].to_list() == [False, False]

        # test against series
        i = ak.Index(ak.arange(2))
        s = ak.Series(data=ak.array([3, 9]), index=i.index)
        test_df = df.isin(s)
        assert test_df["col_A"].to_list() == [False, False]
        assert test_df["col_B"].to_list() == [False, True]

        # test against another dataframe
        other_df = ak.DataFrame({"col_A": ak.array([7, 3], dtype=ak.bigint), "col_C": ak.array([0, 9])})
        test_df = df.isin(other_df)
        assert test_df["col_A"].to_list() == [True, True]
        assert test_df["col_B"].to_list() == [False, False]

    def test_count(self):
        akdf = self.build_ak_df_with_nans()
        pddf = akdf.to_pandas()

        for truth in [True, False]:
            for axis in [0, 1, "index", "columns"]:
                assert_series_equal(
                    akdf.count(axis=axis, numeric_only=truth).to_pandas(),
                    pddf.count(axis=axis, numeric_only=truth),
                )

    def test_corr(self):
        df = ak.DataFrame({"col1": [1, 2], "col2": [-1, -2]})
        corr = df.corr()
        pd_corr = df.to_pandas().corr()
        assert_frame_equal(corr.to_pandas(retain_index=True), pd_corr)

        for i in range(5):
            df = ak.DataFrame({"col1": ak.randint(0, 10, 10), "col2": ak.randint(0, 10, 10)})
            corr = df.corr()
            pd_corr = df.to_pandas().corr()
            assert_frame_equal(corr.to_pandas(retain_index=True), pd_corr)

    def test_multiindex_compat(self):
        # Added for testing Issue #1505
        df = ak.DataFrame({"a": ak.arange(10), "b": ak.arange(10), "c": ak.arange(10)})
        df.groupby(["a", "b"]).sum("c")

    def test_uint_greediness(self):
        # default to uint when all supportedInt and any value > 2**63
        # to avoid loss of precision see (#1983)
        df = pd.DataFrame({"Test": [2**64 - 1, 0]})
        assert df["Test"].dtype == ak.uint64

    def test_head_tail_datetime_display(self):
        # Reproducer for issue #2596
        values = ak.array([1689221916000000] * 100, dtype=ak.int64)
        dt = ak.Datetime(values, unit="u")
        df = ak.DataFrame({"Datetime from Microseconds": dt})
        # verify _get_head_tail and _get_head_tail_server match
        assert df._get_head_tail_server().__repr__() == df._get_head_tail().__repr__()

    def test_head_tail_resetting_index(self):
        # Test that issue #2183 is resolved
        df = ak.DataFrame({"cnt": ak.arange(65)})
        # Note we have to call __repr__ to trigger head_tail_server call

        bool_idx = df[df["cnt"] > 3]
        bool_idx.__repr__()
        assert bool_idx.index.index.to_list() == list(range(4, 65))

        slice_idx = df[:]
        slice_idx.__repr__()
        assert slice_idx.index.index.to_list() == list(range(65))

        # verify it persists non-int Index
        idx = ak.concatenate([ak.zeros(5, bool), ak.ones(60, bool)])
        df = ak.DataFrame({"cnt": ak.arange(65)}, index=idx)

        bool_idx = df[df["cnt"] > 3]
        bool_idx.__repr__()
        # the new index is first False and rest True (because we lose first 4),
        # so equivalent to arange(61, bool)
        assert bool_idx.index.index.to_list() == ak.arange(61, dtype=bool).to_list()

        slice_idx = df[:]
        slice_idx.__repr__()
        assert slice_idx.index.index.to_list() == idx.to_list()

    def test_subset(self):
        df = ak.DataFrame(
            {
                "a": ak.arange(100),
                "b": ak.randint(0, 20, 100),
                "c": ak.random_strings_uniform(0, 16, 100),
                "d": ak.randint(25, 75, 100),
            }
        )
        df2 = df[["a", "b"]]
        assert ["a", "b"] == df2.columns.values
        assert df.index.to_list() == df2.index.to_list()
        assert df["a"].to_list() == df2["a"].to_list()
        assert df["b"].to_list() == df2["b"].to_list()

    def test_multi_col_merge(self):
        size = 1000
        seed = 1
        a = ak.randint(-size // 10, size // 10, size, seed=seed)
        b = ak.randint(-size // 10, size // 10, size, seed=seed + 1)
        c = ak.randint(-size // 10, size // 10, size, seed=seed + 2)
        d = ak.randint(-size // 10, size // 10, size, seed=seed + 3)
        ones = ak.ones(size, int)
        altr = ak.cast(ak.arange(size) % 2 == 0, int)
        for truth in itertools.product([True, False], repeat=3):
            left_arrs = [pda if t else pda_to_str_helper(pda) for pda, t in zip([a, b, ones], truth)]
            right_arrs = [pda if t else pda_to_str_helper(pda) for pda, t in zip([c, d, altr], truth)]
            left_df = ak.DataFrame({k: v for k, v in zip(["first", "second", "third"], left_arrs)})
            right_df = ak.DataFrame({k: v for k, v in zip(["first", "second", "third"], right_arrs)})
            l_pd, r_pd = left_df.to_pandas(), right_df.to_pandas()

            for how in "inner", "left", "right":
                for on in "first", "second", "third", ["first", "third"], ["second", "third"], None:
                    ak_merge = ak.merge(left_df, right_df, on=on, how=how)
                    pd_merge = pd.merge(l_pd, r_pd, on=on, how=how)

                    sorted_column_names = sorted(ak_merge.columns.values)
                    assert sorted_column_names == sorted(pd_merge.columns.values)
                    for col in sorted_column_names:
                        from_ak = ak_merge[col].to_ndarray()
                        from_pd = pd_merge[col].to_numpy()
                        if isinstance(ak_merge[col].values, ak.pdarray):
                            assert np.allclose(np.sort(from_ak), np.sort(from_pd), equal_nan=True)
                        else:
                            # we have to cast to str because pandas arrays converted to numpy
                            # have dtype object and have float NANs in line with the str values
                            assert (np.sort(from_ak) == np.sort(from_pd.astype(str))).all()
                    # TODO arkouda seems to be sometimes convert columns to floats on a right merge
                    #  when pandas doesnt. Eventually we want to test frame_equal, not just value
                    #  equality
                    # from pandas.testing import assert_frame_equal
                    # assert_frame_equal(sorted_ak.to_pandas()[sorted_column_names],
                    # sorted_pd[sorted_column_names])

    def test_isna_notna(self):
        df = ak.DataFrame(
            {
                "A": [np.nan, 2, 2, 3],
                "B": [3, np.nan, 5, 0],
                "C": [1, np.nan, 2, np.nan],
                "D": ["a", "b", "c", ""],
            }
        )
        assert_frame_equal(df.isna().to_pandas(), df.to_pandas().isna())
        assert_frame_equal(df.notna().to_pandas(), df.to_pandas().notna())

    def test_any_all(self):
        df1 = ak.DataFrame(
            {
                "A": [True, True, True, True],
                "B": [True, True, True, False],
                "C": [True, False, True, False],
                "D": [False, False, False, False],
                "E": [0, 1, 2, 3],
                "F": ["a", "b", "c", ""],
            }
        )

        df2 = ak.DataFrame(
            {
                "A": [True, True, True, True],
                "B": [True, True, True, True],
            }
        )

        df3 = ak.DataFrame(
            {
                "A": [False, False],
                "B": [False, False],
            }
        )

        df4 = ak.DataFrame({"A": [1, 2, 3], "B": ["a", "b", "c"]})

        df5 = ak.DataFrame()

        for df in [df1, df2, df3, df4, df5]:
            for axis in [0, 1, "index", "columns"]:
                # There's a bug in assert_series_equal where two empty series will not register as equal.
                if df.to_pandas().any(axis=axis, bool_only=True).empty:
                    assert df.any(axis=axis).to_pandas().empty is True
                else:
                    assert_series_equal(
                        df.any(axis=axis).to_pandas(), df.to_pandas().any(axis=axis, bool_only=True)
                    )
                if df.to_pandas().all(axis=axis, bool_only=True).empty:
                    assert df.all(axis=axis).to_pandas().empty is True
                else:
                    assert_series_equal(
                        df.all(axis=axis).to_pandas(), df.to_pandas().all(axis=axis, bool_only=True)
                    )
            # Test is axis=None
            assert df.any(axis=None) == df.to_pandas().any(axis=None, bool_only=True)
            assert df.all(axis=None) == df.to_pandas().all(axis=None, bool_only=True)

    def test_dropna(self):
        df1 = ak.DataFrame(
            {
                "A": [True, True, True, True],
                "B": [1, np.nan, 2, np.nan],
                "C": [1, 2, 3, np.nan],
                "D": [False, False, False, False],
                "E": [1, 2, 3, 4],
                "F": ["a", "b", "c", "d"],
                "G": [1, 2, 3, 4],
            }
        )

        df2 = ak.DataFrame(
            {
                "A": [True, True, True, True],
                "B": [True, True, True, True],
            }
        )

        df3 = ak.DataFrame(
            {
                "A": [False, False],
                "B": [False, False],
            }
        )

        df4 = ak.DataFrame({"A": [1, 2, 3], "B": ["a", "b", "c"]})

        df5 = ak.DataFrame()

        for df in [df1, df2, df3, df4, df5]:
            for axis in [0, 1, "index", "columns"]:
                for how in ["any", "all"]:
                    for ignore_index in [True, False]:
                        assert_frame_equal(
                            df.dropna(axis=axis, how=how, ignore_index=ignore_index).to_pandas(
                                retain_index=True
                            ),
                            df.to_pandas(retain_index=True).dropna(
                                axis=axis, how=how, ignore_index=ignore_index
                            ),
                        )

                for thresh in [0, 1, 2, 3, 4, 5]:
                    if df.to_pandas(retain_index=True).dropna(axis=axis, thresh=thresh).empty:
                        assert (
                            df.dropna(axis=axis, thresh=thresh).to_pandas(retain_index=True).empty
                            == True
                        )

                    else:
                        assert_frame_equal(
                            df.dropna(axis=axis, thresh=thresh).to_pandas(retain_index=True),
                            df.to_pandas(retain_index=True).dropna(axis=axis, thresh=thresh),
                        )

    def test_memory_usage(self):
        dtypes = [ak.int64, ak.float64, ak.bool]
        data = dict([(str(t), ak.ones(5000, dtype=ak.int64).astype(t)) for t in dtypes])
        df = ak.DataFrame(data)
        ak_memory_usage = df.memory_usage()
        pd_memory_usage = pd.Series(
            [40000, 40000, 40000, 5000], index=["Index", "int64", "float64", "bool"]
        )
        assert_series_equal(ak_memory_usage.to_pandas(), pd_memory_usage)

        assert df.memory_usage_info(unit="B") == "125000.00 B"
        assert df.memory_usage_info(unit="KB") == "122.07 KB"
        assert df.memory_usage_info(unit="MB") == "0.12 MB"
        assert df.memory_usage_info(unit="GB") == "0.00 GB"

        ak_memory_usage = df.memory_usage(index=False)
        pd_memory_usage = pd.Series([40000, 40000, 5000], index=["int64", "float64", "bool"])
        assert_series_equal(ak_memory_usage.to_pandas(), pd_memory_usage)

        ak_memory_usage = df.memory_usage(unit="KB")
        pd_memory_usage = pd.Series(
            [39.0625, 39.0625, 39.0625, 4.88281], index=["Index", "int64", "float64", "bool"]
        )
        assert_series_equal(ak_memory_usage.to_pandas(), pd_memory_usage)

    def test_to_markdown(self):
        df = ak.DataFrame({"animal_1": ["elk", "pig"], "animal_2": ["dog", "quetzal"]})
        assert (
            df.to_markdown() == "+----+------------+------------+\n"
            "|    | animal_1   | animal_2   |\n"
            "+====+============+============+\n"
            "|  0 | elk        | dog        |\n"
            "+----+------------+------------+\n"
            "|  1 | pig        | quetzal    |\n"
            "+----+------------+------------+"
        )

        assert (
            df.to_markdown(index=False) == "+------------+------------+\n"
            "| animal_1   | animal_2   |\n"
            "+============+============+\n"
            "| elk        | dog        |\n"
            "+------------+------------+\n"
            "| pig        | quetzal    |\n"
            "+------------+------------+"
        )

        assert df.to_markdown(tablefmt="grid") == df.to_pandas().to_markdown(tablefmt="grid")
        assert df.to_markdown(tablefmt="grid", index=False) == df.to_pandas().to_markdown(
            tablefmt="grid", index=False
        )
        assert df.to_markdown(tablefmt="jira") == df.to_pandas().to_markdown(tablefmt="jira")

<<<<<<< HEAD
    def make_dfs_and_refs(self):
        ints = [0,2,3,7,3]
        floats = [0.0, 1.5, 0.5, 1.5, -1.0]
        strings = ["A", "C", "C", "DE", "Z"]

        unordered_index = [9,3,0,23,3]
        string_index = ['one','two','three','four','five']

        # default index
        df1 = ak.DataFrame({"ints": ak.array(ints), "floats":ak.array(floats), "strings":ak.array(strings)})
        _df1 = pd.DataFrame({"ints": np.array(ints), "floats":np.array(floats), "strings":np.array(strings)})

        # unorderd index, integer labels
        df2 = ak.DataFrame({1: ak.array(ints), 2:ak.array(floats), 3:ak.array(strings)},index=unordered_index)
        _df2 = pd.DataFrame({1: np.array(ints), 2:np.array(floats), 3:np.array(strings)},index=unordered_index)
        
        # string index
        df3 = ak.DataFrame({"ints": ak.array(ints), "floats":ak.array(floats), "strings":ak.array(strings)},index=string_index)
        _df3 = pd.DataFrame({"ints": np.array(ints), "floats":np.array(floats), "strings":np.array(strings)},index=string_index)

        return (df1,_df1,df2,_df2,df3,_df3)
    

    def test_getitem_scalars_and_slice(self):
        default_index = [0,1,2,3,4]
        unordered_index = [9,3,0,23,3]
        string_index = ['one','two','three','four','five']

        ints = [0,2,3,7,3]
        floats = [0.0, 1.5, 0.5, 1.5, -1.0]
        strings = ["A", "C", "C", "DE", "Z"]

        # group 1: string labels
        df1, _df1, df2, _df2, df3, _df3 = self.make_dfs_and_refs()

        string_keys = ['ints', 'floats', 'strings']
        int_keys = [1,2,3]

        dfs = [df1,df2,df3]
        _dfs = [_df1,_df2,_df3]
        keys_list = [string_keys, int_keys, string_keys]
        indexes = [default_index,unordered_index,string_index]
        for (df,_df,keys,index) in zip(dfs, _dfs, keys_list, indexes):
            # single column label returns a series
            for key in keys:
                access1_ = _df[key]
                access1 = df[key]
                assert isinstance(access1_, pd.Series)
                assert isinstance(access1, ak.Series)
                assert access1_.values.tolist() == access1.values.to_list()
                assert access1_.index.tolist() == access1.index.to_list()
            
            # matching behavior for nonexistant label
            with pytest.raises(KeyError):
                _access2 = _df[keys[0] * 100]
            with pytest.raises(KeyError):
                access2 = df[keys[0] * 100]

            # result reference behavior
            _access3 = _df[keys[0]]
            access3 = df[keys[0]]
            access3[index[0]] = 100
            _access3[index[0]] = 100
            assert _df[keys[0]][index[0]] ==  df[keys[0]][index[0]]

            # key type matches column label types
            with pytest.raises(TypeError):
                if isinstance(keys[0], int):
                    a = df['int']
                else:
                    a = df[3]
            with pytest.raises(TypeError):
                b = df[1.0]
        
        # slice both bounds
        _slice_access = _df1[1:4]
        slice_access = df1[1:4]
        assert_frame_equal(_slice_access, slice_access.to_pandas(retain_index=True))
        
        # slice high bound
        _slice_access = _df1[:3]
        slice_access = df1[:3]
        assert_frame_equal(_slice_access, slice_access.to_pandas(retain_index=True))

        # slice low bound
        _slice_access = _df1[3:]
        slice_access = df1[3:]
        assert_frame_equal(_slice_access, slice_access.to_pandas(retain_index=True))

        # slice no bounds
        _slice_access = _df1[:]
        slice_access = df1[:]
        assert_frame_equal(_slice_access, slice_access.to_pandas(retain_index=True))

        _d = pd.DataFrame({"ints": np.array(ints), "floats":np.array(floats), "strings":np.array(strings)}, index=[0,2,5,1,5])
        _a = _d[1:4]
        d = ak.DataFrame({"ints": ak.array(ints), "floats":ak.array(floats), "strings":ak.array(strings)}, index=ak.array([0,2,5,1,5]))
        a = d[1:4]
        assert_frame_equal(_a, a.to_pandas(retain_index=True))

        # priority when same index and label types
        df2 = ak.DataFrame({"A": ak.array(ints), "floats":ak.array(floats), "strings":ak.array(strings)},index=ak.array(strings))
        _df2 = pd.DataFrame({"A": pd.array(ints), "floats":pd.array(floats), "strings":pd.array(strings)},index=pd.array(strings))

        access4 = df2['A']
        _access4 = _df2['A']
        assert isinstance(_access4, pd.Series)
        assert isinstance(access4, ak.Series)
        # arkouda to_pandas creates a list of objects for the index rather than a list of strings
        assert _access4.values.tolist() ==  access4.values.to_list()
        assert _access4.index.tolist() ==  access4.index.to_list()
        

    def test_getitem_vectors(self):
        (df1,_df1,df2,_df2,df3,_df3) = self.make_dfs_and_refs()

        # multiple columns
        _access1 = _df1[['ints','floats']]
        access1 = df1[['ints','floats']]
        assert_frame_equal(_access1, access1.to_pandas(retain_index=True))

        _access2 = _df1[np.array(['ints','floats'])]
        access2 = df1[ak.array(['ints','floats'])]
        assert_frame_equal(_access2, access2.to_pandas(retain_index=True))

        # boolean mask
        _access3 = _df1[_df1['ints'] == 3]
        access3 = df1[df1['ints'] == 3]
        assert_frame_equal(_access3, access3.to_pandas(retain_index=True))

        # boolean mask of incorrect length
        bad = [True, True, False, False]
        with pytest.raises(ValueError):
            _df1[np.array(bad)]
        with pytest.raises(ValueError):
            df1[ak.array(bad)]
        
        # one key present one missing
        with pytest.raises(KeyError):
            _access4 = _df1[['ints','not']]
        with pytest.raises(KeyError):
            access4 = df1[['ints','not']]  
        
        # repeated index

        _access5 = _df2[[1,2]]
        access5 = df2[[1,2]]
        assert_frame_equal(_access5, access5.to_pandas(retain_index=True))

        #arg order
        _access6 = _df2[[2,1]]
        access6 = df2[[2,1]]
        assert_frame_equal(_access6, access6.to_pandas(retain_index=True))

    def test_setitem_scalars(self):
        (df1,_df1,df2,_df2,df3,_df3) = self.make_dfs_and_refs()
        
        # add new column
        new_ints = [8,9,-10,8,12]
        _df1['new'] = np.array(new_ints)
        df1['new'] = ak.array(new_ints)
        assert_frame_equal(_df1, df1.to_pandas(retain_index=True))

        # modify existing column
        _df1['ints'] = np.array([1,2,3,4,5])
        df1['ints'] = ak.array([1,2,3,4,5])
        assert_frame_equal(_df1, df1.to_pandas(retain_index=True))


        # setting scalar value
        _df1['ints'] = 100
        df1['ints'] = 100

        # indexing with boolean mask, array value
        _df1[_df1['ints'] == 100]['ints'] = np.array([1,2,3,4,5])
        df1[df1['ints'] == 100]['ints'] = ak.array([1,2,3,4,5])
        assert_frame_equal(_df1, df1.to_pandas(retain_index=True))

        # indexing with boolean mask, array value, incorrect length
        with pytest.raises(ValueError):
            _df1[np.array([True, True, False, False, False])]['ints'] = np.array([1,2,3,4])
        with pytest.raises(ValueError):
            df1[ak.array([True, True, False, False, False])]['ints'] = ak.array([1,2,3,4])
        
        # incorrect column index type
        with pytest.raises(TypeError):
            df1[1] = ak.array([1,2,3,4,5])

        # integer column labels, integer index labels
        # add new column
        new_ints = [8,9,-10,8,12]

        _df2[4] = np.array(new_ints)
        df2[4] = ak.array(new_ints)
        assert_frame_equal(_df2,df2.to_pandas(retain_index=True))

        # modify existing column
        _df2[1] = np.array([1,2,3,4,5])
        df2[1] = ak.array([1,2,3,4,5])
        assert_frame_equal(_df2,df2.to_pandas(retain_index=True))

        # indexing with boolean mask, scalar value
        _df2[_df2[1] == 3][1] = 101
        df2[df2[1] == 3][1] = 101
        assert_frame_equal(_df2,df2.to_pandas(retain_index=True))

        # setting to scalar value
        _df2[1] = 100
        df2[1] = 100
        assert_frame_equal(_df2,df2.to_pandas(retain_index=True))

        # indexing with boolean mask, array value
        _df2[_df2[1] == 100][1] = np.array([1,2,3,4,5])
        df2[df2[1] == 100][1] = ak.array([1,2,3,4,5])
        assert_frame_equal(_df2,df2.to_pandas(retain_index=True))

        # indexing with boolean mask, array value, incorrect length
        with pytest.raises(ValueError):
            _df2[np.array([True, True, False, False, False])][1] = np.array([1,2,3,4])
        with pytest.raises(ValueError):
            df2[ak.array([True, True, False, False, False])][1] = ak.array([1,2,3,4])

        # incorrect column index type
        with pytest.raises(TypeError):
            df2['new column'] = ak.array([1,2,3,4,5])
        
        
    
    def test_setitem_vectors(self):
        ints = [0,1,3,7,3]
        floats = [0.0, 1.5, 0.5, 1.5, -1.0]
        strings = ["A", "C", "C", "DE", "Z"]

        ints2 = [8,9,-10,8,12]
        floats2 = [8.5,5.0,6.2,1.2,0.0]
        strings2 = ["B", "D", "D", "EF", "Y"]
        
        _df = pd.DataFrame({"ints": np.array(ints), "floats":np.array(floats), "strings":np.array(strings)})
        df = ak.DataFrame({"ints": ak.array(ints), "floats":ak.array(floats), "strings":ak.array(strings)})

        _df2 = pd.DataFrame({"ints": np.array(ints2), "floats":np.array(floats2), "strings":np.array(strings2)})    
        df2 = ak.DataFrame({"ints": ak.array(ints2), "floats":ak.array(floats2), "strings":ak.array(strings2)})

        # assignment of one dataframe access to another
        _df[['ints','floats']] = _df2[['ints','floats']]
        df[['ints','floats']] = df2[['ints','floats']]
        assert_frame_equal(_df, df.to_pandas())

        # new contents for dataframe being read
        _df2['ints'] = np.array(ints)
        df2['ints'] = ak.array(ints)
        _df2['floats'] = np.array(floats)
        df2['floats'] = ak.array(floats)

        # assignment of one dataframe access to another, different order
        _df[['floats','ints']] = _df2[['floats','ints']]
        df[['floats','ints']] = df2[['floats','ints']]
        assert_frame_equal(_df, df.to_pandas())

        # inserting multiple columns at once
        _df[['new1', 'new2']] = _df2[['ints','floats']]
        df[['new1', 'new2']] = df2[['ints','floats']]
        assert_frame_equal(_df, df.to_pandas())

        #reset values
        _df2['ints'] = np.array(ints2)
        df2['ints'] = ak.array(ints2)
        _df2['floats'] = np.array(floats2)
        df2['floats'] = ak.array(floats2)

        # boolean mask, accessing two columns
        _df[_df['ints'] == 3][['ints','floats']] = _df2[0:2][['ints','floats']]
        df[df['ints'] == 3][['ints','floats']] = df2[0:2][['ints','floats']]
        assert_frame_equal(_df, df.to_pandas())

    def test_loc_get(self):
        (df1,_df1,df2,_df2,df3,_df3) = self.make_dfs_and_refs()

        # single label for row
        _loc1 = _df1.loc[2]
        loc1 = df1.loc[2]
        assert isinstance(_loc1, pd.Series)
        assert isinstance(loc1, ak.DataFrame)
        for column in _loc1.index:
            assert _loc1[column] == loc1[column].values[0]
 
        # list of labels
        _loc2 = _df1.loc[[2,3,4]]
        loc2 = df1.loc[[2,3,4]]
        assert_frame_equal(_loc2, loc2.to_pandas(retain_index=True))

        # slice of labels
        _loc3 = _df1.loc[1:3]
        loc3 = df1.loc[1:3]
        assert_frame_equal(_loc3, loc3.to_pandas(retain_index=True))

        # boolean array of same length as array being sliced
        _loc4 = _df1.loc[[True, True, False, False, True]]
        loc4 = df1.loc[ak.array([True, True, False, False, True])]
        assert_frame_equal(_loc4, loc4.to_pandas(retain_index=True))

        # alignable boolean Series
        _loc5 = _df1.loc[_df1['ints'] == 3]
        loc5 = df1.loc[df1['ints'] == 3]
        assert_frame_equal(_loc5, loc5.to_pandas(retain_index=True))

        # single label for row and column
        _loc6 = _df1.loc[2, 'floats']
        loc6 = df1.loc[2, 'floats']
        assert _loc6 == loc6

        # slice with label for row and single label for column
        _loc7 = _df1.loc[1:3, 'floats']
        loc7 = df1.loc[1:3, 'floats']
        assert isinstance(_loc7, pd.Series)
        assert isinstance(loc7, ak.Series)
        for column in _loc7.index:
            assert _loc7.values.tolist() == loc7.values.to_list()

        # boolean array for row and array of labels for columns
        _loc8 = _df1.loc[[True, True, False, False, True], ['ints','floats']]
        loc8 = df1.loc[ak.array([True, True, False, False, True]), ['ints','floats']]
        assert_frame_equal(_loc8, loc8.to_pandas(retain_index=True))


    def test_loc_set_scalar(self):
        (df1,_df1,df2,_df2,df3,_df3) = self.make_dfs_and_refs()
        # single row, single column, scalar value
        _df1.loc[2, 'floats'] = 100.0
        df1.loc[2, 'floats'] = 100.0
        assert_frame_equal(_df1, df1.to_pandas(retain_index=True))

        # multiple rows, single column, scalar value
        _df1.loc[[2,3,4], 'floats'] = 101.0
        df1.loc[[2,3,4], 'floats'] = 101.0
        assert_frame_equal(_df1, df1.to_pandas(retain_index=True))

        # setting an entire column
        _df1.loc[:,'floats'] = 99.0
        df1.loc[:,'floats'] = 99.0
        assert_frame_equal(_df1, df1.to_pandas(retain_index=True))

        _df1.loc[1:3,'floats'] = 98.0
        df1.loc[1:3,'floats'] = 98.0
        assert_frame_equal(_df1, df1.to_pandas(retain_index=True))

        # setting value for rows matching boolean 
        _df1.loc[_df1['ints'] == 3, 'floats'] = 102.0
        df1.loc[df1['ints'] == 3, 'floats'] = 102.0
        assert_frame_equal(_df1, df1.to_pandas(retain_index=True))

        # incorrect column index type
        with pytest.raises(TypeError):
            df1.loc[2, 1] = 100.0

        #incorrect row index type
        with pytest.raises(TypeError):
            df1.loc[1.0, 'floats'] = 100.0
        

    def test_loc_set_vector(self):
        (df1,_df1,df2,_df2,df3,_df3) = self.make_dfs_and_refs()

        # two rows, one column, two values
        _df1.loc[[2,3], 'floats'] = np.array([100.0, 101.0])
        df1.loc[[2,3], 'floats'] = ak.array([100.0, 101.0])
        assert_frame_equal(_df1, df1.to_pandas(retain_index=True))

        # setting with Series matches index labels, not positions
        _df1.loc[:, 'floats'] = pd.Series([100.0, 101.0, 102.0, 103.0, 104.0], index=[0,1,2,3,4])
        df1.loc[:, 'floats'] = ak.Series(ak.array([100.0, 101.0, 102.0, 103.0, 104.0]), index=ak.array([0,1,2,3,4]))
        assert_frame_equal(_df1, df1.to_pandas(retain_index=True))

        # setting with Series with unordered index
        _df1.loc[:, 'ints'] = pd.Series([2,3,4,5,6], index=[3,2,1,0,4])
        df1.loc[:, 'ints'] = ak.Series(ak.array([2,3,4,5,6]), index=ak.array([3,2,1,0,4]))
        assert_frame_equal(_df1, df1.to_pandas(retain_index=True))

        # setting with Series against an array of indices
        _df1.loc[np.array([2,3,4]), 'floats'] = pd.Series([70.0,71.0,72.0], index=[3,4,2])
        df1.loc[ak.array([2,3,4]), 'floats'] = ak.Series(ak.array([70.0,71.0,72.0]), index=ak.array([3,4,2]))
        assert_frame_equal(_df1, df1.to_pandas(retain_index=True))

    def test_set_new_values(self):
        (df1,_df1,df2,_df2,df3,_df3) = self.make_dfs_and_refs()

        # new column
        _df1.loc[2, 'not'] = 100.0
        df1.loc[2, 'not'] = 100.0
        assert_frame_equal(_df1, df1.to_pandas(retain_index=True))

        # TODO: The following two lines behave differently because pandas
        # converts the int column to floating point to accomodate the nan
        # value of the new column
        #_df1.loc[100, 'floats'] = 100.0
        #df1.loc[100, 'floats'] = 100.0
        #assert_frame_equal(_df1, df1.to_pandas(retain_index=True))

        # cannot add new rows to a dataframe with string column
        with pytest.raises(ValueError):
            df2.loc[100, 7] = 100.0
        

    def test_iloc_get(self):
        (df1,_df1,df2,_df2,df3,_df3) = self.make_dfs_and_refs()

        for (_df1,df1) in zip([_df1, _df2, _df3], [df1, df2, df3]):
            # integer input
            _iloc1 = _df1.iloc[2]
            iloc1 = df1.iloc[2]
            assert isinstance(_iloc1, pd.Series)
            assert isinstance(iloc1, ak.DataFrame)
            for column in _iloc1.index:
                assert _iloc1[column] == iloc1[column].values[0]
            
            # list of integers
            _iloc2 = _df1.iloc[[2,3,4]]
            iloc2 = df1.iloc[[2,3,4]]
            assert_frame_equal(_iloc2, iloc2.to_pandas(retain_index=True))

            # list of unordered integers
            _iloc3 = _df1.iloc[[4,2,3]]
            iloc3 = df1.iloc[[4,2,3]]
            assert_frame_equal(_iloc3, iloc3.to_pandas(retain_index=True))

            # array of integers
            _iloc4 = _df1.iloc[np.array([2,3,4])]
            iloc4 = df1.iloc[ak.array([2,3,4])]
            assert_frame_equal(_iloc4, iloc4.to_pandas(retain_index=True))

            #array of unordered integers
            _iloc5 = _df1.iloc[np.array([4,2,3])]
            iloc5 = df1.iloc[ak.array([4,2,3])]
            assert_frame_equal(_iloc5, iloc5.to_pandas(retain_index=True))

            # slice object with ints
            _iloc6 = _df1.iloc[1:3]
            iloc6 = df1.iloc[1:3]
            assert_frame_equal(_iloc6, iloc6.to_pandas(retain_index=True))

            # slice object with no lower bound
            _iloc7 = _df1.iloc[:3]
            iloc7 = df1.iloc[:3]
            assert_frame_equal(_iloc7, iloc7.to_pandas(retain_index=True))

            # slice object with no upper bound
            _iloc8 = _df1.iloc[3:]
            iloc8 = df1.iloc[3:]
            assert_frame_equal(_iloc8, iloc8.to_pandas(retain_index=True))

            # slice object with no bounds
            _iloc9 = _df1.iloc[:]
            iloc9 = df1.iloc[:]
            assert_frame_equal(_iloc9, iloc9.to_pandas(retain_index=True))

            # boolean array
            _iloc10 = _df1.iloc[[True, True, False, False, True]]
            iloc10 = df1.iloc[ak.array([True, True, False, False, True])]
            assert_frame_equal(_iloc10, iloc10.to_pandas(retain_index=True))

            # boolean array of incorrect length
            with pytest.raises(IndexError):
                _df1.iloc[[True, True, False, False]]
            with pytest.raises(IndexError):
                df1.iloc[ak.array([True, True, False, False])]
            
            # tuple of row and column indexes
            _iloc11 = _df1.iloc[2, 1]
            iloc11 = df1.iloc[2, 1]
            assert isinstance(_iloc11, np.float64)
            assert isinstance(iloc11, np.float64)
            assert _iloc11 == iloc11

            # integer row, list column
            _iloc12 = _df1.iloc[2, [0,1]]
            iloc12 = df1.iloc[2, [0,1]]
            assert isinstance(_iloc12, pd.Series)
            assert isinstance(iloc12, ak.DataFrame)
            for column in _iloc12.index:
                assert _iloc12[column] == iloc12[column].values[0]

            # list row, integer column
            _iloc13 = _df1.iloc[[2,3], 1]
            iloc13 = df1.iloc[[2,3], 1]
            assert isinstance(_iloc13, pd.Series)
            assert isinstance(iloc13, ak.Series)
            for column in _iloc13.index:
                assert _iloc13[column] == iloc13[column]
            

            # list row, list column
            _iloc14 = _df1.iloc[[2,3], [0,1]]
            iloc14 = df1.iloc[[2,3], [0,1]]
            assert_frame_equal(_iloc14, iloc14.to_pandas(retain_index=True))

            # slice row, boolean array column
            _iloc15 = _df1.iloc[1:3, [True, False, True]]
            iloc15 = df1.iloc[1:3, [True, False, True]]
            assert_frame_equal(_iloc15, iloc15.to_pandas(retain_index=True))


        # raises IndexError if requested indexer is out-of-bounds
        with pytest.raises(IndexError):
            _df1.iloc[100]
        with pytest.raises(IndexError):
            df1.iloc[100]
        with pytest.raises(IndexError):
            _df1.iloc[100, 1]
        with pytest.raises(IndexError):
            df1.iloc[100, 1]
        with pytest.raises(IndexError):
            _df1.iloc[[0,2,100], 1]
        with pytest.raises(IndexError):
            df1.iloc[[0,2,100], 1]
        with pytest.raises(IndexError):
            _df1.iloc[1,100]
        with pytest.raises(IndexError):
            df1.iloc[1,100]
        
        pass

    def test_iloc_set(self):
        (df1,_df1,df2,_df2,df3,_df3) = self.make_dfs_and_refs()

        for (_df,df) in zip([_df1, _df2, _df3], [df1, df2, df3]):
            # tuple of integers
            _df.iloc[2, 1] = 100.0
            df.iloc[2, 1] = 100.0
            assert_frame_equal(_df, df.to_pandas(retain_index=True))

            # list row, integer column
            _df.iloc[[2,3], 1] = 102.0
            df.iloc[[2,3], 1] = 102.0
            assert_frame_equal(_df, df.to_pandas(retain_index=True))

            # slice row, integer column
            _df.iloc[1:3, 1] = 103.0
            df.iloc[1:3, 1] = 103.0
            assert_frame_equal(_df, df.to_pandas(retain_index=True))

            # slice row, no lower bound, integer column
            _df.iloc[:3, 1] = 104.0
            df.iloc[:3, 1] = 104.0
            assert_frame_equal(_df, df.to_pandas(retain_index=True))

            # slice row, no upper bound, integer column
            _df.iloc[3:, 1] = 105.0
            df.iloc[3:, 1] = 105.0
            assert_frame_equal(_df, df.to_pandas(retain_index=True))

            # slice row, no bounds, integer column
            _df.iloc[:, 1] = 106.0
            df.iloc[:, 1] = 106.0
            assert_frame_equal(_df, df.to_pandas(retain_index=True))

            # string columns immutable
            with pytest.raises(TypeError):
                df.iloc[2, 2] = 'new string'
        pass

    def test_at(self):
        (df1,_df1,df2,_df2,df3,_df3) = self.make_dfs_and_refs()

        # single label for row and column
        _at1 = _df1.at[2, 'floats']
        at1 = df1.at[2, 'floats']
        assert _at1 == at1

        # does not support lists
        with pytest.raises(pd.errors.InvalidIndexError):
            _df1.at[[2,3], 'floats']
        with pytest.raises(ValueError):
            df1.at[[2,3], 'floats']

        # assignment
        _df1.at[2, 'floats'] = 100.0
        df1.at[2, 'floats'] = 100.0
        assert_frame_equal(_df1, df1.to_pandas())

        pass

    def test_iat(self):
        (df1,_df1,df2,_df2,df3,_df3) = self.make_dfs_and_refs()

        # single label for row and column
        _iat1 = _df1.iat[2, 1]
        iat1 = df1.iat[2, 1]
        assert _iat1 == iat1

        # does not support lists
        with pytest.raises(ValueError):
            _df1.iat[[2,3], 1]
        with pytest.raises(ValueError):
            df1.iat[[2,3], 1]
        
        # indices must be integers
        with pytest.raises(ValueError):
            _df1.iat[1, 'floats']
        with pytest.raises(ValueError):
            df1.iat[1, 'floats']
        
        # assignment
        _df1.iat[2, 1] = 100.0
        df1.iat[2, 1] = 100.0
        assert_frame_equal(_df1, df1.to_pandas())
=======
    def test_sample_hypothesis_testing(self):
        # perform a weighted sample and use chisquare to test
        # if the observed frequency matches the expected frequency

        # I tested this many times without a set seed, but with no seed
        # it's expected to fail one out of every ~20 runs given a pval limit of 0.05
        rng = ak.random.default_rng(43)
        num_samples = 10**4

        prob_arr = ak.array([0.35, 0.10, 0.55])
        weights = ak.concatenate([prob_arr, prob_arr, prob_arr])
        keys = ak.concatenate([ak.zeros(3, int), ak.ones(3, int), ak.full(3, 2, int)])
        values = ak.arange(9)

        akdf = ak.DataFrame({"keys": keys, "vals": values})

        g = akdf.groupby("keys")

        weighted_sample = g.sample(n=num_samples, replace=True, weights=weights, random_state=rng)

        # count how many of each category we saw
        uk, f_obs = ak.GroupBy(weighted_sample["vals"]).size()

        # I think the keys should always be sorted but just in case
        if not ak.is_sorted(uk):
            f_obs = f_obs[ak.argsort(uk)]

        f_exp = weights * num_samples
        _, pval = akchisquare(f_obs=f_obs, f_exp=f_exp)

        # if pval <= 0.05, the difference from the expected distribution is significant
        assert pval > 0.05

    def test_sample_flags(self):
        # use numpy to randomly generate a set seed
        seed = np.random.default_rng().choice(2**63)
        cfg = ak.get_config()

        rng = ak.random.default_rng(seed)
        weights = rng.uniform(size=12)
        a_vals = [
            rng.integers(0, 2**32, size=12, dtype="uint"),
            rng.uniform(-1.0, 1.0, size=12),
            rng.integers(0, 1, size=12, dtype="bool"),
            rng.integers(-(2**32), 2**32, size=12, dtype="int"),
        ]
        grouping_keys = ak.concatenate([ak.zeros(4, int), ak.ones(4, int), ak.full(4, 2, int)])
        rng.shuffle(grouping_keys)

        choice_arrays = []
        # return_indices and permute_samples are tested by the dataframe version
        rng = ak.random.default_rng(seed)
        for a in a_vals:
            for size in 2, 4:
                for replace in True, False:
                    for p in [None, weights]:
                        akdf = ak.DataFrame({"keys": grouping_keys, "vals": a})
                        g = akdf.groupby("keys")
                        choice_arrays.append(
                            g.sample(n=size, replace=replace, weights=p, random_state=rng)
                        )
                        choice_arrays.append(
                            g.sample(frac=(size / 4), replace=replace, weights=p, random_state=rng)
                        )

        # reset generator to ensure we get the same arrays
        rng = ak.random.default_rng(seed)
        for a in a_vals:
            for size in 2, 4:
                for replace in True, False:
                    for p in [None, weights]:
                        previous1 = choice_arrays.pop(0)
                        previous2 = choice_arrays.pop(0)

                        akdf = ak.DataFrame({"keys": grouping_keys, "vals": a})
                        g = akdf.groupby("keys")
                        current1 = g.sample(n=size, replace=replace, weights=p, random_state=rng)
                        current2 = g.sample(
                            frac=(size / 4), replace=replace, weights=p, random_state=rng
                        )

                        res = (
                            np.allclose(previous1["vals"].to_list(), current1["vals"].to_list())
                        ) and (np.allclose(previous2["vals"].to_list(), current2["vals"].to_list()))
                        if not res:
                            print(f"\nnum locales: {cfg['numLocales']}")
                            print(f"Failure with seed:\n{seed}")
                        assert res

>>>>>>> 0d0cb241

def pda_to_str_helper(pda):
    return ak.array([f"str {i}" for i in pda.to_list()])<|MERGE_RESOLUTION|>--- conflicted
+++ resolved
@@ -1112,7 +1112,6 @@
         )
         assert df.to_markdown(tablefmt="jira") == df.to_pandas().to_markdown(tablefmt="jira")
 
-<<<<<<< HEAD
     def make_dfs_and_refs(self):
         ints = [0,2,3,7,3]
         floats = [0.0, 1.5, 0.5, 1.5, -1.0]
@@ -1718,7 +1717,7 @@
         _df1.iat[2, 1] = 100.0
         df1.iat[2, 1] = 100.0
         assert_frame_equal(_df1, df1.to_pandas())
-=======
+
     def test_sample_hypothesis_testing(self):
         # perform a weighted sample and use chisquare to test
         # if the observed frequency matches the expected frequency
@@ -1808,7 +1807,5 @@
                             print(f"Failure with seed:\n{seed}")
                         assert res
 
->>>>>>> 0d0cb241
-
 def pda_to_str_helper(pda):
     return ak.array([f"str {i}" for i in pda.to_list()])