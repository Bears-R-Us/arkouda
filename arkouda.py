--- conflicted
+++ resolved
@@ -8,7 +8,6 @@
 import os
 import subprocess
 import json, struct
-import h5py
 import numpy as np
 
 # stuff for zmq connection
@@ -468,20 +467,6 @@
             raise RuntimeError("Expected {} bytes but received {}".format(self.size*self.dtype.itemsize, len(rep_msg)))
         fmt = '>{:n}{}'.format(self.size, structDtypeCodes[self.dtype.name])
         return np.array(struct.unpack(fmt, rep_msg))
-
-    def to_hdf(self, dsetName, filename, mode='append'):
-        if not isinstance(dsetName, str):
-            raise TypeError("dsetName must be str")
-        if not isinstance(filename, str):
-            raise TypeError("filename must be str")
-        if mode.lower() in 'truncate':
-            modenum = 1
-        else:
-            modenum = 0
-        rep_msg = generic_msg("tohdf {} {} {} {}".format(self.name, dsetName, modenum, json.dumps([filename])))
-
-    def save(self, filename):
-        self.to_hdf('array', filename, mode='truncate')
         
 # flag to info and dump all arrays from arkouda server
 AllSymbols = "__AllSymbols__"
@@ -519,30 +504,12 @@
         return dtype.type(value)
     except:
         raise ValueError("unsupported value from server {} {}".format(dtype.name, value))
-<<<<<<< HEAD
-=======
-    
->>>>>>> f3acc0ca
+    
 
 def read_hdf(dsetName, filenames):
     if isinstance(filenames, str):
         filenames = [filenames]
     rep_msg = generic_msg("readhdf {} {:n} {}".format(dsetName, len(filenames), json.dumps(filenames)))
-    return create_pdarray(rep_msg)
-
-def get_dataset_names(filename):
-    '''Get the names of datasets contained in an HDF5 file.'''
-    with h5py.File(filename, 'r') as f:
-        return list(f.keys())
-
-def read_all_hdf(filenames):
-    if isinstance(filenames, str):
-        filenames = [filenames]
-    datasets = get_dataset_names(filenames[0])
-    return {d: read_hdf(d) for d in datasets}
-
-def load(filename):
-    rep_msg = generic_msg("readhdf array 1 {}".format(json.dumps([filename])))
     return create_pdarray(rep_msg)
 
 def array(a):
